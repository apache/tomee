<?xml version="1.0" encoding="UTF-8"?>
<!--
    Licensed to the Apache Software Foundation (ASF) under one or more
    contributor license agreements.  See the NOTICE file distributed with
    this work for additional information regarding copyright ownership.
    The ASF licenses this file to You under the Apache License, Version 2.0
    (the "License"); you may not use this file except in compliance with
    the License.  You may obtain a copy of the License at

       http://www.apache.org/licenses/LICENSE-2.0

    Unless required by applicable law or agreed to in writing, software
    distributed under the License is distributed on an "AS IS" BASIS,
    WITHOUT WARRANTIES OR CONDITIONS OF ANY KIND, either express or implied.
    See the License for the specific language governing permissions and
    limitations under the License.
-->

<project xmlns="http://maven.apache.org/POM/4.0.0" xmlns:xsi="http://www.w3.org/2001/XMLSchema-instance" xsi:schemaLocation="http://maven.apache.org/POM/4.0.0 http://maven.apache.org/maven-v4_0_0.xsd">

  <!-- - - - - - - - - - - - - - - - - - - - - - - - - - - - - - - - -
  THIS FILE IS GENERATED, DO NOT MODIFY

  This file is generated by inspecting the libraries in the server
  distributions found in tomee/apache-tomee/target/apache-tomee-*.zip

  Any improvements that might need to be made to this pom must go in
  org.apache.tomee.bootstrap.GenerateBoms
  - - - - - - - - - - - - - - - - - - - - - - - - - - - - - - - - - -->

  <parent>
    <groupId>org.apache.tomee.bom</groupId>
    <artifactId>boms</artifactId>
    <version>10.0.0-M1-SNAPSHOT</version>
  </parent>

  <modelVersion>4.0.0</modelVersion>
  <artifactId>tomee-plume-api</artifactId>

  <name>TomEE :: BOMs :: TomEE Plume API</name>

  <dependencies>
    <dependency>
      <groupId>io.opentracing</groupId>
      <artifactId>opentracing-api</artifactId>
      <version>0.33.0</version>
      <exclusions>
        <exclusion>
          <artifactId>*</artifactId>
          <groupId>*</groupId>
        </exclusion>
      </exclusions>
    </dependency>
    <dependency>
      <groupId>org.apache.geronimo.specs</groupId>
      <artifactId>geronimo-jcache_1.0_spec</artifactId>
      <version>1.0-alpha-1</version>
      <exclusions>
        <exclusion>
          <artifactId>*</artifactId>
          <groupId>*</groupId>
        </exclusion>
      </exclusions>
    </dependency>
    <dependency>
      <groupId>org.apache.geronimo.specs</groupId>
      <artifactId>geronimo-mail_2.1_spec</artifactId>
      <version>1.0.0-M1</version>
      <exclusions>
        <exclusion>
          <artifactId>*</artifactId>
          <groupId>*</groupId>
        </exclusion>
      </exclusions>
    </dependency>
    <dependency>
      <groupId>org.apache.tomcat</groupId>
      <artifactId>tomcat-api</artifactId>
      <version>${tomcat.version}</version>
      <exclusions>
        <exclusion>
          <artifactId>*</artifactId>
          <groupId>*</groupId>
        </exclusion>
      </exclusions>
    </dependency>
    <dependency>
      <groupId>org.apache.tomcat</groupId>
      <artifactId>tomcat-el-api</artifactId>
      <version>${tomcat.version}</version>
      <exclusions>
        <exclusion>
          <artifactId>*</artifactId>
          <groupId>*</groupId>
        </exclusion>
      </exclusions>
    </dependency>
    <dependency>
      <groupId>org.apache.tomcat</groupId>
      <artifactId>tomcat-jaspic-api</artifactId>
      <version>${tomcat.version}</version>
      <exclusions>
        <exclusion>
          <artifactId>*</artifactId>
          <groupId>*</groupId>
        </exclusion>
      </exclusions>
    </dependency>
    <dependency>
      <groupId>org.apache.tomcat</groupId>
      <artifactId>tomcat-jsp-api</artifactId>
      <version>${tomcat.version}</version>
      <exclusions>
        <exclusion>
          <artifactId>*</artifactId>
          <groupId>*</groupId>
        </exclusion>
      </exclusions>
    </dependency>
    <dependency>
      <groupId>org.apache.tomcat</groupId>
      <artifactId>tomcat-servlet-api</artifactId>
      <version>${tomcat.version}</version>
      <exclusions>
        <exclusion>
          <artifactId>*</artifactId>
          <groupId>*</groupId>
        </exclusion>
      </exclusions>
    </dependency>
    <dependency>
      <groupId>org.apache.tomcat</groupId>
      <artifactId>tomcat-websocket-api</artifactId>
      <version>${tomcat.version}</version>
      <exclusions>
        <exclusion>
          <artifactId>*</artifactId>
          <groupId>*</groupId>
        </exclusion>
      </exclusions>
    </dependency>
    <dependency>
      <groupId>org.apache.tomcat</groupId>
      <artifactId>tomcat-websocket-client-api</artifactId>
      <version>${tomcat.version}</version>
      <exclusions>
        <exclusion>
          <artifactId>*</artifactId>
          <groupId>*</groupId>
        </exclusion>
      </exclusions>
    </dependency>
    <dependency>
      <groupId>org.apache.tomee</groupId>
      <artifactId>jakartaee-api</artifactId>
<<<<<<< HEAD
      <version>10.0-M1</version>
=======
      <version>10.0-M2</version>
>>>>>>> aa185a5d
      <exclusions>
        <exclusion>
          <artifactId>*</artifactId>
          <groupId>*</groupId>
        </exclusion>
      </exclusions>
    </dependency>
    <dependency>
      <groupId>org.apache.tomee</groupId>
      <artifactId>mbean-annotation-api</artifactId>
      <version>${project.version}</version>
      <exclusions>
        <exclusion>
          <artifactId>*</artifactId>
          <groupId>*</groupId>
        </exclusion>
      </exclusions>
    </dependency>
    <dependency>
      <groupId>org.apache.tomee</groupId>
      <artifactId>openejb-api</artifactId>
      <version>${project.version}</version>
      <exclusions>
        <exclusion>
          <artifactId>*</artifactId>
          <groupId>*</groupId>
        </exclusion>
      </exclusions>
    </dependency>
    <dependency>
      <groupId>org.eclipse.microprofile.config</groupId>
      <artifactId>microprofile-config-api</artifactId>
      <version>3.0.3</version>
      <exclusions>
        <exclusion>
          <artifactId>*</artifactId>
          <groupId>*</groupId>
        </exclusion>
      </exclusions>
    </dependency>
    <dependency>
      <groupId>org.eclipse.microprofile.fault-tolerance</groupId>
      <artifactId>microprofile-fault-tolerance-api</artifactId>
      <version>4.0.2</version>
      <exclusions>
        <exclusion>
          <artifactId>*</artifactId>
          <groupId>*</groupId>
        </exclusion>
      </exclusions>
    </dependency>
    <dependency>
      <groupId>org.eclipse.microprofile.health</groupId>
      <artifactId>microprofile-health-api</artifactId>
      <version>4.0.1</version>
      <exclusions>
        <exclusion>
          <artifactId>*</artifactId>
          <groupId>*</groupId>
        </exclusion>
      </exclusions>
    </dependency>
    <dependency>
      <groupId>org.eclipse.microprofile.jwt</groupId>
      <artifactId>microprofile-jwt-auth-api</artifactId>
      <version>2.0</version>
      <exclusions>
        <exclusion>
          <artifactId>*</artifactId>
          <groupId>*</groupId>
        </exclusion>
      </exclusions>
    </dependency>
    <dependency>
      <groupId>org.eclipse.microprofile.metrics</groupId>
      <artifactId>microprofile-metrics-api</artifactId>
      <version>4.0.1</version>
      <exclusions>
        <exclusion>
          <artifactId>*</artifactId>
          <groupId>*</groupId>
        </exclusion>
      </exclusions>
    </dependency>
    <dependency>
      <groupId>org.eclipse.microprofile.openapi</groupId>
      <artifactId>microprofile-openapi-api</artifactId>
      <version>3.0</version>
      <exclusions>
        <exclusion>
          <artifactId>*</artifactId>
          <groupId>*</groupId>
        </exclusion>
      </exclusions>
    </dependency>
    <dependency>
      <groupId>org.eclipse.microprofile.opentracing</groupId>
      <artifactId>microprofile-opentracing-api</artifactId>
      <version>3.0</version>
      <exclusions>
        <exclusion>
          <artifactId>*</artifactId>
          <groupId>*</groupId>
        </exclusion>
      </exclusions>
    </dependency>
    <dependency>
      <groupId>org.eclipse.microprofile.rest.client</groupId>
      <artifactId>microprofile-rest-client-api</artifactId>
      <version>3.0.1</version>
      <exclusions>
        <exclusion>
          <artifactId>*</artifactId>
          <groupId>*</groupId>
        </exclusion>
      </exclusions>
    </dependency>
    <dependency>
      <groupId>org.glassfish</groupId>
      <artifactId>jakarta.faces</artifactId>
      <version>4.0.1</version>
      <exclusions>
        <exclusion>
          <artifactId>*</artifactId>
          <groupId>*</groupId>
        </exclusion>
      </exclusions>
    </dependency>
  </dependencies>
</project>
<|MERGE_RESOLUTION|>--- conflicted
+++ resolved
@@ -153,11 +153,7 @@
     <dependency>
       <groupId>org.apache.tomee</groupId>
       <artifactId>jakartaee-api</artifactId>
-<<<<<<< HEAD
-      <version>10.0-M1</version>
-=======
       <version>10.0-M2</version>
->>>>>>> aa185a5d
       <exclusions>
         <exclusion>
           <artifactId>*</artifactId>
