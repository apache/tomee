= TomEE and Arquillian
:index-group: Arquillian
:jbake-date: 2018-12-05
:jbake-type: page
:jbake-status: published


Check out the link:arquillian-getting-started.html[Getting started] page
if you are not at all familiar with Arquillian.

All the Arquillian Adapters for TomEE support the following
configuration options in the *src/test/resources/arquillian.xml*:

[source,xml]
----
<container qualifier="tomee" default="true">
    <configuration>
        <property name="httpPort">-1</property>
        <property name="stopPort">-1</property>
        <!--Optional Container Properties-->
        <property name="properties">
            aproperty=something
        </property>
        <!--Optional Remote Adapter Deployer Properties
        <property name="deployerProperties">
            aproperty=something
        </property>
        -->
    </configuration>
</container>
----

The above can also be set as system properties rather than via the
*src/test/resources/arquillian.xml* file.

[source,xml]
----
<build>
  <plugins>
    <plugin>
      <groupId>org.apache.maven.plugins</groupId>
      <artifactId>maven-surefire-plugin</artifactId>
      <configuration>
        <systemPropertyVariables>
          <tomee.httpPort>-1</tomee.httpPort>
          <tomee.stopPort>-1</tomee.stopPort>
        </systemPropertyVariables>
      </configuration>
    </plugin>
  </plugins>
</build>
----

When a port is set to -1, a random port will be chosen. This is key to
avoiding port conflicts on CI systems or for just plain clean testing.

The TomEE Arquillian adapters will export the actual port chosen back as
a system property using the same name. The test case can use the
property to retrieve the port and contact the server.

[source,java]
----
URL url = new URL("http://localhost:" + System.getProperty("tomee.httpPort");
// use the URL to connect to the server
----

If that property returns null

When you are actually using a test on the client side, you can use
instead

[source,java]
----
import org.jboss.arquillian.test.api.ArquillianResource;
...
@ArquillianResource private URL url;
----

The URL will get injected by Arquillian. Be careful, that injection only
works if your are on the client side (it does not make sense in the
server side). So, if for a specific need to need it, just use the system
property.

== TomEE Embedded Adapter

The TomEE Embedded Adapter will boot TomEE right inside the test case
itself resulting in one JVM running both the application and the test
case. This is generally much faster than the TomEE Remote Adapter and
great for development. That said, it is strongly recommended to also run
all tests in a Continuous Integration system using the TomEE Remote
Adapter.

To use the TomEE Embedded Arquillian Adapter, simply add these Maven
dependencies to your Maven pom.xml:

[source,xml]
----
<dependency>
  <groupId>org.apache.tomee</groupId>
  <artifactId>arquillian-tomee-embedded</artifactId>
<<<<<<< HEAD
  <version>${tomee.version}</version> <!--Current version-->
=======
  <version>${TOMEE_VERSION}</version> <!--Current version-->
>>>>>>> 1bd2f3f7
</dependency>
<dependency>
  <groupId>org.apache.tomee</groupId>
  <artifactId>tomee-embedded</artifactId>
<<<<<<< HEAD
  <version>${tomee.version}</version>
=======
  <version>${TOMEE_VERSION}</version>
>>>>>>> 1bd2f3f7
</dependency>
<!--Required for WebServices and RESTful WebServices-->
<dependency>
  <groupId>org.apache.tomee</groupId>
  <artifactId>tomee-webservices</artifactId>
<<<<<<< HEAD
  <version>${tomee.version}</version>
=======
  <version>${TOMEE_VERSION}</version>
>>>>>>> 1bd2f3f7
</dependency>
<dependency>
  <groupId>org.apache.tomee</groupId>
  <artifactId>tomee-jaxrs</artifactId>
<<<<<<< HEAD
  <version>${tomee.version}</version>
=======
  <version>${TOMEE_VERSION}</version>
>>>>>>> 1bd2f3f7
</dependency>
----

As mentioned above the Embedded Adapter has the following properties
which can be specified in the *src/test/resources/arquillian.xml* file:

* `httpPort`
* `stopPort`
* `properties` (System properties for container)

Or alternatively as System properties, possibly shared with other TomEE
Arquillian Adapters:

* `tomee.httpPort`
* `tomee.stopPort`

Or more specifically as a System properties only applicable to the
Embedded Adapter:

* `tomee.embedded.httpPort`
* `tomee.embedded.stopPort`

== TomEE Remote Adapter

The TomEE Remote Adapter will unzip and setup a TomEE or TomEE Plus
distribution. Once setup, the server will execute in a separate process.
This will be slower, but with the added benefit it is 100% match with
the production system environment.

On a local machine clients can get the remote server port using the
following System property:

[source,java]
----
final String port = System.getProperty("server.http.port");
----

The following shows a typical configuration for testing against TomEE
(webprofile version). The same can be done against TomEE+ by changing
`<tomee.classifier>webprofile</tomee.classifier>` to
`<tomee.classifier>plus</tomee.classifier>`

[source,xml]
----
<properties>
<<<<<<< HEAD
  <tomee.version>${tomee.version}</tomee.version>
=======
  <tomee.version>${TOMEE_VERSION}</tomee.version>
>>>>>>> 1bd2f3f7
  <tomee.classifier>webprofile</tomee.classifier>
</properties>
<build>
  <plugins>
    <plugin>
      <groupId>org.apache.maven.plugins</groupId>
      <artifactId>maven-surefire-plugin</artifactId>
      <configuration>
        <systemPropertyVariables>
          <tomee.classifier>${tomee.classifier}</tomee.classifier>
          <tomee.version>${tomee.version}</tomee.version>
        </systemPropertyVariables>
      </configuration>
    </plugin>
  </plugins>
</build>
<dependencies>
  <dependency>
    <groupId>org.apache.tomee</groupId>
    <artifactId>arquillian-tomee-remote</artifactId>
    <version>${tomee.version}</version>
  </dependency>
  <dependency>
    <groupId>org.apache.tomee</groupId>
    <artifactId>apache-tomee</artifactId>
    <version>${tomee.version}</version>
    <classifier>${tomee.classifier}</classifier>
    <type>zip</type>
  </dependency>
</dependencies>
----

The Remote Adapter has the following properties which can be specified
in the *src/test/resources/arquillian.xml* file:

* `httpPort`
* `stopPort`
* `version`
* `classifier` (Must be either `webprofile` or `plus`)
* `properties` (System properties for container)
* `deployerProperties` (Sent to Deployer)

Or alternatively as System properties, possibly shared with other TomEE
Arquillian Adapters:

* `tomee.httpPort`
* `tomee.stopPort`
* `tomee.version`
* `tomee.classifier`

Or more specifically as a System properties only applicable to the
Remote Adapter:

* `tomee.remote.httpPort`
* `tomee.remote.stopPort`
* `tomee.remote.version`
* `tomee.remote.classifier`

== Maven Profiles

Setting up both adapters is quite easy via Maven profiles. Here the
default adapter is the Embedded Adapter, the Remote Adapter will run
with `-Ptomee-webprofile-remote` specified as a `mvn` command argument.

[source,xml]
----
<profiles>

  <profile>
    <id>tomee-embedded</id>
    <activation>
      <activeByDefault>true</activeByDefault>
    </activation>
    <dependencies>
      <dependency>
        <groupId>org.apache.tomee</groupId>
        <artifactId>arquillian-tomee-embedded</artifactId>
<<<<<<< HEAD
        <version>${tomee.version}</version>
=======
        <version>${TOMEE_VERSION}</version>
>>>>>>> 1bd2f3f7
      </dependency>
    </dependencies>
  </profile>

  <profile>
    <id>tomee-webprofile-remote</id>
    <properties>
<<<<<<< HEAD
      <tomee.version>${tomee.version}</tomee.version>
=======
      <tomee.version>${TOMEE_VERSION}</tomee.version>
>>>>>>> 1bd2f3f7
      <tomee.classifier>webprofile</tomee.classifier>
    </properties>
    <build>
      <plugins>
        <plugin>
          <groupId>org.apache.maven.plugins</groupId>
          <artifactId>maven-surefire-plugin</artifactId>
          <configuration>
            <systemPropertyVariables>
              <tomee.classifier>${tomee.classifier}</tomee.classifier>
              <tomee.version>${tomee.version}</tomee.version>
            </systemPropertyVariables>
          </configuration>
        </plugin>
      </plugins>
    </build>
    <dependencies>
      <dependency>
        <groupId>org.apache.tomee</groupId>
        <artifactId>arquillian-tomee-remote</artifactId>
        <version>${tomee.version}</version>
      </dependency>
      <dependency>
        <groupId>org.apache.tomee</groupId>
        <artifactId>apache-tomee</artifactId>
        <version>${tomee.version}</version>
        <classifier>${tomee.classifier}</classifier>
        <type>zip</type>
      </dependency>
    </dependencies>
  </profile>

  <profile>
    <id>tomee-plus-remote</id>
    <properties>
<<<<<<< HEAD
      <tomee.version>${tomee.version}</tomee.version>
=======
      <tomee.version>${TOMEE_VERSION}</tomee.version>
>>>>>>> 1bd2f3f7
      <tomee.classifier>plus</tomee.classifier>
    </properties>
    <build>
      <plugins>
        <plugin>
          <groupId>org.apache.maven.plugins</groupId>
          <artifactId>maven-surefire-plugin</artifactId>
          <configuration>
            <systemPropertyVariables>
              <tomee.classifier>${tomee.classifier}</tomee.classifier>
              <tomee.version>${tomee.version}</tomee.version>
            </systemPropertyVariables>
          </configuration>
        </plugin>
      </plugins>
    </build>
    <dependencies>
      <dependency>
        <groupId>org.apache.tomee</groupId>
        <artifactId>arquillian-tomee-remote</artifactId>
        <version>${tomee.version}</version>
      </dependency>
      <dependency>
        <groupId>org.apache.tomee</groupId>
        <artifactId>apache-tomee</artifactId>
        <version>${tomee.version}</version>
        <classifier>${tomee.classifier}</classifier>
        <type>zip</type>
      </dependency>
    </dependencies>
  </profile>

</profiles>
----<|MERGE_RESOLUTION|>--- conflicted
+++ resolved
@@ -98,39 +98,23 @@
 <dependency>
   <groupId>org.apache.tomee</groupId>
   <artifactId>arquillian-tomee-embedded</artifactId>
-<<<<<<< HEAD
-  <version>${tomee.version}</version> <!--Current version-->
-=======
   <version>${TOMEE_VERSION}</version> <!--Current version-->
->>>>>>> 1bd2f3f7
 </dependency>
 <dependency>
   <groupId>org.apache.tomee</groupId>
   <artifactId>tomee-embedded</artifactId>
-<<<<<<< HEAD
-  <version>${tomee.version}</version>
-=======
   <version>${TOMEE_VERSION}</version>
->>>>>>> 1bd2f3f7
 </dependency>
 <!--Required for WebServices and RESTful WebServices-->
 <dependency>
   <groupId>org.apache.tomee</groupId>
   <artifactId>tomee-webservices</artifactId>
-<<<<<<< HEAD
-  <version>${tomee.version}</version>
-=======
   <version>${TOMEE_VERSION}</version>
->>>>>>> 1bd2f3f7
 </dependency>
 <dependency>
   <groupId>org.apache.tomee</groupId>
   <artifactId>tomee-jaxrs</artifactId>
-<<<<<<< HEAD
-  <version>${tomee.version}</version>
-=======
   <version>${TOMEE_VERSION}</version>
->>>>>>> 1bd2f3f7
 </dependency>
 ----
 
@@ -176,11 +160,7 @@
 [source,xml]
 ----
 <properties>
-<<<<<<< HEAD
-  <tomee.version>${tomee.version}</tomee.version>
-=======
   <tomee.version>${TOMEE_VERSION}</tomee.version>
->>>>>>> 1bd2f3f7
   <tomee.classifier>webprofile</tomee.classifier>
 </properties>
 <build>
@@ -258,11 +238,7 @@
       <dependency>
         <groupId>org.apache.tomee</groupId>
         <artifactId>arquillian-tomee-embedded</artifactId>
-<<<<<<< HEAD
-        <version>${tomee.version}</version>
-=======
         <version>${TOMEE_VERSION}</version>
->>>>>>> 1bd2f3f7
       </dependency>
     </dependencies>
   </profile>
@@ -270,11 +246,7 @@
   <profile>
     <id>tomee-webprofile-remote</id>
     <properties>
-<<<<<<< HEAD
-      <tomee.version>${tomee.version}</tomee.version>
-=======
       <tomee.version>${TOMEE_VERSION}</tomee.version>
->>>>>>> 1bd2f3f7
       <tomee.classifier>webprofile</tomee.classifier>
     </properties>
     <build>
@@ -310,11 +282,7 @@
   <profile>
     <id>tomee-plus-remote</id>
     <properties>
-<<<<<<< HEAD
-      <tomee.version>${tomee.version}</tomee.version>
-=======
       <tomee.version>${TOMEE_VERSION}</tomee.version>
->>>>>>> 1bd2f3f7
       <tomee.classifier>plus</tomee.classifier>
     </properties>
     <build>
