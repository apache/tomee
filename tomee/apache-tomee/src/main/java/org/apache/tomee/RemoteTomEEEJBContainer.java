/**
 * Licensed to the Apache Software Foundation (ASF) under one or more
 * contributor license agreements.  See the NOTICE file distributed with
 * this work for additional information regarding copyright ownership.
 * The ASF licenses this file to You under the Apache License, Version 2.0
 * (the "License"); you may not use this file except in compliance with
 * the License.  You may obtain a copy of the License at
 * <p/>
 * http://www.apache.org/licenses/LICENSE-2.0
 * <p/>
 * Unless required by applicable law or agreed to in writing, software
 * distributed under the License is distributed on an "AS IS" BASIS,
 * WITHOUT WARRANTIES OR CONDITIONS OF ANY KIND, either express or implied.
 * See the License for the specific language governing permissions and
 * limitations under the License.
 */
package org.apache.tomee;

import org.apache.geronimo.osgi.locator.ProviderLocator;
import org.apache.openejb.OpenEJBException;
import org.apache.openejb.assembler.Deployer;
import org.apache.openejb.assembler.DeployerEjb;
import org.apache.openejb.client.RemoteInitialContextFactory;
import org.apache.openejb.config.RemoteServer;
import org.apache.openejb.loader.IO;
import org.apache.tomee.util.QuickServerXmlParser;

import javax.ejb.EJBException;
import javax.ejb.embeddable.EJBContainer;
import javax.ejb.spi.EJBContainerProvider;
import javax.naming.Context;
import javax.naming.InitialContext;
import javax.validation.ValidationException;
import java.io.File;
import java.io.IOException;
import java.net.MalformedURLException;
import java.util.Arrays;
import java.util.List;
import java.util.Map;
import java.util.Properties;

public class RemoteTomEEEJBContainer extends EJBContainer {
    private static RemoteTomEEEJBContainer instance;
    private RemoteServer container;
    private InitialContext context;

    @Override
<<<<<<< HEAD
=======
    protected void finalize() throws Throwable {
        try {
            this.close();
        } catch (final Exception e) {
            //no-op
        } finally {
            super.finalize();
        }
    }

    @Override
>>>>>>> 5dd70c83
    public void close() {
        instance.container.destroy();
        instance.container = null;
    }

    @Override
    public Context getContext() {
        return context;
    }

    public static class Provider implements EJBContainerProvider {
        private static final List<String> CONTAINER_NAMES = Arrays.asList(RemoteTomEEEJBContainer.class.getName(), "tomee-remote", "remote-tomee");

        @Override
        public EJBContainer createEJBContainer(final Map<?, ?> properties) {
            final Object provider = properties.get(EJBContainer.PROVIDER);
            int ejbContainerProviders = 1;
            try {
                ejbContainerProviders = ProviderLocator.getServices(EJBContainerProvider.class.getName(), EJBContainer.class, Thread.currentThread().getContextClassLoader()).size();
            } catch (final Exception e) {
                // no-op
            }

            if ((provider == null && ejbContainerProviders > 1)
                    || (!RemoteTomEEEJBContainer.class.equals(provider)
                    && !CONTAINER_NAMES.contains(String.valueOf(provider)))) {
                return null;
            }

            if (instance != null) {
                return instance;
            }

            final Object modules = properties.get(EJBContainer.MODULES);

            System.getProperties().putAll(properties);
            final File home = new File(System.getProperty("openejb.home", "doesn't exist"));
            if (!home.exists()) {
                throw new IllegalArgumentException("You need to set openejb.home");
            }

            final QuickServerXmlParser parser = QuickServerXmlParser.parse(new File(home, "conf/server.xml"));
            final String remoteEjb = System.getProperty(Context.PROVIDER_URL, "http://" + parser.host() + ":" + parser.http() + "/tomee/ejb");

            try {
                instance = new RemoteTomEEEJBContainer();
                instance.container = new RemoteServer();
                instance.container.setPortStartup(Integer.parseInt(parser.http()));

                try {
                    instance.container.start();
                } catch (final Exception e) {
                    instance.container.destroy();
                    throw e;
                }

                instance.context = new InitialContext(new Properties() {{
                    setProperty(Context.INITIAL_CONTEXT_FACTORY, RemoteInitialContextFactory.class.getName());
                    setProperty(Context.PROVIDER_URL, remoteEjb);
                }});

                final Deployer deployer = Deployer.class.cast(instance.context.lookup("openejb/DeployerBusinessRemote"));

                if (modules instanceof File) {
                    final File file = File.class.cast(modules);
                    deployFile(deployer, file);
                } else if (modules instanceof String) {
                    final String path = String.class.cast(modules);
                    final File file = new File(path);
                    deployFile(deployer, file);
                } else if (modules instanceof String[]) {
                    for (final String path : (String[]) modules) {
                        deployFile(deployer, new File(path));
                    }
                } else if (modules instanceof File[]) {
                    for (final File file : (File[]) modules) {
                        deployFile(deployer, file);
                    }
                } // else suppose already deployed

                return instance;
            } catch (final OpenEJBException e) {
                throw new EJBException(e);
            } catch (final MalformedURLException e) {
                throw new EJBException(e);
            } catch (final ValidationException ve) {
                throw ve;
            } catch (final Exception e) {
                if (e instanceof EJBException) {
                    throw (EJBException) e;
                }
                throw new TomEERemoteEJBContainerException("initialization exception", e);
            }
        }
    }

    private static void deployFile(final Deployer deployer, final File file) throws IOException, OpenEJBException {
        if ("true".equalsIgnoreCase(System.getProperty(DeployerEjb.OPENEJB_USE_BINARIES, "false"))) {
            final Properties props = new Properties();
            final byte[] slurpBinaries = IO.slurp(file).getBytes();
            props.put(DeployerEjb.OPENEJB_VALUE_BINARIES, slurpBinaries);
            props.put(DeployerEjb.OPENEJB_PATH_BINARIES, file.getName());
            deployer.deploy(file.getAbsolutePath(), props);
        } else {
            deployer.deploy(file.getAbsolutePath());
        }
    }

    protected static class TomEERemoteEJBContainerException extends RuntimeException {
        protected TomEERemoteEJBContainerException(final String s, final Exception e) {
            super(s, e);
        }
    }
}<|MERGE_RESOLUTION|>--- conflicted
+++ resolved
@@ -45,8 +45,6 @@
     private InitialContext context;
 
     @Override
-<<<<<<< HEAD
-=======
     protected void finalize() throws Throwable {
         try {
             this.close();
@@ -58,7 +56,6 @@
     }
 
     @Override
->>>>>>> 5dd70c83
     public void close() {
         instance.container.destroy();
         instance.container = null;
