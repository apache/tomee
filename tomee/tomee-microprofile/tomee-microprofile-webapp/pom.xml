--- conflicted
+++ resolved
@@ -24,11 +24,7 @@
   <parent>
     <artifactId>tomee-microprofile</artifactId>
     <groupId>org.apache.tomee</groupId>
-<<<<<<< HEAD
     <version>8.0.1-TT.3-SNAPSHOT</version>
-=======
-    <version>8.0.2-SNAPSHOT</version>
->>>>>>> 94ff5f01
   </parent>
 
   <modelVersion>4.0.0</modelVersion>
