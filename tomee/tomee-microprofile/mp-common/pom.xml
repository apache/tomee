--- conflicted
+++ resolved
@@ -256,10 +256,6 @@
     <dependency>
       <groupId>org.eclipse.microprofile.metrics</groupId>
       <artifactId>microprofile-metrics-api</artifactId>
-<<<<<<< HEAD
-      <version>${microprofile.metrics.version}</version>
-=======
->>>>>>> b8b13013
     </dependency>
 
     <dependency>
