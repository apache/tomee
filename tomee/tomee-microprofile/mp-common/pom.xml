<?xml version="1.0" encoding="UTF-8"?>
<!--

    Licensed to the Apache Software Foundation (ASF) under one or more
    contributor license agreements.  See the NOTICE file distributed with
    this work for additional information regarding copyright ownership.
    The ASF licenses this file to You under the Apache License, Version 2.0
    (the "License"); you may not use this file except in compliance with
    the License.  You may obtain a copy of the License at

       http://www.apache.org/licenses/LICENSE-2.0

    Unless required by applicable law or agreed to in writing, software
    distributed under the License is distributed on an "AS IS" BASIS,
    WITHOUT WARRANTIES OR CONDITIONS OF ANY KIND, either express or implied.
    See the License for the specific language governing permissions and
    limitations under the License.
-->
<project xmlns="http://maven.apache.org/POM/4.0.0" xmlns:xsi="http://www.w3.org/2001/XMLSchema-instance" xsi:schemaLocation="http://maven.apache.org/POM/4.0.0 http://maven.apache.org/xsd/maven-4.0.0.xsd">
  <parent>
    <artifactId>tomee-microprofile</artifactId>
    <groupId>org.apache.tomee</groupId>
    <version>10.0.0-M1-SNAPSHOT</version>
  </parent>
  <modelVersion>4.0.0</modelVersion>

  <artifactId>mp-common</artifactId>
  <name>TomEE :: TomEE :: MicroProfile Common</name>

  <dependencyManagement>
    <dependencies>
      <!-- SmallRye API & Impl. -->
      <dependency>
        <groupId>io.smallrye.config</groupId>
        <artifactId>smallrye-config</artifactId>
        <version>${version.microprofile.impl.config}</version>
      </dependency>
      <dependency>
        <groupId>io.smallrye</groupId>
        <artifactId>smallrye-fault-tolerance-api</artifactId>
        <version>${version.microprofile.impl.fault-tolerance}</version>
      </dependency>
      <dependency>
        <groupId>io.smallrye</groupId>
        <artifactId>smallrye-fault-tolerance</artifactId>
        <version>${version.microprofile.impl.fault-tolerance}</version>
      </dependency>
      <dependency>
        <groupId>io.smallrye</groupId>
        <artifactId>smallrye-fault-tolerance-autoconfig-core</artifactId>
        <version>${version.microprofile.impl.fault-tolerance}</version>
      </dependency>
      <dependency>
        <groupId>io.smallrye</groupId>
        <artifactId>smallrye-fault-tolerance-core</artifactId>
        <version>${version.microprofile.impl.fault-tolerance}</version>
      </dependency>
      <dependency>
        <groupId>io.smallrye</groupId>
        <artifactId>smallrye-health-api</artifactId>
        <version>${version.microprofile.impl.health}</version>
      </dependency>
      <dependency>
        <groupId>io.smallrye</groupId>
        <artifactId>smallrye-health</artifactId>
        <version>${version.microprofile.impl.health}</version>
      </dependency>
      <dependency>
        <groupId>io.smallrye</groupId>
        <artifactId>smallrye-metrics-api</artifactId>
        <version>${version.microprofile.impl.metrics}</version>
      </dependency>
      <dependency>
        <groupId>io.smallrye</groupId>
        <artifactId>smallrye-metrics</artifactId>
        <version>${version.microprofile.impl.metrics}</version>
      </dependency>
      <dependency>
        <groupId>io.smallrye</groupId>
        <artifactId>smallrye-open-api</artifactId>
        <version>${version.microprofile.impl.openapi}</version>
        <type>pom</type>
      </dependency>
      <dependency>
        <groupId>io.smallrye</groupId>
        <artifactId>smallrye-open-api-core</artifactId>
        <version>${version.microprofile.impl.openapi}</version>
      </dependency>
      <dependency>
        <groupId>io.smallrye</groupId>
        <artifactId>smallrye-open-api-jaxrs</artifactId>
        <version>${version.microprofile.impl.openapi}</version>
      </dependency>
      <dependency>
        <groupId>io.smallrye</groupId>
        <artifactId>smallrye-opentracing</artifactId>
        <version>${version.microprofile.impl.opentracing}</version>
      </dependency>
      <dependency>
        <groupId>io.smallrye</groupId>
        <artifactId>smallrye-opentracing-contrib</artifactId>
         <version>${version.microprofile.impl.opentracing}</version>
      </dependency>
    </dependencies>
  </dependencyManagement>
  <dependencies>

    <!-- provided dependencies -->

    <dependency>
      <groupId>${project.groupId}</groupId>
      <artifactId>jakartaee-api</artifactId>
      <scope>provided</scope>
    </dependency>

    <dependency>
      <groupId>${project.groupId}</groupId>
      <artifactId>tomee-catalina</artifactId>
      <version>${project.version}</version>
      <scope>provided</scope>
    </dependency>

    <dependency>
      <groupId>org.apache.tomee</groupId>
      <artifactId>openejb-rest</artifactId>
      <version>${project.version}</version>
      <scope>provided</scope>
    </dependency>
    <dependency>
      <artifactId>openejb-cxf-rs</artifactId>
      <groupId>org.apache.tomee</groupId>
      <version>${project.version}</version>
      <scope>provided</scope>
    </dependency>

    <!-- Micro Profile API -->

    <dependency>
      <groupId>org.eclipse.microprofile.config</groupId>
      <artifactId>microprofile-config-api</artifactId>
    </dependency>

    <dependency>
      <groupId>org.eclipse.microprofile.fault-tolerance</groupId>
      <artifactId>microprofile-fault-tolerance-api</artifactId>
    </dependency>

    <dependency>
      <groupId>org.eclipse.microprofile.health</groupId>
      <artifactId>microprofile-health-api</artifactId>
      <exclusions>

      </exclusions>
    </dependency>

    <dependency>
      <groupId>org.eclipse.microprofile.jwt</groupId>
      <artifactId>microprofile-jwt-auth-api</artifactId>
    </dependency>

    <dependency>
      <groupId>org.eclipse.microprofile.metrics</groupId>
      <artifactId>microprofile-metrics-api</artifactId>
    </dependency>

    <dependency>
      <groupId>org.eclipse.microprofile.openapi</groupId>
      <artifactId>microprofile-openapi-api</artifactId>
    </dependency>

    <dependency>
      <groupId>org.eclipse.microprofile.opentracing</groupId>
      <artifactId>microprofile-opentracing-api</artifactId>
    </dependency>

    <dependency>
      <groupId>org.eclipse.microprofile.rest.client</groupId>
      <artifactId>microprofile-rest-client-api</artifactId>
      <exclusions>

      </exclusions>
    </dependency>

    <!-- Open Tracing API -->
    <dependency>
      <groupId>io.opentracing</groupId>
      <artifactId>opentracing-api</artifactId>
    </dependency>

    <!-- SmallRye Impl. -->

    <dependency>
      <groupId>io.smallrye.config</groupId>
      <artifactId>smallrye-config</artifactId>
      <exclusions>
        <exclusion>
          <groupId>*</groupId>
          <artifactId>microprofile-config-api</artifactId>
        </exclusion>
        <exclusion>
          <groupId>jakarta.enterprise</groupId>
          <artifactId>*</artifactId>
        </exclusion>
        <!--
        <exclusion>
          <groupId>org.ow2.asm</groupId>
          <artifactId>asm</artifactId>
        </exclusion>
        -->
      </exclusions>
    </dependency>

    <dependency>
      <groupId>io.smallrye</groupId>
      <artifactId>smallrye-fault-tolerance</artifactId>
      <exclusions>
        <exclusion>
          <groupId>jakarta.enterprise</groupId>
          <artifactId>jakarta.enterprise.cdi-api</artifactId>
        </exclusion>
        <exclusion>
          <groupId>*</groupId>
          <artifactId>microprofile-fault-tolerance-api</artifactId>
        </exclusion>
      </exclusions>
    </dependency>

    <dependency>
      <groupId>io.smallrye</groupId>
      <artifactId>smallrye-health</artifactId>
      <exclusions>
        <exclusion>
          <groupId>jakarta.enterprise</groupId>
          <artifactId>jakarta.enterprise.cdi-api</artifactId>
        </exclusion>
        <exclusion>
          <groupId>jakarta.json</groupId>
          <artifactId>jakarta.json-api</artifactId>
        </exclusion>
        <exclusion>
          <groupId>*</groupId>
          <artifactId>microprofile-health-api</artifactId>
        </exclusion>
      </exclusions>
    </dependency>

    <dependency>
      <groupId>io.smallrye</groupId>
      <artifactId>smallrye-metrics</artifactId>
      <exclusions>
        <exclusion>
          <groupId>*</groupId>
          <artifactId>microprofile-metrics-api</artifactId>
        </exclusion>
      </exclusions>
    </dependency>

    <dependency>
<<<<<<< HEAD
      <groupId>io.micrometer</groupId>
      <artifactId>micrometer-registry-prometheus</artifactId>
      <version>${version.micrometer}</version>
    </dependency>


    <dependency>
      <groupId>org.eclipse.microprofile.rest.client</groupId>
      <artifactId>microprofile-rest-client-api</artifactId>
      <exclusions>
        <exclusion>
          <groupId>javax.inject</groupId>
          <artifactId>javax.inject</artifactId>
        </exclusion>
      </exclusions>
    </dependency>

    <dependency>
      <groupId>org.apache.tomee</groupId>
      <artifactId>cxf-rt-rs-mp-client-shade</artifactId>
      <version>${project.version}</version>
=======
      <groupId>io.smallrye</groupId>
      <artifactId>smallrye-open-api</artifactId>
      <type>pom</type>
>>>>>>> 7fc98998
      <exclusions>
        <exclusion>
          <groupId>*</groupId>
          <artifactId>microprofile-openapi-api</artifactId>
        </exclusion>
      </exclusions>
    </dependency>

    <dependency>
      <groupId>io.smallrye</groupId>
      <artifactId>smallrye-opentracing</artifactId>
      <exclusions>
        <exclusion>
          <groupId>*</groupId>
          <artifactId>microprofile-opentracing-api</artifactId>
        </exclusion>
      </exclusions>
    </dependency>

    <!-- Jackson and snakeyaml required by OpenAPI Impl -->
    <dependency>
      <groupId>com.fasterxml.jackson.dataformat</groupId>
      <artifactId>jackson-dataformat-yaml</artifactId>
    </dependency>
    <dependency>
      <groupId>com.fasterxml.jackson.core</groupId>
      <artifactId>jackson-databind</artifactId>
    </dependency>
    <dependency>
      <groupId>org.yaml</groupId>
      <artifactId>snakeyaml</artifactId>
    </dependency>

    <!-- Other Micro Profile Impl. -->

    <dependency>
      <groupId>${project.groupId}</groupId>
      <artifactId>mp-jwt</artifactId>
      <version>${tomee.version}</version>
      <exclusions>
        <exclusion>
          <groupId>*</groupId>
          <artifactId>microprofile-jwt-auth-api</artifactId>
        </exclusion>
      </exclusions>
    </dependency>

    <dependency>
      <groupId>org.apache.cxf</groupId>
      <artifactId>cxf-rt-rs-mp-client</artifactId>
      <version>${version.cxf}</version>
      <exclusions>
        <exclusion>
          <groupId>org.glassfish.jaxb</groupId>
          <artifactId>jaxb-xjc</artifactId>
        </exclusion>
        <exclusion>
          <groupId>jakarta.ws.rs</groupId>
          <artifactId>jakarta.ws.rs-api</artifactId>
        </exclusion>
        <exclusion>
          <groupId>jakarta.activation</groupId>
          <artifactId>jakarta.activation-api</artifactId>
        </exclusion>
        <exclusion>
          <groupId>jakarta.json.bind</groupId>
          <artifactId>jakarta.json.bind-api</artifactId>
        </exclusion>
        <exclusion>
          <groupId>jakarta.json</groupId>
          <artifactId>jakarta.json-api</artifactId>
        </exclusion>
      </exclusions>
    </dependency>

  </dependencies>
</project><|MERGE_RESOLUTION|>--- conflicted
+++ resolved
@@ -256,7 +256,6 @@
     </dependency>
 
     <dependency>
-<<<<<<< HEAD
       <groupId>io.micrometer</groupId>
       <artifactId>micrometer-registry-prometheus</artifactId>
       <version>${version.micrometer}</version>
@@ -264,25 +263,9 @@
 
 
     <dependency>
-      <groupId>org.eclipse.microprofile.rest.client</groupId>
-      <artifactId>microprofile-rest-client-api</artifactId>
-      <exclusions>
-        <exclusion>
-          <groupId>javax.inject</groupId>
-          <artifactId>javax.inject</artifactId>
-        </exclusion>
-      </exclusions>
-    </dependency>
-
-    <dependency>
-      <groupId>org.apache.tomee</groupId>
-      <artifactId>cxf-rt-rs-mp-client-shade</artifactId>
-      <version>${project.version}</version>
-=======
       <groupId>io.smallrye</groupId>
       <artifactId>smallrye-open-api</artifactId>
       <type>pom</type>
->>>>>>> 7fc98998
       <exclusions>
         <exclusion>
           <groupId>*</groupId>
