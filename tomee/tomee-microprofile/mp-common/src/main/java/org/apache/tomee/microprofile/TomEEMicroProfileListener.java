--- conflicted
+++ resolved
@@ -57,26 +57,6 @@
     private static final Logger LOGGER = Logger.getInstance(LogCategory.OPENEJB.createChild("tomcat"), TomEEMicroProfileListener.class);
 
     private static final String[] MICROPROFILE_EXTENSIONS = new String[]{
-<<<<<<< HEAD
-            // kept until we move everything to Smallrye in case jars are still there by user choice.
-            // "org.apache.geronimo.config.cdi.ConfigExtension",
-            // "org.apache.safeguard.impl.cdi.SafeguardExtension",
-            // "org.apache.geronimo.microprofile.impl.health.cdi.GeronimoHealthExtension",
-            // "org.apache.geronimo.microprofile.metrics.cdi.MetricsExtension",
-            // "org.apache.geronimo.microprofile.opentracing.microprofile.cdi.OpenTracingExtension",
-            // "org.apache.geronimo.microprofile.openapi.cdi.GeronimoOpenAPIExtension",
-
-            "org.apache.tomee.microprofile.jwt.cdi.MPJWTCDIExtension",
-            "org.apache.cxf.microprofile.client.cdi.RestClientExtension",
-            "io.smallrye.config.inject.ConfigExtension",
-            "io.smallrye.metrics.legacyapi.LegacyMetricsExtension",
-            "io.smallrye.opentracing.SmallRyeTracingDynamicFeature",
-            "io.smallrye.opentracing.contrib.interceptor.OpenTracingInterceptor",
-            "io.smallrye.faulttolerance.FaultToleranceExtension",
-            };
-
-    @SuppressWarnings("Duplicates")
-=======
         "org.apache.tomee.microprofile.jwt.cdi.MPJWTCDIExtension",
         "org.apache.cxf.microprofile.client.cdi.RestClientExtension",
         "io.smallrye.config.inject.ConfigExtension",
@@ -86,7 +66,6 @@
         "io.smallrye.faulttolerance.FaultToleranceExtension",
         };
 
->>>>>>> 7fc98998
     public void enhanceScannableUrls(@Observes final EnhanceScannableUrlsEvent enhanceScannableUrlsEvent) {
 
         final String mpScan = SystemInstance.get().getOptions().get("tomee.mp.scan", "none");
@@ -136,8 +115,6 @@
                    webApp.restClass.removeIf(
                        className -> className.equals(MicroProfileHealthChecksEndpoint.class.getName()));
                });
-<<<<<<< HEAD
-=======
 
         // we need to register the OpenAPI servlet, but in order to generate the OpenAPI model, SmallRye uses Jandex,
         // a XBean Finder equivalent from JBoss. This seems to be a library used in many placed, so we want to build the
@@ -159,7 +136,6 @@
         // The OpenTracing TCK tests that an exception is turned into a 500. JAX-RS 3.1 mandates a default mapper
         // which was not required on the current versions; see TOMEE-4133 for details.
         extensionProviderRegistration.getProviders().add(new MicroProfileOpenTracingExceptionMapper());
->>>>>>> 7fc98998
     }
 
     /**
