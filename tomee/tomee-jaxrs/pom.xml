--- conflicted
+++ resolved
@@ -23,11 +23,7 @@
   <parent>
     <artifactId>tomee</artifactId>
     <groupId>org.apache.openejb</groupId>
-<<<<<<< HEAD
-    <version>1.5.2</version>
-=======
     <version>1.5.3-SNAPSHOT</version>
->>>>>>> df65dc9d
   </parent>
   <modelVersion>4.0.0</modelVersion>
 
