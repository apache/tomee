/**
 * Licensed to the Apache Software Foundation (ASF) under one or more
 * contributor license agreements.  See the NOTICE file distributed with
 * this work for additional information regarding copyright ownership.
 * The ASF licenses this file to You under the Apache License, Version 2.0
 * (the "License"); you may not use this file except in compliance with
 * the License.  You may obtain a copy of the License at
 *
 *     http://www.apache.org/licenses/LICENSE-2.0
 *
 *  Unless required by applicable law or agreed to in writing, software
 *  distributed under the License is distributed on an "AS IS" BASIS,
 *  WITHOUT WARRANTIES OR CONDITIONS OF ANY KIND, either express or implied.
 *  See the License for the specific language governing permissions and
 *  limitations under the License.
 */
package org.apache.tomee.jdbc;

import org.apache.juli.logging.Log;
import org.apache.juli.logging.LogFactory;
import org.apache.openejb.monitoring.LocalMBeanServer;
import org.apache.openejb.monitoring.ObjectNameBuilder;
import org.apache.openejb.resource.jdbc.BasicDataSourceUtil;
import org.apache.openejb.resource.jdbc.cipher.PasswordCipher;
import org.apache.openejb.resource.jdbc.plugin.DataSourcePlugin;
import org.apache.openejb.resource.jdbc.pool.PoolDataSourceCreator;
import org.apache.openejb.resource.jdbc.pool.XADataSourceResource;
import org.apache.openejb.util.Duration;
import org.apache.openejb.util.LogCategory;
import org.apache.openejb.util.Logger;
import org.apache.openejb.util.Strings;
import org.apache.openejb.util.SuperProperties;
import org.apache.openejb.util.reflection.Reflections;
import org.apache.tomcat.jdbc.pool.ConnectionPool;
import org.apache.tomcat.jdbc.pool.PoolConfiguration;
import org.apache.tomcat.jdbc.pool.PoolProperties;
import org.apache.tomcat.jdbc.pool.PooledConnection;

import javax.management.ObjectName;
import javax.sql.CommonDataSource;
import javax.sql.DataSource;
import javax.sql.XADataSource;
import java.lang.reflect.InvocationHandler;
import java.lang.reflect.Method;
import java.lang.reflect.Proxy;
import java.sql.SQLException;
import java.util.Map;
import java.util.Properties;
import java.util.concurrent.TimeUnit;

public class TomEEDataSourceCreator extends PoolDataSourceCreator {
    private static final Logger LOGGER = Logger.getInstance(LogCategory.OPENEJB, TomEEDataSourceCreator.class);

    @Override
    public DataSource pool(final String name, final DataSource ds, Properties properties) {
        final Properties converted = new Properties();
        final SuperProperties prop = new SuperProperties().caseInsensitive(true);
        prop.putAll(properties);
        updateProperties(prop, converted, null);

        final PoolConfiguration config = build(PoolProperties.class, converted);
        config.setDataSource(ds);
        final ConnectionPool pool;
        try {
            pool = new ConnectionPool(config);
        } catch (SQLException e) {
            throw new IllegalStateException(e);
        }
        return build(TomEEDataSource.class, new TomEEDataSource(config, pool, name), converted);
    }

    @Override
    public CommonDataSource pool(final String name, final String driver, final Properties properties) {
        final Properties converted = new Properties();
        converted.setProperty("name", name);

        final SuperProperties prop = new SuperProperties().caseInsensitive(true);
        prop.putAll(properties);

        updateProperties(prop, converted, driver);
        final PoolConfiguration config = build(PoolProperties.class, converted);
        final TomEEDataSource ds = build(TomEEDataSource.class, new TomEEDataSource(config, name), converted);

        final String xa = String.class.cast(properties.remove("XaDataSource"));
        if (xa != null) {
            cleanProperty(ds, "xadatasource");

            final XADataSource xaDs = XADataSourceResource.proxy(Thread.currentThread().getContextClassLoader(), xa);
            ds.setDataSource(xaDs);
        }

        return ds;
    }

    private void updateProperties(final SuperProperties properties, final Properties converted, final String driver) {
        // some compatibility with old dbcp style
        if (driver != null && !properties.containsKey("driverClassName")) {
            converted.setProperty("driverClassName", driver);
        }
        final String jdbcDriver = (String) properties.remove("JdbcDriver");
        if (jdbcDriver != null && !properties.containsKey("driverClassName")) {
            converted.setProperty("driverClassName", jdbcDriver);
        }
        final String url = (String) properties.remove("JdbcUrl");
        if (url != null && !properties.containsKey("url")) {
            converted.setProperty("url", url);
        }
        final String user = (String) properties.remove("user");
        if (user != null && !properties.containsKey("username")) {
            converted.setProperty("username", user);
        }
        final String maxWait = toMillis((String) properties.remove("maxWaitTime"));
        if (maxWait != null && !properties.containsKey("maxWait")) {
            converted.setProperty("maxWait", maxWait);
        }
        final String tb = toMillis((String) properties.remove("timeBetweenEvictionRuns"));
        if (tb != null && !properties.containsKey("timeBetweenEvictionRunsMillis")) {
            converted.setProperty("timeBetweenEvictionRunsMillis", tb);
        }
        final String minEvict = toMillis((String) properties.remove("minEvictableIdleTime"));
        if (minEvict != null && !properties.containsKey("minEvictableIdleTimeMillis")) {
            converted.setProperty("minEvictableIdleTimeMillis", minEvict);
        }

        final String passwordCipher = properties.getProperty("PasswordCipher");
        if (passwordCipher != null && "PlainText".equals(passwordCipher)) { // no need to warn about it
            properties.remove("PasswordCipher");
        } else {
            String password = properties.getProperty("Password");
            if (passwordCipher != null) {
                try {
                    final PasswordCipher cipher = BasicDataSourceUtil.getPasswordCipher(passwordCipher);
                    final String plainPwd = cipher.decrypt(password.toCharArray());
                    converted.setProperty("password", plainPwd);

                    // all went fine so remove it to avoid errors later
                    properties.remove("PasswordCipher");
                    properties.remove("Password");
                } catch (SQLException e) {
                    LOGGER.error("Can't decrypt password", e);
                }
            }
        }

        for (Map.Entry<Object, Object> entry : properties.entrySet()) {
            final String key = entry.getKey().toString();
            final String value = entry.getValue().toString().trim();
            if (!converted.containsKey(key)) {
                if (!value.isEmpty()) {
                    if ("MaxOpenPreparedStatements".equalsIgnoreCase(key) || "PoolPreparedStatements".equalsIgnoreCase(key)) {
                        if ("0".equalsIgnoreCase(properties.getProperty("MaxOpenPreparedStatements", "0"))
                                || "false".equalsIgnoreCase(properties.getProperty("PoolPreparedStatements", "false"))) {
                            continue;
                        }

                        String interceptors = properties.getProperty("jdbcInterceptors");
                        if (interceptors == null) {
                            converted.setProperty("jdbcInterceptors",
                                    "StatementCache(max=" + properties.getProperty("MaxOpenPreparedStatements", "128") + ")");
                            LOGGER.debug("Tomcat-jdbc StatementCache added to handle prepared statement cache/pool");
                        } else if  (!interceptors.contains("StatementCache")) {
                            converted.setProperty("jdbcInterceptors", interceptors
                                    + ";StatementCache(max=" + properties.getProperty("MaxOpenPreparedStatements", "128") + ")");
                            LOGGER.debug("Tomcat-jdbc StatementCache added to handle prepared statement cache/pool");
                        }
                        continue;
                    }

                    converted.put(Strings.lcfirst(key), value);
                } else if (key.toLowerCase().equals("username") || key.toLowerCase().equals("password")) { // avoid NPE
                    converted.put(Strings.lcfirst(key), "");
                }
            }
        }

        if (!converted.containsKey("password")) {
            converted.setProperty("password", "");
        }

        final String currentUrl = converted.getProperty("url");
        if (currentUrl != null) {
            try {
                final DataSourcePlugin helper = BasicDataSourceUtil.getDataSourcePlugin(currentUrl);
                if (helper != null) {
                    final String newUrl = helper.updatedUrl(currentUrl);
                    if (!currentUrl.equals(newUrl)) {
                        properties.setProperty("url", newUrl);
                    }
                }
            } catch (SQLException ignored) {
                // no-op
            }
        }
    }

    private String toMillis(final String d) {
        if (d == null) {
            return null;
        }
        return Long.toString(new Duration(d).getTime(TimeUnit.MILLISECONDS));
    }

    @Override
    protected void doDestroy(CommonDataSource dataSource) throws Throwable {
        org.apache.tomcat.jdbc.pool.DataSource ds = (org.apache.tomcat.jdbc.pool.DataSource) dataSource;
        if (ds instanceof TomEEDataSource) {
            ((TomEEDataSource) ds).internalJMXUnregister();
        }
        ds.close(true);
    }

    public static class TomEEDataSource extends org.apache.tomcat.jdbc.pool.DataSource {
        private static final Log LOGGER = LogFactory.getLog(TomEEDataSource.class);
        private static final Class<?>[] CONNECTION_POOL_CLASS = new Class<?>[] { PoolConfiguration.class };

        private ObjectName internalOn = null;

        public TomEEDataSource(final PoolConfiguration properties, final ConnectionPool pool, final String name) {
            super(readOnly(properties));
            this.pool = pool;
            initJmx(name);
        }

        public TomEEDataSource(final PoolConfiguration poolConfiguration, final String name) {
            super(readOnly(poolConfiguration));
            try { // just to force the pool to be created and be able to register the mbean
                createPool();
                initJmx(name);
            } catch (Throwable e) {
                LOGGER.error("Can't create DataSource", e);
            }
        }

        @Override
        protected void registerJmx() {
            // no-op
        }

        @Override
        protected void unregisterJmx() {
            // no-op
        }

        @Override
        public ConnectionPool createPool() throws SQLException {
            if (pool != null) {
                return pool;
            } else {
                pool = new TomEEConnectionPool(poolProperties); // to force to init the driver with TCCL
                return pool;
            }
        }

        private static PoolConfiguration readOnly(final PoolConfiguration pool) {
            // if validationQuery is not filled disable testXXX
            if (pool.getValidationQuery() == null || pool.getValidationQuery().isEmpty()) {
                if (pool.isTestOnBorrow()) {
                    LOGGER.info("Disabling testOnBorrow since no validation query is provided");
                    pool.setTestOnBorrow(false);
                }
                if (pool.isTestOnConnect()) {
                    LOGGER.info("Disabling testOnConnect since no validation query is provided");
                    pool.setTestOnConnect(false);
                }
                if (pool.isTestOnReturn()) {
                    LOGGER.info("Disabling testOnReturn since no validation query is provided");
                    pool.setTestOnReturn(false);
                }
                if (pool.isTestWhileIdle()) {
                    LOGGER.info("Disabling testWhileIdle since no validation query is provided");
                    pool.setTestWhileIdle(false);
                }
            }

            // prevent overriding of the configuration
<<<<<<< HEAD
            return (PoolConfiguration) Proxy.newProxyInstance(Thread.currentThread().getContextClassLoader(), CONNECTION_POOL_CLASS, new ReadOnlyConnectionpool(pool));
=======
            try {
                return (PoolConfiguration) Proxy.newProxyInstance(TomEEDataSourceCreator.class.getClassLoader(), CONNECTION_POOL_CLASS, new ReadOnlyConnectionpool(pool));
            } catch (final Throwable e) {
                return (PoolConfiguration) Proxy.newProxyInstance(Thread.currentThread().getContextClassLoader(), CONNECTION_POOL_CLASS, new ReadOnlyConnectionpool(pool));
            }
>>>>>>> d17c5134
        }

        private void initJmx(final String name) {
            try {
                internalOn = ObjectNameBuilder.uniqueName("datasources", name.replace("/", "_"), this);
                try {
                    if (pool.getJmxPool()!=null) {
                        LocalMBeanServer.get().registerMBean(pool.getJmxPool(), internalOn);
                    }
                } catch (final Exception e) {
                    LOGGER.error("Unable to register JDBC pool with JMX", e);
                }
            } catch (Exception ignored) {
                // no-op
            }
        }

        public void internalJMXUnregister() {
            if (internalOn != null) {
                try {
                    LocalMBeanServer.get().unregisterMBean(internalOn);
                } catch (final Exception e) {
                    LOGGER.error("Unable to unregister JDBC pool with JMX", e);
                }
            }
        }
    }

    private static class ReadOnlyConnectionpool implements InvocationHandler {
        private final PoolConfiguration delegate;

        public ReadOnlyConnectionpool(final PoolConfiguration pool) {
            delegate = pool;
        }

        @Override
        public Object invoke(final Object proxy, final Method method, final Object[] args) throws Throwable {
            final String name = method.getName();
            if (!(name.startsWith("set") && args != null && args.length == 1 && Void.TYPE.equals(method.getReturnType()))) {
                return method.invoke(delegate, args);
            }
            if (name.equals("setDataSource")) {
                delegate.setDataSource(args[0]);
            }
            return null;
        }
    }

    private static class TomEEConnectionPool extends ConnectionPool {
        public TomEEConnectionPool(final PoolConfiguration poolProperties) throws SQLException {
            super(poolProperties);
        }

        @Override
        protected PooledConnection create(boolean incrementCounter) {
            final PooledConnection con = super.create(incrementCounter);
            if (getPoolProperties().getDataSource() == null) { // using driver
                // init driver with TCCL
                ClassLoader cl = Thread.currentThread().getContextClassLoader();
                if (cl == null) {
                    cl = TomEEConnectionPool.class.getClassLoader();
                }
                try {
                    Reflections.set(con, "driver", Class.forName(getPoolProperties().getDriverClassName(), true, cl).newInstance());
                } catch (java.lang.Exception cn) {
                    // will fail later, no worry
                }
            }
            return con;
        }
    }
}<|MERGE_RESOLUTION|>--- conflicted
+++ resolved
@@ -273,15 +273,11 @@
             }
 
             // prevent overriding of the configuration
-<<<<<<< HEAD
-            return (PoolConfiguration) Proxy.newProxyInstance(Thread.currentThread().getContextClassLoader(), CONNECTION_POOL_CLASS, new ReadOnlyConnectionpool(pool));
-=======
             try {
                 return (PoolConfiguration) Proxy.newProxyInstance(TomEEDataSourceCreator.class.getClassLoader(), CONNECTION_POOL_CLASS, new ReadOnlyConnectionpool(pool));
             } catch (final Throwable e) {
                 return (PoolConfiguration) Proxy.newProxyInstance(Thread.currentThread().getContextClassLoader(), CONNECTION_POOL_CLASS, new ReadOnlyConnectionpool(pool));
             }
->>>>>>> d17c5134
         }
 
         private void initJmx(final String name) {
