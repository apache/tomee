--- conflicted
+++ resolved
@@ -19,11 +19,7 @@
 <project name="dev-helper" default="web">
 
     <target name="web">
-<<<<<<< HEAD
-        <copy verbose="true" todir="apache-tomee/target/apache-tomee-webprofile-1.5.2/webapps/tomee">
-=======
         <copy verbose="true" todir="apache-tomee/target/apache-tomee-webprofile-1.5.3-SNAPSHOT/webapps/tomee">
->>>>>>> df65dc9d
             <fileset dir="tomee-webapp/src/main/webapp" includes="**/*.js"/>
             <fileset dir="tomee-webapp/src/main/webapp" includes="**/*.css"/>
             <fileset dir="tomee-webapp/src/main/webapp" includes="**/*.html"/>
@@ -31,11 +27,7 @@
     </target>
 
     <target name="rs">
-<<<<<<< HEAD
-        <copy verbose="true" todir="apache-tomee/target/apache-tomee-jaxrs-1.5.2/webapps/tomee">
-=======
         <copy verbose="true" todir="apache-tomee/target/apache-tomee-jaxrs-1.5.3-SNAPSHOT/webapps/tomee">
->>>>>>> df65dc9d
             <fileset dir="tomee-webapp/src/main/webapp" includes="**/*.js"/>
             <fileset dir="tomee-webapp/src/main/webapp" includes="**/*.css"/>
             <fileset dir="tomee-webapp/src/main/webapp" includes="**/*.html"/>
@@ -43,11 +35,7 @@
     </target>
 
     <target name="plus">
-<<<<<<< HEAD
-        <copy verbose="true" todir="apache-tomee/target/apache-tomee-plus-1.5.2/webapps/tomee">
-=======
         <copy verbose="true" todir="apache-tomee/target/apache-tomee-plus-1.5.3-SNAPSHOT/webapps/tomee">
->>>>>>> df65dc9d
             <fileset dir="tomee-webapp/src/main/webapp" includes="**/*.js"/>
             <fileset dir="tomee-webapp/src/main/webapp" includes="**/*.css"/>
             <fileset dir="tomee-webapp/src/main/webapp" includes="**/*.html"/>
