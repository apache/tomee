<?xml version="1.0" encoding="UTF-8"?>
<!--

    Licensed to the Apache Software Foundation (ASF) under one or more
    contributor license agreements.  See the NOTICE file distributed with
    this work for additional information regarding copyright ownership.
    The ASF licenses this file to You under the Apache License, Version 2.0
    (the "License"); you may not use this file except in compliance with
    the License.  You may obtain a copy of the License at

       http://www.apache.org/licenses/LICENSE-2.0

    Unless required by applicable law or agreed to in writing, software
    distributed under the License is distributed on an "AS IS" BASIS,
    WITHOUT WARRANTIES OR CONDITIONS OF ANY KIND, either express or implied.
    See the License for the specific language governing permissions and
    limitations under the License.
-->

<!-- $Rev: 600338 $ $Date: 2007-12-02 09:08:04 -0800 (Sun, 02 Dec 2007) $ -->

<project xmlns="http://maven.apache.org/POM/4.0.0" xmlns:xsi="http://www.w3.org/2001/XMLSchema-instance" xsi:schemaLocation="http://maven.apache.org/POM/4.0.0 http://maven.apache.org/maven-v4_0_0.xsd">

  <parent>
    <artifactId>tomee</artifactId>
    <groupId>org.apache.tomee</groupId>
<<<<<<< HEAD
    <version>7.0.6-SNAPSHOT</version>
=======
    <version>8.0.0-SNAPSHOT</version>
>>>>>>> 4b760d3b
  </parent>

  <modelVersion>4.0.0</modelVersion>
  <artifactId>tomee-loader</artifactId>
  <packaging>jar</packaging>
  <name>OpenEJB :: TomEE :: Loader</name>

  <properties>
    <tomee.build.name>${project.groupId}.tomee.loader</tomee.build.name>
  </properties>
  <dependencies>
    <dependency>
      <groupId>${project.groupId}</groupId>
      <artifactId>openejb-loader</artifactId>
    </dependency>
    <dependency>
      <groupId>org.apache.tomcat</groupId>
      <artifactId>tomcat-catalina</artifactId>
      <scope>provided</scope>
      <exclusions>
        <exclusion>
          <groupId>org.apache.tomcat</groupId>
          <artifactId>tomcat-juli</artifactId>
        </exclusion>
      </exclusions>
    </dependency>
    <!--The order of the next two deps is important-->
    <dependency>
      <groupId>${project.groupId}</groupId>
      <artifactId>tomee-juli</artifactId>
      <version>${project.version}</version>
      <scope>compile</scope>
    </dependency>
    <dependency>
      <groupId>org.apache.tomcat</groupId>
      <artifactId>tomcat-juli</artifactId>
      <version>${tomcat.version}</version>
      <scope>compile</scope>
    </dependency>
    <dependency>
      <groupId>${project.groupId}</groupId>
      <artifactId>tomee-common</artifactId>
      <version>${project.version}</version>
    </dependency>

    <dependency>
      <groupId>log4j</groupId>
      <artifactId>log4j</artifactId>
      <scope>provided</scope>
    </dependency>
    <dependency>
      <groupId>org.apache.logging.log4j</groupId>
      <artifactId>log4j-api</artifactId>
      <version>${log4j2.version}</version>
      <scope>provided</scope>
    </dependency>
    <dependency>
      <groupId>junit</groupId>
      <artifactId>junit</artifactId>
      <scope>test</scope>
    </dependency>
  </dependencies>

</project>
<|MERGE_RESOLUTION|>--- conflicted
+++ resolved
@@ -19,16 +19,13 @@
 
 <!-- $Rev: 600338 $ $Date: 2007-12-02 09:08:04 -0800 (Sun, 02 Dec 2007) $ -->
 
-<project xmlns="http://maven.apache.org/POM/4.0.0" xmlns:xsi="http://www.w3.org/2001/XMLSchema-instance" xsi:schemaLocation="http://maven.apache.org/POM/4.0.0 http://maven.apache.org/maven-v4_0_0.xsd">
+<project xmlns="http://maven.apache.org/POM/4.0.0" xmlns:xsi="http://www.w3.org/2001/XMLSchema-instance"
+         xsi:schemaLocation="http://maven.apache.org/POM/4.0.0 http://maven.apache.org/maven-v4_0_0.xsd">
 
   <parent>
     <artifactId>tomee</artifactId>
     <groupId>org.apache.tomee</groupId>
-<<<<<<< HEAD
-    <version>7.0.6-SNAPSHOT</version>
-=======
     <version>8.0.0-SNAPSHOT</version>
->>>>>>> 4b760d3b
   </parent>
 
   <modelVersion>4.0.0</modelVersion>
@@ -85,11 +82,6 @@
       <version>${log4j2.version}</version>
       <scope>provided</scope>
     </dependency>
-    <dependency>
-      <groupId>junit</groupId>
-      <artifactId>junit</artifactId>
-      <scope>test</scope>
-    </dependency>
   </dependencies>
 
 </project>
