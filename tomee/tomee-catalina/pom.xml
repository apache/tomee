--- conflicted
+++ resolved
@@ -23,11 +23,7 @@
   <parent>
     <artifactId>tomee</artifactId>
     <groupId>org.apache.openejb</groupId>
-<<<<<<< HEAD
-    <version>1.7.5-TT.15</version>
-=======
-    <version>1.7.6-SNAPSHOT</version>
->>>>>>> bfdd20c7
+    <version>1.7.5-TT.16</version>
   </parent>
 
   <modelVersion>4.0.0</modelVersion>
