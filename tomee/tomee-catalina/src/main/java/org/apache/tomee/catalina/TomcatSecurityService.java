/*
 * Licensed to the Apache Software Foundation (ASF) under one or more
 * contributor license agreements.  See the NOTICE file distributed with
 * this work for additional information regarding copyright ownership.
 * The ASF licenses this file to You under the Apache License, Version 2.0
 * (the "License"); you may not use this file except in compliance with
 * the License.  You may obtain a copy of the License at
 *
 *     http://www.apache.org/licenses/LICENSE-2.0
 *
 * Unless required by applicable law or agreed to in writing, software
 * distributed under the License is distributed on an "AS IS" BASIS,
 * WITHOUT WARRANTIES OR CONDITIONS OF ANY KIND, either express or implied.
 * See the License for the specific language governing permissions and
 * limitations under the License.
 */
package org.apache.tomee.catalina;

import org.apache.catalina.Engine;
import org.apache.catalina.Realm;
import org.apache.catalina.Server;
import org.apache.catalina.Service;
import org.apache.catalina.connector.Request;
import org.apache.catalina.realm.GenericPrincipal;
import org.apache.openejb.BeanContext;
import org.apache.openejb.core.security.AbstractSecurityService;
import org.apache.openejb.loader.SystemInstance;
import org.apache.openejb.spi.CallerPrincipal;
import org.apache.tomee.loader.TomcatHelper;

import javax.security.auth.Subject;
import javax.security.auth.login.CredentialNotFoundException;
import javax.security.auth.login.LoginException;
import javax.servlet.http.HttpServletRequest;
import java.io.Serializable;
import java.security.Principal;
import java.util.HashSet;
import java.util.LinkedHashSet;
import java.util.LinkedList;
import java.util.Set;
import java.util.UUID;
import java.util.concurrent.Callable;

public class TomcatSecurityService extends AbstractSecurityService {
    private static final boolean ONLY_DEFAULT_REALM = "true".equals(SystemInstance.get().getProperty("tomee.realm.only-default", "false"));
    protected static final ThreadLocal<LinkedList<Subject>> RUN_AS_STACK = new ThreadLocal<LinkedList<Subject>>() {
        protected LinkedList<Subject> initialValue() {
            return new LinkedList<>();
        }
    };

    private Realm defaultRealm;

    public TomcatSecurityService() {
        final Server server = TomcatHelper.getServer();
        for (final Service service : server.findServices()) {
            if (service.getContainer() instanceof Engine) {
                final Engine engine = (Engine) service.getContainer();
                if (engine.getRealm() != null) {
                    defaultRealm = engine.getRealm();
                    break;
                }
            }
        }
    }

    @Override
    public boolean isCallerInRole(final String role) {
        final Principal principal = getCallerPrincipal();
        if (TomcatUser.class.isInstance(principal)) {
            if ("**".equals(role)) {
                return true; // ie logged in through tomcat
            }

            final TomcatUser tomcatUser = (TomcatUser) principal;
            final GenericPrincipal genericPrincipal = (GenericPrincipal) tomcatUser.getTomcatPrincipal();
            final String[] roles = genericPrincipal.getRoles();
            if (roles != null) {
                for (final String userRole : roles) {
                    if (userRole.equals(role)) {
                        return true;
                    }
                }
            }
            return false;
        }
        return super.isCallerInRole(role);
    }

    public UUID login(final String realmName, final String username, final String password) throws LoginException {
        final Realm realm = findRealm(realmName);
        if (realm == null) {
            throw new LoginException("No Tomcat realm available");
        }

        final Principal principal = realm.authenticate(username, password);
        if (principal == null) {
            throw new CredentialNotFoundException(username);
        }

        final Subject subject = createSubject(realm, principal);
        return registerSubject(subject);
    }

    private Realm findRealm(final String realmName) {
        if (ONLY_DEFAULT_REALM || realmName == null || realmName.isEmpty()) {
            return defaultRealm;
        }

        final TomcatWebAppBuilder webAppBuilder = SystemInstance.get().getComponent(TomcatWebAppBuilder.class);
        if (webAppBuilder != null) {
            final Realm r = webAppBuilder.getRealms().get('/' + realmName);
            if (r != null) {
                return r;
            }
        }

        return defaultRealm;
    }

    private Subject createSubject(final Realm realm, final Principal principal) {
        final Set<Principal> principals = new HashSet<>();
        principals.add(new TomcatUser(realm, principal));
        return new Subject(true, principals, new HashSet(), new HashSet());
    }

    @Override
    public Set<String> getLogicalRoles(final Principal[] principals, final Set<String> logicalRoles) {
        final Set<String> roles = new LinkedHashSet<>(logicalRoles.size());
        for (final String logicalRole : logicalRoles) {
            for (final Principal principal : principals) {
                if (principal instanceof TomcatUser) {
                    final TomcatUser user = (TomcatUser) principal;
                    if (TomcatHelper.hasRole(user.getRealm(), user.getTomcatPrincipal(), logicalRole)) {
                        roles.add(logicalRole);
                        break;
                    }
                } else if (principal != null) {
                    final String name = principal.getName();
                    if (logicalRole.equals(name)) {
                        roles.add(logicalRole);
                    }
                }
            }
        }
        return roles;
    }

    @Override
    public Principal getCallerPrincipal() {
        final Identity currentIdentity = clientIdentity.get();
        if (currentIdentity != null) {
            final Set<Principal> principals = currentIdentity.getSubject().getPrincipals();
            for (final Principal principal : principals) {
                if (principal.getClass().isAnnotationPresent(CallerPrincipal.class)) {
                    return principal;
                }
            }
            if (!principals.isEmpty()) {
                return principals.iterator().next();
            }
        }
        return super.getCallerPrincipal();
    }

    public Object enterWebApp(final Realm realm, final Principal principal, final String runAs) {
        Identity newIdentity = null;
        if (principal != null) {
            final Subject newSubject = createSubject(realm, principal);
            newIdentity = new Identity(newSubject, null);
        }

        final Identity oldIdentity = clientIdentity.get();
        final WebAppState webAppState = new WebAppState(oldIdentity, runAs != null);
        clientIdentity.set(newIdentity);

        if (runAs != null) {
            final Subject runAsSubject = createRunAsSubject(runAs);
            RUN_AS_STACK.get().addFirst(runAsSubject);
        }

        return webAppState;
    }

    @Override
    public void onLogout(final HttpServletRequest request) {
        final Request state = OpenEJBSecurityListener.requests.get();
        final Object webappState = state == null ? null : state.getNote(TomEERealm.SECURITY_NOTE);
        if (webappState != null) {
            exitWebApp(webappState);
        } else {
            super.onLogout(request);
        }
    }

    public void exitWebApp(final Object state) {
        if (state instanceof WebAppState) {
            final WebAppState webAppState = (WebAppState) state;
            if (webAppState.oldIdentity == null) {
                clientIdentity.remove();
            } else {
                clientIdentity.set(webAppState.oldIdentity);
            }

            if (webAppState.hadRunAs) {
                RUN_AS_STACK.get().removeFirst();
            }
        }
    }

    @Override
    public Subject getRunAsSubject(final BeanContext callingBeanContext) {
        final Subject runAsSubject = super.getRunAsSubject(callingBeanContext);
        if (runAsSubject != null) {
            return runAsSubject;
        }

        final LinkedList<Subject> stack = RUN_AS_STACK.get();
        if (stack.isEmpty()) {
            return null;
        }
        return stack.getFirst();
    }


    protected Subject createRunAsSubject(final String role) {
        if (role == null) {
            return null;
        }

        final Set<Principal> principals = new HashSet<>();
        principals.add(new RunAsRole(role));
        return new Subject(true, principals, new HashSet(), new HashSet());
    }

    @CallerPrincipal
    public static class TomcatUser implements Principal {
        private final Realm realm;
        private final Principal tomcatPrincipal;


        public TomcatUser(final Realm realm, final Principal tomcatPrincipal) {
            if (realm == null) {
                throw new NullPointerException("realm is null");
            }
            if (tomcatPrincipal == null) {
                throw new NullPointerException("tomcatPrincipal is null");
            }
            this.realm = realm;
            this.tomcatPrincipal = tomcatPrincipal;
        }

        public Realm getRealm() {
            return realm;
        }

        public Principal getTomcatPrincipal() {
            return tomcatPrincipal;
        }

        @Override
        public String getName() {
            return tomcatPrincipal.getName();
        }

        @Override
        public String toString() {
            return "[TomcatUser: " + tomcatPrincipal + "]";
        }

        @Override
        public boolean equals(final Object o) {
            if (this == o) {
                return true;
            }
            if (o == null || getClass() != o.getClass()) {
                return false;
            }

            final TomcatUser that = (TomcatUser) o;

            return realm.equals(that.realm) && tomcatPrincipal.equals(that.tomcatPrincipal);
        }

        @Override
        public int hashCode() {
            int result;
            result = realm.hashCode();
            result = 31 * result + tomcatPrincipal.hashCode();
            return result;
        }
    }

    protected static class RunAsRole implements Principal {
        private final String name;

        public RunAsRole(final String name) {
            if (name == null) {
                throw new NullPointerException("name is null");
            }
            this.name = name;
        }

        @Override
        public String getName() {
            return name;
        }

        @Override
        public String toString() {
            return "[RunAsRole: " + name + "]";
        }

        @Override
        public boolean equals(final Object o) {
            if (this == o) {
                return true;
            }
            if (o == null || getClass() != o.getClass()) {
                return false;
            }

            final RunAsRole runAsRole = (RunAsRole) o;

            return name.equals(runAsRole.name);
        }

        @Override
        public int hashCode() {
            return name.hashCode();
        }
    }

    private static class WebAppState implements Serializable {
        private final Identity oldIdentity;
        private final boolean hadRunAs;


        public WebAppState(final Identity oldIdentity, final boolean hadRunAs) {
            this.oldIdentity = oldIdentity;
            this.hadRunAs = hadRunAs;
        }
    }

    @Override
<<<<<<< HEAD
    protected SecurityContext getDefaultContext() {
=======
    protected SecurityContext getDefaultSecurityContext() {
>>>>>>> 4b760d3b
        final Request request = OpenEJBSecurityListener.requests.get();
        if (request != null) {
            final Object subjectCallable = request.getAttribute("javax.security.auth.subject.callable");
            if (subjectCallable != null && Callable.class.isInstance(subjectCallable)) {
                // maybe we should check, but it's so specific ...
                try {
                    final Subject subject = (Subject) Callable.class.cast(subjectCallable).call();
                    return new SecurityContext(subject);

                } catch (final Exception e) {
                    // ignore and let it go to the default implementation
                }
            }
        }

<<<<<<< HEAD
        return super.getDefaultContext();
    }
=======
        return super.getDefaultSecurityContext();
    }

>>>>>>> 4b760d3b
}<|MERGE_RESOLUTION|>--- conflicted
+++ resolved
@@ -343,11 +343,7 @@
     }
 
     @Override
-<<<<<<< HEAD
-    protected SecurityContext getDefaultContext() {
-=======
     protected SecurityContext getDefaultSecurityContext() {
->>>>>>> 4b760d3b
         final Request request = OpenEJBSecurityListener.requests.get();
         if (request != null) {
             final Object subjectCallable = request.getAttribute("javax.security.auth.subject.callable");
@@ -363,12 +359,7 @@
             }
         }
 
-<<<<<<< HEAD
-        return super.getDefaultContext();
-    }
-=======
         return super.getDefaultSecurityContext();
     }
 
->>>>>>> 4b760d3b
 }