<?xml version="1.0" encoding="UTF-8"?>
<!--
   Licensed under the Apache License, Version 2.0 (the "License");
   you may not use this file except in compliance with the License.
   You may obtain a copy of the License at

       http://www.apache.org/licenses/LICENSE-2.0

   Unless required by applicable law or agreed to in writing, software
   distributed under the License is distributed on an "AS IS" BASIS,
   WITHOUT WARRANTIES OR CONDITIONS OF ANY KIND, either express or implied.
   See the License for the specific language governing permissions and
   limitations under the License.
-->
<project xmlns="http://maven.apache.org/POM/4.0.0" xmlns:xsi="http://www.w3.org/2001/XMLSchema-instance"
         xsi:schemaLocation="http://maven.apache.org/POM/4.0.0 http://maven.apache.org/xsd/maven-4.0.0.xsd">
  <parent>
    <artifactId>tomee</artifactId>
    <groupId>org.apache.tomee</groupId>
<<<<<<< HEAD
    <version>8.0.2-TT.2-SNAPSHOT</version>
=======
    <version>8.0.2-TT.3-SNAPSHOT</version>
>>>>>>> a9910db3
    <relativePath>../pom.xml</relativePath>
  </parent>

  <modelVersion>4.0.0</modelVersion>
  <artifactId>tomee-deb</artifactId>
  <packaging>jar</packaging>
  <name>TomEE :: TomEE :: Debian Package Builder</name>

  <properties>
    <distribution.workdir>${project.build.directory}/work-dir</distribution.workdir>
  </properties>

  <dependencies>
    <!-- Dependencies used by builder logic. -->
    <dependency>
      <groupId>org.apache.maven</groupId>
      <artifactId>maven-core</artifactId>
      <version>3.2.1</version>
    </dependency>
    <dependency>
      <groupId>org.codehaus.groovy</groupId>
      <artifactId>groovy-all</artifactId>
    </dependency>
    <dependency>
      <groupId>org.apache.commons</groupId>
      <artifactId>commons-compress</artifactId>
    </dependency>
    <dependency>
      <groupId>org.apache.commons</groupId>
      <artifactId>commons-lang3</artifactId>
    </dependency>
    <dependency>
      <groupId>commons-io</groupId>
      <artifactId>commons-io</artifactId>
    </dependency>
    <dependency>
      <groupId>commons-codec</groupId>
      <artifactId>commons-codec</artifactId>
    </dependency>

    <!-- We need to be sure the ZIP files are built before the debian package. -->
    <dependency>
      <groupId>${project.groupId}</groupId>
      <artifactId>apache-tomee</artifactId>
      <version>${project.version}</version>
      <type>pom</type>
    </dependency>

    <!-- We use resources from these guys below. -->
    <dependency>
      <groupId>${project.groupId}</groupId>
      <artifactId>openejb-core</artifactId>
      <version>${project.version}</version>
    </dependency>
    <dependency>
      <groupId>${project.groupId}</groupId>
      <artifactId>openejb-cxf</artifactId>
      <version>${project.version}</version>
    </dependency>
    <dependency>
      <groupId>${project.groupId}</groupId>
      <artifactId>openejb-cxf-rs</artifactId>
      <version>${project.version}</version>
    </dependency>
    <dependency>
      <groupId>${project.groupId}</groupId>
      <artifactId>openejb-hsql</artifactId>
      <version>${project.version}</version>
    </dependency>
  </dependencies>
  <build>
    <plugins>
      <plugin>
        <groupId>org.apache.maven.plugins</groupId>
        <artifactId>maven-dependency-plugin</artifactId>
        <executions>
          <execution>
            <id>copy-tomee-zip</id>
            <phase>prepare-package</phase>
            <goals>
              <goal>copy</goal>
            </goals>
            <configuration>
              <artifactItems>
                <artifactItem>
                  <groupId>${project.groupId}</groupId>
                  <artifactId>apache-tomee</artifactId>
                  <version>${project.version}</version>
                  <classifier>plus</classifier>
                  <type>zip</type>
                  <outputDirectory>${distribution.workdir}</outputDirectory>
                  <destFileName>tomee-plus.zip</destFileName>
                </artifactItem>
                <artifactItem>
                  <groupId>${project.groupId}</groupId>
                  <artifactId>apache-tomee</artifactId>
                  <version>${project.version}</version>
                  <classifier>webprofile</classifier>
                  <type>zip</type>
                  <outputDirectory>${distribution.workdir}</outputDirectory>
                  <destFileName>tomee-webprofile.zip</destFileName>
                </artifactItem>
                <artifactItem>
                  <groupId>${project.groupId}</groupId>
                  <artifactId>apache-tomee</artifactId>
                  <version>${project.version}</version>
                  <classifier>plume</classifier>
                  <type>zip</type>
                  <outputDirectory>${distribution.workdir}</outputDirectory>
                  <destFileName>tomee-plume.zip</destFileName>
                </artifactItem>
              </artifactItems>
            </configuration>
          </execution>
        </executions>
      </plugin>
      <plugin>
        <groupId>org.codehaus.gmaven</groupId>
        <artifactId>groovy-maven-plugin</artifactId>
        <configuration>
          <classpathScope>runtime</classpathScope>
          <scriptpath>
            <path>${project.basedir}/src/main/groovy</path>
          </scriptpath>
          <defaults>
            <testSectionsFile>${project.basedir}/sections.properties</testSectionsFile>
            <logOutputDirectory>${project.build.directory}/logs</logOutputDirectory>
            <backupLogs>true</backupLogs>
          </defaults>
        </configuration>
        <executions>
          <execution>
            <id>build-distribution</id>
            <phase>package</phase>
            <goals>
              <goal>execute</goal>
            </goals>
            <configuration>
              <source>
                new org.apache.tomee.deb.PackageBuilder(project).createPackage()
              </source>
            </configuration>
          </execution>
        </executions>
      </plugin>
      <plugin>
        <groupId>org.codehaus.mojo</groupId>
        <artifactId>build-helper-maven-plugin</artifactId>
        <executions>
          <execution>
            <id>attach-artifacts</id>
            <phase>package</phase>
            <goals>
              <goal>attach-artifact</goal>
            </goals>
            <configuration>
              <artifacts>
                <artifact>
                  <file>${project.build.directory}/work-dir/apache-tomee-plus.deb</file>
                  <type>deb</type>
                  <classifier>plus</classifier>
                </artifact>
                <artifact>
                  <file>${project.build.directory}/work-dir/apache-tomee-webprofile.deb
                  </file>
                  <type>deb</type>
                  <classifier>webprofile</classifier>
                </artifact>
                <artifact>
                  <file>${project.build.directory}/work-dir/apache-tomee-plume.deb
                  </file>
                  <type>deb</type>
                  <classifier>plume</classifier>
                </artifact>
                <artifact>
                  <file>${project.build.directory}/work-dir/apache-libtomee-plume-java.deb
                  </file>
                  <type>deb</type>
                  <classifier>lib-plume</classifier>
                </artifact>
                <artifact>
                  <file>${project.build.directory}/work-dir/apache-libtomee-plus-java.deb
                  </file>
                  <type>deb</type>
                  <classifier>lib-plus</classifier>
                </artifact>
                <artifact>
                  <file>${project.build.directory}/work-dir/apache-libtomee-webprofile-java.deb
                  </file>
                  <type>deb</type>
                  <classifier>lib-webprofile</classifier>
                </artifact>
              </artifacts>
            </configuration>
          </execution>
        </executions>
      </plugin>
    </plugins>
  </build>
</project><|MERGE_RESOLUTION|>--- conflicted
+++ resolved
@@ -17,11 +17,7 @@
   <parent>
     <artifactId>tomee</artifactId>
     <groupId>org.apache.tomee</groupId>
-<<<<<<< HEAD
-    <version>8.0.2-TT.2-SNAPSHOT</version>
-=======
     <version>8.0.2-TT.3-SNAPSHOT</version>
->>>>>>> a9910db3
     <relativePath>../pom.xml</relativePath>
   </parent>
 
