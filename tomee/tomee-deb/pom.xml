<?xml version="1.0" encoding="UTF-8"?>
<!--
   Licensed under the Apache License, Version 2.0 (the "License");
   you may not use this file except in compliance with the License.
   You may obtain a copy of the License at

       http://www.apache.org/licenses/LICENSE-2.0

   Unless required by applicable law or agreed to in writing, software
   distributed under the License is distributed on an "AS IS" BASIS,
   WITHOUT WARRANTIES OR CONDITIONS OF ANY KIND, either express or implied.
   See the License for the specific language governing permissions and
   limitations under the License.
-->
<project xmlns="http://maven.apache.org/POM/4.0.0" xmlns:xsi="http://www.w3.org/2001/XMLSchema-instance"
         xsi:schemaLocation="http://maven.apache.org/POM/4.0.0 http://maven.apache.org/xsd/maven-4.0.0.xsd">
  <parent>
    <artifactId>tomee</artifactId>
    <groupId>org.apache.tomee</groupId>
<<<<<<< HEAD
    <version>7.0.6-SNAPSHOT</version>
=======
    <version>8.0.0-SNAPSHOT</version>
    <relativePath>../pom.xml</relativePath>
>>>>>>> 4b760d3b
  </parent>

  <modelVersion>4.0.0</modelVersion>
  <artifactId>tomee-deb</artifactId>
  <packaging>jar</packaging>
  <name>OpenEJB :: TomEE :: Debian Package Builder</name>

  <properties>
    <distribution.workdir>${project.build.directory}/work-dir</distribution.workdir>
  </properties>

  <dependencies>
    <!-- Dependencies used by builder logic. -->
    <dependency>
      <groupId>org.apache.maven</groupId>
      <artifactId>maven-core</artifactId>
      <version>3.2.1</version>
    </dependency>
    <dependency>
      <groupId>org.codehaus.groovy</groupId>
      <artifactId>groovy-all</artifactId>
    </dependency>
    <dependency>
      <groupId>org.apache.commons</groupId>
      <artifactId>commons-compress</artifactId>
    </dependency>
    <dependency>
      <groupId>org.apache.commons</groupId>
      <artifactId>commons-lang3</artifactId>
    </dependency>
    <dependency>
      <groupId>commons-io</groupId>
      <artifactId>commons-io</artifactId>
    </dependency>
    <dependency>
      <groupId>commons-codec</groupId>
      <artifactId>commons-codec</artifactId>
    </dependency>

    <!-- We need to be sure the ZIP files are built before the debian package. -->
    <dependency>
      <groupId>${project.groupId}</groupId>
      <artifactId>apache-tomee</artifactId>
      <version>${project.version}</version>
      <type>pom</type>
    </dependency>

    <!-- We use resources from these guys below. -->
    <dependency>
      <groupId>${project.groupId}</groupId>
      <artifactId>openejb-core</artifactId>
      <version>${project.version}</version>
    </dependency>
    <dependency>
      <groupId>${project.groupId}</groupId>
      <artifactId>openejb-cxf</artifactId>
      <version>${project.version}</version>
    </dependency>
    <dependency>
      <groupId>${project.groupId}</groupId>
      <artifactId>openejb-cxf-rs</artifactId>
      <version>${project.version}</version>
    </dependency>
    <dependency>
      <groupId>${project.groupId}</groupId>
      <artifactId>openejb-hsql</artifactId>
      <version>${project.version}</version>
    </dependency>
  </dependencies>
  <build>
    <plugins>
      <plugin>
        <groupId>org.apache.maven.plugins</groupId>
        <artifactId>maven-dependency-plugin</artifactId>
        <executions>
          <execution>
            <id>copy-tomee-zip</id>
            <phase>prepare-package</phase>
            <goals>
              <goal>copy</goal>
            </goals>
            <configuration>
              <artifactItems>
                <artifactItem>
                  <groupId>${project.groupId}</groupId>
                  <artifactId>apache-tomee</artifactId>
                  <version>${project.version}</version>
                  <classifier>plus</classifier>
                  <type>zip</type>
                  <outputDirectory>${distribution.workdir}</outputDirectory>
                  <destFileName>tomee-plus.zip</destFileName>
                </artifactItem>
                <artifactItem>
                  <groupId>${project.groupId}</groupId>
                  <artifactId>apache-tomee</artifactId>
                  <version>${project.version}</version>
                  <classifier>webprofile</classifier>
                  <type>zip</type>
                  <outputDirectory>${distribution.workdir}</outputDirectory>
                  <destFileName>tomee-webprofile.zip</destFileName>
                </artifactItem>
                <artifactItem>
                  <groupId>${project.groupId}</groupId>
                  <artifactId>apache-tomee</artifactId>
                  <version>${project.version}</version>
                  <classifier>plume</classifier>
                  <type>zip</type>
                  <outputDirectory>${distribution.workdir}</outputDirectory>
                  <destFileName>tomee-plume.zip</destFileName>
                </artifactItem>
              </artifactItems>
            </configuration>
          </execution>
        </executions>
      </plugin>
      <plugin>
        <groupId>org.codehaus.gmaven</groupId>
        <artifactId>groovy-maven-plugin</artifactId>
        <configuration>
          <classpathScope>runtime</classpathScope>
          <scriptpath>
            <path>${project.basedir}/src/main/groovy</path>
          </scriptpath>
          <defaults>
            <testSectionsFile>${project.basedir}/sections.properties</testSectionsFile>
            <logOutputDirectory>${project.build.directory}/logs</logOutputDirectory>
            <backupLogs>true</backupLogs>
          </defaults>
        </configuration>
        <executions>
          <execution>
            <id>build-distribution</id>
            <phase>package</phase>
            <goals>
              <goal>execute</goal>
            </goals>
            <configuration>
              <source>
                new org.apache.tomee.deb.PackageBuilder(project).createPackage()
              </source>
            </configuration>
          </execution>
        </executions>
      </plugin>
      <plugin>
        <groupId>org.codehaus.mojo</groupId>
        <artifactId>build-helper-maven-plugin</artifactId>
        <executions>
          <execution>
            <id>attach-artifacts</id>
            <phase>package</phase>
            <goals>
              <goal>attach-artifact</goal>
            </goals>
            <configuration>
              <artifacts>
                <artifact>
                  <file>${project.build.directory}/work-dir/apache-tomee-plus.deb</file>
                  <type>deb</type>
                  <classifier>plus</classifier>
                </artifact>
                <artifact>
                  <file>${project.build.directory}/work-dir/apache-tomee-webprofile.deb
                  </file>
                  <type>deb</type>
                  <classifier>webprofile</classifier>
                </artifact>
                <artifact>
                  <file>${project.build.directory}/work-dir/apache-tomee-plume.deb
                  </file>
                  <type>deb</type>
                  <classifier>plume</classifier>
                </artifact>
                <artifact>
                  <file>${project.build.directory}/work-dir/apache-libtomee-plume-java.deb
                  </file>
                  <type>deb</type>
                  <classifier>lib-plume</classifier>
                </artifact>
                <artifact>
                  <file>${project.build.directory}/work-dir/apache-libtomee-plus-java.deb
                  </file>
                  <type>deb</type>
                  <classifier>lib-plus</classifier>
                </artifact>
                <artifact>
                  <file>${project.build.directory}/work-dir/apache-libtomee-webprofile-java.deb
                  </file>
                  <type>deb</type>
                  <classifier>lib-webprofile</classifier>
                </artifact>
              </artifacts>
            </configuration>
          </execution>
        </executions>
      </plugin>
    </plugins>
  </build>
</project><|MERGE_RESOLUTION|>--- conflicted
+++ resolved
@@ -17,12 +17,8 @@
   <parent>
     <artifactId>tomee</artifactId>
     <groupId>org.apache.tomee</groupId>
-<<<<<<< HEAD
-    <version>7.0.6-SNAPSHOT</version>
-=======
     <version>8.0.0-SNAPSHOT</version>
     <relativePath>../pom.xml</relativePath>
->>>>>>> 4b760d3b
   </parent>
 
   <modelVersion>4.0.0</modelVersion>
