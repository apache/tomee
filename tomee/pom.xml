<?xml version="1.0" encoding="UTF-8"?>
<!--

    Licensed to the Apache Software Foundation (ASF) under one or more
    contributor license agreements.  See the NOTICE file distributed with
    this work for additional information regarding copyright ownership.
    The ASF licenses this file to You under the Apache License, Version 2.0
    (the "License"); you may not use this file except in compliance with
    the License.  You may obtain a copy of the License at

       http://www.apache.org/licenses/LICENSE-2.0

    Unless required by applicable law or agreed to in writing, software
    distributed under the License is distributed on an "AS IS" BASIS,
    WITHOUT WARRANTIES OR CONDITIONS OF ANY KIND, either express or implied.
    See the License for the specific language governing permissions and
    limitations under the License.
-->
<!-- $Rev$ $Date$ -->

<project xmlns="http://maven.apache.org/POM/4.0.0" xmlns:xsi="http://www.w3.org/2001/XMLSchema-instance" xsi:schemaLocation="http://maven.apache.org/POM/4.0.0 http://maven.apache.org/maven-v4_0_0.xsd">
  <parent>
    <artifactId>openejb</artifactId>
    <groupId>org.apache.openejb</groupId>
<<<<<<< HEAD
    <version>4.5.2</version>
  </parent>
  <modelVersion>4.0.0</modelVersion>
  <artifactId>tomee</artifactId>
  <version>1.5.2</version>
=======
    <version>4.5.3-SNAPSHOT</version>
  </parent>
  <modelVersion>4.0.0</modelVersion>
  <artifactId>tomee</artifactId>
  <version>1.5.3-SNAPSHOT</version>
>>>>>>> df65dc9d
  <packaging>pom</packaging>
  <name>OpenEJB :: TomEE</name>

  <modules>
    <module>tomee-loader</module>
    <module>tomee-catalina</module>
    <module>tomee-common</module>
    <module>tomee-myfaces</module>
    <module>tomee-mojarra</module>
    <module>tomee-jdbc</module>
    <module>tomee-webapp</module>
    <module>tomee-plus-webapp</module>
    <module>tomee-webservices</module>
    <module>tomee-embedded</module>
    <module>tomee-jaxrs</module>
    <module>tomee-jaxrs-webapp</module>
    <module>apache-tomee</module>
    <module>tomee-util</module>
  </modules>

  <repositories>
    <repository>
      <id>tomcat-private-repository</id>
      <name>Tomcat Private Repository</name>
      <url>http://tomcat.apache.org/dev/dist/m2-repository</url>
      <releases>
        <enabled>true</enabled>
      </releases>
      <snapshots>
        <enabled>false</enabled>
      </snapshots>
    </repository>
  </repositories>

  <!-- just set the good JPA provider. As openejb-core is needed in all modules it is easier to do it here -->
  <profiles>
    <profile>
      <id>openjpa</id>
      <activation>
        <activeByDefault>true</activeByDefault>
      </activation>
      <dependencies>
        <dependency>
          <groupId>org.apache.openejb</groupId>
          <artifactId>openejb-core</artifactId>
          <version>${openejb.version}</version>
          <exclusions>
            <exclusion>
              <groupId>org.apache.openejb</groupId>
              <artifactId>javaee-api</artifactId>
            </exclusion>
            <exclusion>
              <groupId>org.apache.activemq</groupId>
              <artifactId>activemq-core</artifactId>
            </exclusion>
            <exclusion>
              <groupId>org.apache.activemq</groupId>
              <artifactId>activemq-ra</artifactId>
            </exclusion>
            <exclusion>
              <groupId>org.apache.geronimo.components</groupId>
              <artifactId>geronimo-connector</artifactId>
            </exclusion>
            <exclusion>
              <groupId>org.apache.geronimo.specs</groupId>
              <artifactId>geronimo-j2ee-connector_1.6_spec</artifactId>
            </exclusion>
          </exclusions>
        </dependency>
      </dependencies>
    </profile>
    <profile>
      <id>hibernate</id>
      <activation>
        <property>
          <name>hibernate</name>
        </property>
      </activation>
      <dependencies>
        <dependency> <!-- to avoid to force exclusions everywhere -->
          <groupId>org.apache.openejb</groupId>
          <artifactId>openejb-core</artifactId>
          <version>${openejb.version}</version>
          <exclusions>
            <exclusion>
              <groupId>org.apache.openjpa</groupId>
              <artifactId>openjpa</artifactId>
            </exclusion>
            <exclusion>
              <groupId>org.apache.bval</groupId>
              <artifactId>bval-core</artifactId>
            </exclusion>
            <exclusion>
              <groupId>org.apache.bval</groupId>
              <artifactId>bval-jsr303</artifactId>
            </exclusion>
            <exclusion>
              <groupId>org.apache.openejb</groupId>
              <artifactId>javaee-api</artifactId>
            </exclusion>
            <exclusion>
              <groupId>org.apache.activemq</groupId>
              <artifactId>activemq-core</artifactId>
            </exclusion>
            <exclusion>
              <groupId>org.apache.activemq</groupId>
              <artifactId>activemq-ra</artifactId>
            </exclusion>
            <exclusion>
              <groupId>org.apache.geronimo.components</groupId>
              <artifactId>geronimo-connector</artifactId>
            </exclusion>
            <exclusion>
              <groupId>org.apache.geronimo.specs</groupId>
              <artifactId>geronimo-j2ee-connector_1.6_spec</artifactId>
            </exclusion>
            <exclusion>
              <groupId>org.slf4j</groupId>
              <artifactId>slf4j-jdk14</artifactId>
            </exclusion>
          </exclusions>
        </dependency>
        <dependency>
          <groupId>org.apache.openejb</groupId>
          <artifactId>openejb-core-hibernate</artifactId>
          <type>pom</type>
          <version>${openejb.version}</version>
          <exclusions>
            <exclusion>
              <groupId>org.apache.openejb</groupId>
              <artifactId>javaee-api</artifactId>
            </exclusion>
            <exclusion>
              <groupId>org.apache.activemq</groupId>
              <artifactId>activemq-core</artifactId>
            </exclusion>
            <exclusion>
              <groupId>org.apache.activemq</groupId>
              <artifactId>activemq-ra</artifactId>
            </exclusion>
            <exclusion>
              <groupId>org.apache.geronimo.components</groupId>
              <artifactId>geronimo-connector</artifactId>
            </exclusion>
            <exclusion>
              <groupId>org.apache.geronimo.specs</groupId>
              <artifactId>geronimo-j2ee-connector_1.6_spec</artifactId>
            </exclusion>
          </exclusions>
        </dependency>
      </dependencies>
    </profile>
  </profiles>

  <properties>
<<<<<<< HEAD
    <openejb.version>4.5.2</openejb.version>
=======
    <openejb.version>4.5.3-SNAPSHOT</openejb.version>
>>>>>>> df65dc9d
  </properties>
</project>
<|MERGE_RESOLUTION|>--- conflicted
+++ resolved
@@ -22,19 +22,11 @@
   <parent>
     <artifactId>openejb</artifactId>
     <groupId>org.apache.openejb</groupId>
-<<<<<<< HEAD
-    <version>4.5.2</version>
-  </parent>
-  <modelVersion>4.0.0</modelVersion>
-  <artifactId>tomee</artifactId>
-  <version>1.5.2</version>
-=======
     <version>4.5.3-SNAPSHOT</version>
   </parent>
   <modelVersion>4.0.0</modelVersion>
   <artifactId>tomee</artifactId>
   <version>1.5.3-SNAPSHOT</version>
->>>>>>> df65dc9d
   <packaging>pom</packaging>
   <name>OpenEJB :: TomEE</name>
 
@@ -190,10 +182,6 @@
   </profiles>
 
   <properties>
-<<<<<<< HEAD
-    <openejb.version>4.5.2</openejb.version>
-=======
     <openejb.version>4.5.3-SNAPSHOT</openejb.version>
->>>>>>> df65dc9d
   </properties>
 </project>
