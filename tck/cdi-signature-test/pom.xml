--- conflicted
+++ resolved
@@ -95,69 +95,18 @@
                     <artifactItem>
                       <groupId>jakarta.enterprise</groupId>
                       <artifactId>cdi-tck-core-impl</artifactId>
-                      <classifier>sigtest-jdk11</classifier>
-                      <type>sig</type>
+                  <classifier>sigtest-jdk11</classifier>
+                  <type>sig</type>
                       <version>${cdi-tck.version}</version>
                       <overWrite>true</overWrite>
-                    </artifactItem>
-                  </artifactItems>
+                </artifactItem>
+              </artifactItems>
                   <outputDirectory>${project.build.directory}/api-signature</outputDirectory>
                 </configuration>
               </execution>
             </executions>
           </plugin>
 
-<<<<<<< HEAD
-      <plugin>
-        <groupId>org.apache.maven.plugins</groupId>
-        <artifactId>maven-dependency-plugin</artifactId>
-        <version>3.0.0</version>
-        <executions>
-          <execution>
-            <id>copy-tck-cdi-api-signature-file</id>
-            <phase>generate-test-sources</phase>
-            <goals>
-              <goal>copy</goal>
-            </goals>
-            <configuration>
-              <artifactItems>
-                <artifactItem>
-                  <groupId>jakarta.enterprise</groupId>
-                  <artifactId>cdi-tck-core-impl</artifactId>
-                  <classifier>sigtest-jdk11</classifier>
-                  <type>sig</type>
-                  <version>${cdi-tck.version}</version>
-                  <overWrite>true</overWrite>
-                </artifactItem>
-              </artifactItems>
-              <outputDirectory>${project.build.directory}/api-signature</outputDirectory>
-            </configuration>
-          </execution>
-        </executions>
-      </plugin>
-
-      <plugin>
-        <groupId>org.netbeans.tools</groupId>
-        <artifactId>sigtest-maven-plugin</artifactId>
-        <version>1.5</version>
-        <executions>
-          <execution>
-            <id>sigtest</id>
-            <phase>verify</phase>
-            <goals>
-              <goal>check</goal>
-            </goals>
-          </execution>
-        </executions>
-        <configuration>
-          <sigfile>${project.build.directory}/api-signature/cdi-tck-core-impl-4.0.7-sigtest-jdk11.sig</sigfile>
-          <packages>jakarta.decorator,jakarta.enterprise,jakarta.interceptor</packages>
-        </configuration>
-      </plugin>
-
-    </plugins>
-  </build>
-=======
           <plugin>
             <groupId>org.netbeans.tools</groupId>
             <artifactId>sigtest-maven-plugin</artifactId>
@@ -177,7 +126,6 @@
               <packages>jakarta.decorator,jakarta.enterprise,jakarta.interceptor</packages>
             </configuration>
           </plugin>
->>>>>>> b76ed515
 
         </plugins>
       </build>
