--- conflicted
+++ resolved
@@ -101,11 +101,7 @@
     <dependency>
       <groupId>org.apache.openwebbeans</groupId>
       <artifactId>openwebbeans-porting</artifactId>
-<<<<<<< HEAD
-      <version>${openwebbeans.version}</version>
-=======
       <version>${version.openwebbeans}</version>
->>>>>>> aa185a5d
       <scope>test</scope>
       <exclusions>
         <exclusion>
@@ -217,11 +213,7 @@
     <dependency>
       <groupId>org.apache.openwebbeans</groupId>
       <artifactId>openwebbeans-jsf</artifactId>
-<<<<<<< HEAD
-      <version>${openwebbeans.version}</version>
-=======
       <version>${version.openwebbeans}</version>
->>>>>>> aa185a5d
       <scope>test</scope>
     </dependency>
     <dependency>
