--- conflicted
+++ resolved
@@ -19,21 +19,13 @@
   <parent>
     <artifactId>tck</artifactId>
     <groupId>org.apache.tomee</groupId>
-<<<<<<< HEAD
-    <version>7.1.1-TT.4</version>
-=======
     <version>7.1.2-SNAPSHOT</version>
->>>>>>> 2a783f2a
   </parent>
   <modelVersion>4.0.0</modelVersion>
   <artifactId>cdi-embedded</artifactId>
   <packaging>jar</packaging>
   <name>OpenEJB :: TCK :: CDI Embedded</name>
-<<<<<<< HEAD
-  <version>7.1.1-TT.4</version>
-=======
   <version>7.1.2-SNAPSHOT</version>
->>>>>>> 2a783f2a
 
   <dependencies>
     <dependency>
