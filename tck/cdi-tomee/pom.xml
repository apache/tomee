--- conflicted
+++ resolved
@@ -20,11 +20,7 @@
   <parent>
     <artifactId>tck</artifactId>
     <groupId>org.apache.tomee</groupId>
-<<<<<<< HEAD
     <version>8.0.0-SNAPSHOT</version>
-=======
-    <version>7.0.5-SNAPSHOT</version>
->>>>>>> 1f90ee23
   </parent>
 
   <modelVersion>4.0.0</modelVersion>
@@ -87,7 +83,7 @@
     <dependency>
       <groupId>org.apache.openwebbeans</groupId>
       <artifactId>openwebbeans-porting</artifactId>
-      <version>${org.apache.openwebbeans.version}</version>
+      <version>${openwebbeans.version}</version>
       <scope>test</scope>
       <exclusions>
         <exclusion>
