--- conflicted
+++ resolved
@@ -22,11 +22,7 @@
   <parent>
     <groupId>org.apache.tomee</groupId>
     <artifactId>tck</artifactId>
-<<<<<<< HEAD
-    <version>8.0.6-TT.6-SNAPSHOT</version>
-=======
     <version>8.0.9-SNAPSHOT</version>
->>>>>>> 17f2a998
   </parent>
 
   <artifactId>microprofile-tck</artifactId>
