--- conflicted
+++ resolved
@@ -19,11 +19,7 @@
   <parent>
     <groupId>org.apache.tomee</groupId>
     <artifactId>microprofile-tck</artifactId>
-<<<<<<< HEAD
-    <version>7.1.1-TT.4</version>
-=======
     <version>7.1.2-SNAPSHOT</version>
->>>>>>> 2a783f2a
   </parent>
   <modelVersion>4.0.0</modelVersion>
   <artifactId>microprofile-jwt-tck</artifactId>
