--- conflicted
+++ resolved
@@ -30,13 +30,10 @@
     <cdi-tck.version>4.0.11</cdi-tck.version>
     <jaxrs.tck.version>3.1.3-1</jaxrs.tck.version>
     <bval-tck.version>3.0.1</bval-tck.version>
-<<<<<<< HEAD
-=======
     <jsonb-tck.version>3.0.0</jsonb-tck.version>
 
     <bval-tck.version>3.0.1</bval-tck.version>
     <jsonp-tck.version>2.1.1</jsonp-tck.version>
->>>>>>> efd0ad60
     <validation.provider>org.apache.bval.jsr.ApacheValidationProvider</validation.provider>
   </properties>
 
