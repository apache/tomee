--- conflicted
+++ resolved
@@ -41,13 +41,10 @@
     <module>bval-embedded</module>
     <module>bval-tomee</module>
     <module>bval-signature-test</module>
-<<<<<<< HEAD
     <module>jsonb-standalone</module>
     <module>jsonb-signature-test</module>
-=======
     <module>jsonp-standalone</module>
     <module>jsonp-signature-test</module>
->>>>>>> 945aa136
     <module>microprofile-tck</module>
   </modules>
 
