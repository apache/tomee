<?xml version="1.0" encoding="UTF-8"?>
<!--
  Licensed to the Apache Software Foundation (ASF) under one or more
  contributor license agreements.  See the NOTICE file distributed with
  this work for additional information regarding copyright ownership.
  The ASF licenses this file to You under the Apache License, Version 2.0
  (the "License"); you may not use this file except in compliance with
  the License.  You may obtain a copy of the License at

      http://www.apache.org/licenses/LICENSE-2.0

  Unless required by applicable law or agreed to in writing, software
  distributed under the License is distributed on an "AS IS" BASIS,
  WITHOUT WARRANTIES OR CONDITIONS OF ANY KIND, either express or implied.
  See the License for the specific language governing permissions and
  limitations under the License.
  -->
<project xmlns="http://maven.apache.org/POM/4.0.0" xmlns:xsi="http://www.w3.org/2001/XMLSchema-instance" xsi:schemaLocation="http://maven.apache.org/POM/4.0.0 http://maven.apache.org/maven-v4_0_0.xsd">
  <parent>
    <artifactId>tomee-project</artifactId>
    <groupId>org.apache.tomee</groupId>
    <version>10.0.0-SNAPSHOT</version>
  </parent>
  <modelVersion>4.0.0</modelVersion>
  <artifactId>tck</artifactId>
  <packaging>pom</packaging>
  <name>TomEE :: TCK</name>

  <properties>
    <cdi-tck.version>4.0.7</cdi-tck.version>
    <bval-tck.version>3.0.1</bval-tck.version>

<<<<<<< HEAD
    <bval-tck.version>3.0.1</bval-tck.version>
=======
>>>>>>> 6d9506e1
    <validation.provider>org.apache.bval.jsr.ApacheValidationProvider</validation.provider>
  </properties>

  <modules>
    <module>tck-common</module>
    <module>cdi-embedded</module>
    <module>cdi-tomee</module>
    <module>cdi-signature-test</module>
    <module>bval-embedded</module>
    <module>bval-tomee</module>
    <module>bval-signature-test</module>
    <module>jsonp-standalone</module>
    <module>jsonp-signature-test</module>
    <module>microprofile-tck</module>
  </modules>

  <build>
    <plugins>
      <plugin>
        <groupId>org.apache.maven.plugins</groupId>
        <artifactId>maven-javadoc-plugin</artifactId>
        <version>${version.plugin.javadoc}</version>
        <configuration>
          <skip>true</skip>
        </configuration>
      </plugin>
    </plugins>
  </build>

</project><|MERGE_RESOLUTION|>--- conflicted
+++ resolved
@@ -30,10 +30,6 @@
     <cdi-tck.version>4.0.7</cdi-tck.version>
     <bval-tck.version>3.0.1</bval-tck.version>
 
-<<<<<<< HEAD
-    <bval-tck.version>3.0.1</bval-tck.version>
-=======
->>>>>>> 6d9506e1
     <validation.provider>org.apache.bval.jsr.ApacheValidationProvider</validation.provider>
   </properties>
 
