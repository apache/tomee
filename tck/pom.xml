--- conflicted
+++ resolved
@@ -36,11 +36,8 @@
     <module>cdi-embedded</module>
     <module>cdi-tomee</module>
     <module>bval-tomee</module>
-<<<<<<< HEAD
     <module>microprofile-tck</module>
-=======
     <module>mp-jwt-embedded</module>
->>>>>>> 387c11af
 
     <!-- TODO: either really use this module or delete it -->
     <module>bval-embedded</module>
