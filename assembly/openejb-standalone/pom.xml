<?xml version="1.0" encoding="UTF-8"?>
<!--

    Licensed to the Apache Software Foundation (ASF) under one or more
    contributor license agreements.  See the NOTICE file distributed with
    this work for additional information regarding copyright ownership.
    The ASF licenses this file to You under the Apache License, Version 2.0
    (the "License"); you may not use this file except in compliance with
    the License.  You may obtain a copy of the License at

       http://www.apache.org/licenses/LICENSE-2.0

    Unless required by applicable law or agreed to in writing, software
    distributed under the License is distributed on an "AS IS" BASIS,
    WITHOUT WARRANTIES OR CONDITIONS OF ANY KIND, either express or implied.
    See the License for the specific language governing permissions and
    limitations under the License.
-->

<!-- $Rev$ $Date$ -->

<project xmlns="http://maven.apache.org/POM/4.0.0" xmlns:xsi="http://www.w3.org/2001/XMLSchema-instance"
         xsi:schemaLocation="http://maven.apache.org/POM/4.0.0 http://maven.apache.org/maven-v4_0_0.xsd">

  <modelVersion>4.0.0</modelVersion>

  <parent>
    <artifactId>assembly</artifactId>
    <groupId>org.apache.tomee</groupId>
<<<<<<< HEAD
    <version>7.0.4-TT.2</version>
=======
    <version>7.0.5-TT.1</version>
>>>>>>> 0408de92
  </parent>

  <artifactId>openejb-standalone</artifactId>
  <packaging>pom</packaging>
  <name>OpenEJB :: Assembly :: Standalone</name>

  <build>
    <resources>
      <resource>
        <directory>src/main/resources</directory>
        <filtering>true</filtering>
      </resource>
    </resources>
    <plugins>
      <!--
      Create an empty directory which will be copied
      twice by the assembly plugin to create the
      conf/ and logs/ directories
      -->
      <plugin>
        <groupId>org.apache.maven.plugins</groupId>
        <artifactId>maven-antrun-plugin</artifactId>
        <executions>
          <execution>
            <id>cleanup-target</id>
            <phase>package</phase>
            <configuration>
              <target>
                <delete dir="${basedir}/target/classes"/>
                <delete dir="${basedir}/target/archive-tmp"/>
              </target>
            </configuration>
            <goals>
              <goal>run</goal>
            </goals>
          </execution>
        </executions>
      </plugin>
      <plugin>
        <groupId>org.apache.maven.plugins</groupId>
        <artifactId>maven-resources-plugin</artifactId>
        <configuration>
          <nonFilteredFileExtensions>
            <nonFilteredFileExtension>exe</nonFilteredFileExtension>
          </nonFilteredFileExtensions>
        </configuration>
        <executions>
          <execution>
            <id>filter-resources</id>
            <phase>package</phase>
            <goals>
              <goal>resources</goal>
            </goals>
          </execution>
        </executions>
      </plugin>
      <plugin>
        <groupId>org.codehaus.mojo</groupId>
        <artifactId>rat-maven-plugin</artifactId>
        <configuration>
          <excludes>
            <exclude>src/main/resources/DATA-README.txt</exclude>
          </excludes>
        </configuration>
      </plugin>
      <plugin>
        <groupId>org.apache.maven.plugins</groupId>
        <artifactId>maven-assembly-plugin</artifactId>
        <executions>
          <execution>
            <id>assembly-bin-distributions</id>
            <phase>package</phase>
            <goals>
              <goal>attached</goal>
            </goals>
          </execution>
        </executions>
        <configuration>
          <appendAssemblyId>false</appendAssemblyId>
          <descriptors>
            <descriptor>src/main/assembly/dos.xml</descriptor>
            <descriptor>src/main/assembly/unix.xml</descriptor>
          </descriptors>
          <archive>
            <manifest>
              <mainClass>org.apache.openejb.test.Main</mainClass>
            </manifest>
          </archive>
          <finalName>apache-openejb-${project.version}</finalName>
        </configuration>
      </plugin>
    </plugins>
  </build>
  <dependencies>
    <dependency>
      <groupId>${project.groupId}</groupId>
      <artifactId>openejb-loader</artifactId>
      <version>${project.version}</version>
    </dependency>
    <dependency>
      <groupId>${project.groupId}</groupId>
      <artifactId>openejb-core</artifactId>
      <version>${project.version}</version>
    </dependency>
    <dependency>
      <groupId>${project.groupId}</groupId>
      <artifactId>javaee-api</artifactId>
    </dependency>
    <dependency>
      <groupId>org.apache.geronimo.javamail</groupId>
      <artifactId>geronimo-javamail_1.4_mail</artifactId>
    </dependency>
    <dependency>
      <groupId>${project.groupId}</groupId>
      <artifactId>openejb-client</artifactId>
      <version>${project.version}</version>
    </dependency>
    <dependency>
      <groupId>${project.groupId}</groupId>
      <artifactId>openejb-server</artifactId>
      <version>${project.version}</version>
    </dependency>
    <dependency>
      <groupId>${project.groupId}</groupId>
      <artifactId>openejb-ejbd</artifactId>
      <version>${project.version}</version>
    </dependency>
    <dependency>
      <groupId>${project.groupId}</groupId>
      <artifactId>openejb-multicast</artifactId>
      <version>${project.version}</version>
    </dependency>
    <dependency>
      <groupId>${project.groupId}</groupId>
      <artifactId>openejb-hsql</artifactId>
      <version>${project.version}</version>
      <optional>true</optional>
    </dependency>
    <dependency>
      <groupId>${project.groupId}</groupId>
      <artifactId>openejb-http</artifactId>
      <version>${project.version}</version>
    </dependency>
    <dependency>
      <groupId>${project.groupId}</groupId>
      <artifactId>openejb-cxf</artifactId>
      <version>${project.version}</version>
      <optional>true</optional>
    </dependency>
    <dependency>
      <groupId>${project.groupId}</groupId>
      <artifactId>openejb-cxf-rs</artifactId>
      <version>${project.version}</version>
      <optional>true</optional>
    </dependency>
    <dependency>
      <groupId>${project.groupId}</groupId>
      <artifactId>openejb-daemon</artifactId>
      <version>${project.version}</version>
      <optional>true</optional>
    </dependency>
    <dependency>
      <groupId>junit</groupId>
      <artifactId>junit</artifactId>
      <scope>test</scope>
    </dependency>
    <dependency>
      <groupId>${project.groupId}</groupId>
      <artifactId>openejb-itests-client</artifactId>
      <version>${project.version}</version>
      <scope>test</scope>
    </dependency>
    <dependency>
      <groupId>${project.groupId}</groupId>
      <artifactId>openejb-itests-beans</artifactId>
      <version>${project.version}</version>
      <scope>test</scope>
    </dependency>
  </dependencies>
  <profiles>
    <profile>
      <id>itest</id>
      <properties>
        <openejb.debug.suspend>n</openejb.debug.suspend>
        <openejb.debug.port>5005</openejb.debug.port>
      </properties>
      <dependencies>
        <dependency>
          <groupId>${project.groupId}</groupId>
          <artifactId>openejb-itests-client</artifactId>
          <version>${project.version}</version>
        </dependency>
        <dependency>
          <groupId>${project.groupId}</groupId>
          <artifactId>openejb-itests-beans</artifactId>
          <version>${project.version}</version>
        </dependency>
        <dependency>
          <groupId>junit</groupId>
          <artifactId>junit</artifactId>
          <scope>runtime</scope>
        </dependency>
      </dependencies>
      <build>
        <plugins>
          <plugin>
            <groupId>org.apache.maven.plugins</groupId>
            <artifactId>maven-antrun-plugin</artifactId>
            <executions>
              <execution>
                <id>setup:openejb:unjar</id>
                <phase>integration-test</phase>
                <goals>
                  <goal>run</goal>
                </goals>
                <configuration>
                  <target>
                    <property name="targetDir" value="${basedir}/target/"/>
                    <property name="openejb.home" value="${targetDir}/openejb-${project.version}"/>
                    <property name="openejb.dist" value="${targetDir}/openejb-${project.version}-bin.zip"/>
                    <property name="tomee.version" value="${project.version}"/>

                    <unjar src="${openejb.dist}" dest="${targetDir}"/>
                    <copy file="${targetDir}/openejb-${project.version}-test.jar" todir="${openejb.home}/apps"/>

                    <java classname="org.apache.openejb.test.Main" fork="yes">
                      <classpath>
                        <pathelement location="${targetDir}/openejb-${project.version}-test.jar"/>
                        <fileset dir="${openejb.home}/lib">
                          <include name="*.jar"/>
                        </fileset>
                      </classpath>
                      <sysproperty key="openejb.home" value="${openejb.home}"/>
                      <jvmarg value="-agentlib:jdwp=transport=dt_socket,server=y,suspend=${openejb.debug.suspend},address=${openejb.debug.port}"/>
                      <arg value="local"/>
                    </java>

                    <java jar="target/openejb-{project.version}-test.jar" fork="yes">
                      <sysproperty key="openejb.home" value="${openejb.home}"/>
                      <jvmarg value="-agentlib:jdwp=transport=dt_socket,server=y,suspend=${openejb.debug.suspend},address=${openejb.debug.port}"/>
                      <arg value="remote"/>
                    </java>

                    <java jar="target/openejb-{project.version}-test.jar" fork="yes">
                      <sysproperty key="openejb.home" value="${openejb.home}"/>
                      <jvmarg value="-agentlib:jdwp=transport=dt_socket,server=y,suspend=${openejb.debug.suspend},address=${openejb.debug.port}"/>
                      <arg value="http"/>
                    </java>

                  </target>
                </configuration>
              </execution>
            </executions>
          </plugin>
        </plugins>
      </build>
    </profile>
  </profiles>
</project><|MERGE_RESOLUTION|>--- conflicted
+++ resolved
@@ -27,11 +27,7 @@
   <parent>
     <artifactId>assembly</artifactId>
     <groupId>org.apache.tomee</groupId>
-<<<<<<< HEAD
-    <version>7.0.4-TT.2</version>
-=======
     <version>7.0.5-TT.1</version>
->>>>>>> 0408de92
   </parent>
 
   <artifactId>openejb-standalone</artifactId>
