--- conflicted
+++ resolved
@@ -21,11 +21,7 @@
   <parent>
     <artifactId>container</artifactId>
     <groupId>org.apache.tomee</groupId>
-<<<<<<< HEAD
-    <version>7.1.1-TT.4</version>
-=======
     <version>7.1.2-SNAPSHOT</version>
->>>>>>> 2a783f2a
   </parent>
   <artifactId>mbean-annotation-api</artifactId>
   <name>OpenEJB :: Container :: MBean Annotation API</name>
