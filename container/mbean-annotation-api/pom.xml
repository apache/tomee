<?xml version="1.0" encoding="UTF-8"?>
<!--

    Licensed to the Apache Software Foundation (ASF) under one or more
    contributor license agreements.  See the NOTICE file distributed with
    this work for additional information regarding copyright ownership.
    The ASF licenses this file to You under the Apache License, Version 2.0
    (the "License"); you may not use this file except in compliance with
    the License.  You may obtain a copy of the License at

       http://www.apache.org/licenses/LICENSE-2.0

    Unless required by applicable law or agreed to in writing, software
    distributed under the License is distributed on an "AS IS" BASIS,
    WITHOUT WARRANTIES OR CONDITIONS OF ANY KIND, either express or implied.
    See the License for the specific language governing permissions and
    limitations under the License.
-->
<project xmlns="http://maven.apache.org/POM/4.0.0" xmlns:xsi="http://www.w3.org/2001/XMLSchema-instance"
         xsi:schemaLocation="http://maven.apache.org/POM/4.0.0 http://maven.apache.org/xsd/maven-4.0.0.xsd">
  <modelVersion>4.0.0</modelVersion>
  <parent>
    <artifactId>container</artifactId>
    <groupId>org.apache.tomee</groupId>
<<<<<<< HEAD
    <version>7.0.4-TT.2</version>
=======
    <version>7.0.5-TT.1</version>
>>>>>>> 0408de92
  </parent>
  <artifactId>mbean-annotation-api</artifactId>
  <name>OpenEJB :: Container :: MBean Annotation API</name>
</project><|MERGE_RESOLUTION|>--- conflicted
+++ resolved
@@ -22,11 +22,7 @@
   <parent>
     <artifactId>container</artifactId>
     <groupId>org.apache.tomee</groupId>
-<<<<<<< HEAD
-    <version>7.0.4-TT.2</version>
-=======
     <version>7.0.5-TT.1</version>
->>>>>>> 0408de92
   </parent>
   <artifactId>mbean-annotation-api</artifactId>
   <name>OpenEJB :: Container :: MBean Annotation API</name>
