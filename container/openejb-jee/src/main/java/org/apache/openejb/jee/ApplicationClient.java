--- conflicted
+++ resolved
@@ -153,17 +153,13 @@
     @XmlTransient
     protected String mainClass;
     @XmlElement(name="context-service")
-<<<<<<< HEAD
-    private KeyedCollection<String, ContextService> contextService;
+    protected KeyedCollection<String, ContextService> contextService;
     @XmlElement(name = "managed-executor")
     protected KeyedCollection<String, ManagedExecutor> managedExecutor;
     @XmlElement(name = "managed-scheduled-executor")
     protected KeyedCollection<String, ManagedScheduledExecutor> managedScheduledExecutor;
     @XmlElement(name = "managed-thread-factory")
     protected KeyedCollection<String, ManagedThreadFactory> managedThreadFactory;
-=======
-    protected KeyedCollection<String, ContextService> contextService;
->>>>>>> ac857da6
 
     public ApplicationClient() {
     }
