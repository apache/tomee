/**
 *
 * Licensed to the Apache Software Foundation (ASF) under one or more
 * contributor license agreements.  See the NOTICE file distributed with
 * this work for additional information regarding copyright ownership.
 * The ASF licenses this file to You under the Apache License, Version 2.0
 * (the "License"); you may not use this file except in compliance with
 * the License.  You may obtain a copy of the License at
 *
 *     http://www.apache.org/licenses/LICENSE-2.0
 *
 *  Unless required by applicable law or agreed to in writing, software
 *  distributed under the License is distributed on an "AS IS" BASIS,
 *  WITHOUT WARRANTIES OR CONDITIONS OF ANY KIND, either express or implied.
 *  See the License for the specific language governing permissions and
 *  limitations under the License.
 */

package org.apache.openejb.jee;

import jakarta.xml.bind.annotation.XmlAccessType;
import jakarta.xml.bind.annotation.XmlAccessorType;
import jakarta.xml.bind.annotation.XmlAttribute;
import jakarta.xml.bind.annotation.XmlElement;
import jakarta.xml.bind.annotation.XmlID;
import jakarta.xml.bind.annotation.XmlTransient;
import jakarta.xml.bind.annotation.XmlType;
import jakarta.xml.bind.annotation.adapters.CollapsedStringAdapter;
import jakarta.xml.bind.annotation.adapters.XmlJavaTypeAdapter;
import java.util.ArrayList;
import java.util.Collection;
import java.util.List;
import java.util.Map;


/**
 * ejb-jar_3_1.xsd
 *
 * <p>Java class for message-driven-beanType complex type.
 *
 * <p>The following schema fragment specifies the expected content contained within this class.
 *
 * <pre>
 * &lt;complexType name="message-driven-beanType"&gt;
 *   &lt;complexContent&gt;
 *     &lt;restriction base="{http://www.w3.org/2001/XMLSchema}anyType"&gt;
 *       &lt;sequence&gt;
 *         &lt;group ref="{http://java.sun.com/xml/ns/javaee}descriptionGroup"/&gt;
 *         &lt;element name="ejb-name" type="{http://java.sun.com/xml/ns/javaee}ejb-nameType"/&gt;
 *         &lt;element name="mapped-name" type="{http://java.sun.com/xml/ns/javaee}xsdStringType" minOccurs="0"/&gt;
 *         &lt;element name="ejb-class" type="{http://java.sun.com/xml/ns/javaee}ejb-classType" minOccurs="0"/&gt;
 *         &lt;element name="messaging-type" type="{http://java.sun.com/xml/ns/javaee}fully-qualified-classType" minOccurs="0"/&gt;
 *         &lt;element name="timeout-method" type="{http://java.sun.com/xml/ns/javaee}named-methodType" minOccurs="0"/&gt;
 *         &lt;element name="timer" type="{http://java.sun.com/xml/ns/javaee}timerType" maxOccurs="unbounded" minOccurs="0"/&gt;
 *         &lt;element name="transaction-type" type="{http://java.sun.com/xml/ns/javaee}transaction-typeType" minOccurs="0"/&gt;
 *         &lt;element name="message-destination-type" type="{http://java.sun.com/xml/ns/javaee}message-destination-typeType" minOccurs="0"/&gt;
 *         &lt;element name="message-destination-link" type="{http://java.sun.com/xml/ns/javaee}message-destination-linkType" minOccurs="0"/&gt;
 *         &lt;element name="activation-config" type="{http://java.sun.com/xml/ns/javaee}activation-configType" minOccurs="0"/&gt;
 *         &lt;element name="around-invoke" type="{http://java.sun.com/xml/ns/javaee}around-invokeType" maxOccurs="unbounded" minOccurs="0"/&gt;
 *         &lt;element name="around-timeout" type="{http://java.sun.com/xml/ns/javaee}around-timeoutType" maxOccurs="unbounded" minOccurs="0"/&gt;
 *         &lt;group ref="{http://java.sun.com/xml/ns/javaee}jndiEnvironmentRefsGroup"/&gt;
 *         &lt;element name="security-role-ref" type="{http://java.sun.com/xml/ns/javaee}security-role-refType" maxOccurs="unbounded" minOccurs="0"/&gt;
 *         &lt;element name="security-identity" type="{http://java.sun.com/xml/ns/javaee}security-identityType" minOccurs="0"/&gt;
 *       &lt;/sequence&gt;
 *       &lt;attribute name="id" type="{http://www.w3.org/2001/XMLSchema}ID" /&gt;
 *     &lt;/restriction&gt;
 *   &lt;/complexContent&gt;
 * &lt;/complexType&gt;
 * </pre>
 */
@XmlAccessorType(XmlAccessType.FIELD)
@XmlType(name = "message-driven-beanType", propOrder = {
    "descriptions",
    "displayNames",
    "icon",
    "ejbName",
    "mappedName",
    "ejbClass",
    "messagingType",
    "timeoutMethod",
    "timer",
    "transactionType",
    "messageSelector",
    "acknowledgeMode",
    "messageDrivenDestination",
    "messageDestinationType",
    "messageDestinationLink",
    "activationConfig",
    "aroundInvoke",
    "aroundTimeout",
    "envEntry",
    "ejbRef",
    "ejbLocalRef",
    "serviceRef",
    "resourceRef",
    "resourceEnvRef",
    "messageDestinationRef",
    "persistenceContextRef",
    "persistenceUnitRef",
    "postConstruct",
    "preDestroy",
    "dataSource",
    "jmsConnectionFactories",
    "jmsDestinations",
    "securityRoleRef",
    "securityIdentity",
    "contextService",
    "managedExecutor",
    "managedScheduledExecutor",
    "managedThreadFactory"
})
public class MessageDrivenBean implements EnterpriseBean, TimerConsumer, Invokable {

    @XmlTransient
    protected TextMap description = new TextMap();
    @XmlTransient
    protected TextMap displayName = new TextMap();
    @XmlElement(name = "icon", required = true)
    protected LocalCollection<Icon> icon = new LocalCollection<Icon>();

    @XmlElement(name = "ejb-name", required = true)
    protected String ejbName;
    @XmlElement(name = "mapped-name")
    protected String mappedName;
    @XmlElement(name = "ejb-class")
    protected String ejbClass;
    @XmlElement(name = "messaging-type")
    protected String messagingType;
    @XmlElement(name = "timeout-method")
    protected NamedMethod timeoutMethod;
    protected List<Timer> timer;
    @XmlElement(name = "transaction-type")
    protected TransactionType transactionType;
    @XmlElement(name = "message-destination-type")
    protected String messageDestinationType;
    @XmlElement(name = "message-destination-link")
    protected String messageDestinationLink;
    @XmlElement(name = "activation-config")
    protected ActivationConfig activationConfig;
    @XmlElement(name = "around-invoke", required = true)
    protected List<AroundInvoke> aroundInvoke;
    @XmlElement(name = "around-timeout")
    protected List<AroundTimeout> aroundTimeout;
    @XmlElement(name = "env-entry", required = true)
    protected KeyedCollection<String, EnvEntry> envEntry;
    @XmlElement(name = "ejb-ref", required = true)
    protected KeyedCollection<String, EjbRef> ejbRef;
    @XmlElement(name = "ejb-local-ref", required = true)
    protected KeyedCollection<String, EjbLocalRef> ejbLocalRef;
    @XmlElement(name = "service-ref", required = true)
    protected KeyedCollection<String, ServiceRef> serviceRef;
    @XmlElement(name = "resource-ref", required = true)
    protected KeyedCollection<String, ResourceRef> resourceRef;
    @XmlElement(name = "resource-env-ref", required = true)
    protected KeyedCollection<String, ResourceEnvRef> resourceEnvRef;
    @XmlElement(name = "message-destination-ref", required = true)
    protected KeyedCollection<String, MessageDestinationRef> messageDestinationRef;
    @XmlElement(name = "persistence-context-ref", required = true)
    protected KeyedCollection<String, PersistenceContextRef> persistenceContextRef;
    @XmlElement(name = "persistence-unit-ref", required = true)
    protected KeyedCollection<String, PersistenceUnitRef> persistenceUnitRef;
    @XmlElement(name = "data-source", required = true)
    protected KeyedCollection<String, DataSource> dataSource;
    @XmlElement(name = "jms-connection-factory", required = true)
    protected KeyedCollection<String, JMSConnectionFactory> jmsConnectionFactories;
    @XmlElement(name = "jms-destination")
    protected KeyedCollection<String, JMSDestination> jmsDestinations;
    @XmlElement(name = "post-construct", required = true)
    protected List<LifecycleCallback> postConstruct;
    @XmlElement(name = "pre-destroy", required = true)
    protected List<LifecycleCallback> preDestroy;
    @XmlElement(name = "security-role-ref", required = true)
    protected List<SecurityRoleRef> securityRoleRef;
    @XmlElement(name = "security-identity")
    protected SecurityIdentity securityIdentity;
    @XmlAttribute
    @XmlJavaTypeAdapter(CollapsedStringAdapter.class)
    @XmlID
    protected String id;
    @XmlElement(name="context-service")
<<<<<<< HEAD
    private KeyedCollection<String, ContextService> contextService;
    @XmlElement(name="managed-executor")
    private KeyedCollection<String, ManagedExecutor> managedExecutor;
    @XmlElement(name = "managed-scheduled-executor")
    protected KeyedCollection<String, ManagedScheduledExecutor> managedScheduledExecutor;
    @XmlElement(name = "managed-thread-factory")
    protected KeyedCollection<String, ManagedThreadFactory> managedThreadFactory;
=======
    protected KeyedCollection<String, ContextService> contextService;
>>>>>>> ac857da6

    public MessageDrivenBean() {
    }

    public MessageDrivenBean(final String ejbName) {
        this.ejbName = ejbName;
    }

    public MessageDrivenBean(final String ejbName, final String ejbClass) {
        this.ejbName = ejbName;
        this.ejbClass = ejbClass;
    }

    public MessageDrivenBean(final Class ejbClass) {
        this(ejbClass.getSimpleName(), ejbClass.getName());
    }

    public MessageDrivenBean(final String ejbName, final Class ejbClass) {
        this(ejbName, ejbClass.getName());
    }

    public String getJndiConsumerName() {
        return ejbName;
    }

    @XmlElement(name = "description", required = true)
    public Text[] getDescriptions() {
        return description.toArray();
    }

    public void setDescriptions(final Text[] text) {
        description.set(text);
    }

    public String getDescription() {
        return description.get();
    }

    @XmlElement(name = "display-name", required = true)
    public Text[] getDisplayNames() {
        return displayName.toArray();
    }

    public void setDisplayNames(final Text[] text) {
        displayName.set(text);
    }

    public String getDisplayName() {
        return displayName.get();
    }

    public Collection<Icon> getIcons() {
        if (icon == null) {
            icon = new LocalCollection<Icon>();
        }
        return icon;
    }

    public Map<String, Icon> getIconMap() {
        if (icon == null) {
            icon = new LocalCollection<Icon>();
        }
        return icon.toMap();
    }

    public Icon getIcon() {
        return icon.getLocal();
    }

    public String getEjbName() {
        return ejbName;
    }

    /**
     * The ejb-nameType specifies an enterprise bean's name. It is
     * used by ejb-name elements. This name is assigned by the
     * ejb-jar file producer to name the enterprise bean in the
     * ejb-jar file's deployment descriptor. The name must be
     * unique among the names of the enterprise beans in the same
     * ejb-jar file.
     *
     * There is no architected relationship between the used
     * ejb-name in the deployment descriptor and the JNDI name that
     * the Deployer will assign to the enterprise bean's home.
     *
     * The name for an entity bean must conform to the lexical
     * rules for an NMTOKEN.
     *
     * Example:
     *
     * <ejb-name>EmployeeService</ejb-name>
     */
    public void setEjbName(final String value) {
        this.ejbName = value;
    }

    public String getMappedName() {
        return mappedName;
    }

    public void setMappedName(final String value) {
        this.mappedName = value;
    }

    public String getEjbClass() {
        return ejbClass;
    }

    public void setEjbClass(final String value) {
        this.ejbClass = value;
    }

    public void setEjbClass(final Class value) {
        this.ejbClass = value.getName();
    }

    public String getMessagingType() {
        return messagingType;
    }

    public void setMessagingType(final String value) {
        this.messagingType = value;
    }

    public void setMessagingType(final Class value) {
        this.messagingType = value.getName();
    }

    public NamedMethod getTimeoutMethod() {
        return timeoutMethod;
    }

    public void setTimeoutMethod(final NamedMethod value) {
        this.timeoutMethod = value;
    }

    public List<Timer> getTimer() {
        if (timer == null) {
            timer = new ArrayList<Timer>();
        }
        return this.timer;
    }

    public MessageDrivenDestination getMessageDrivenDestination() {
        return null;
    }

    @XmlElement(name = "message-driven-destination")
    public void setMessageDrivenDestination(final MessageDrivenDestination value) {
        if (activationConfig == null) activationConfig = new ActivationConfig();
        final DestinationType destinationType = value.getDestinationType();
        if (destinationType != null) {
            activationConfig.addProperty("destinationType", destinationType.getvalue());
        }
        final SubscriptionDurability subscriptionDurability = value.getSubscriptionDurability();
        if (subscriptionDurability != null) {
            activationConfig.addProperty("subscriptionDurability", subscriptionDurability.getvalue());
        }
    }

    @XmlElement(name = "message-selector")
    public String getMessageSelector() {
        return null;
    }

    public void setMessageSelector(final String messageSelector) {
        if (messageSelector != null) {
            if (activationConfig == null) activationConfig = new ActivationConfig();
            activationConfig.addProperty("messageSelector", messageSelector);
        }
    }

    @XmlElement(name = "acknowledge-mode")
    public String getAcknowledgeMode() {
        return null;
    }

    public void setAcknowledgeMode(final String acknowledgeMode) {
        if (acknowledgeMode != null) {
            if (activationConfig == null) activationConfig = new ActivationConfig();
            activationConfig.addProperty("acknowledgeMode", acknowledgeMode);
        }
    }

    public TransactionType getTransactionType() {
        return transactionType;
    }

    public void setTransactionType(final TransactionType value) {
        this.transactionType = value;
    }

    public String getMessageDestinationType() {
        return messageDestinationType;
    }

    public void setMessageDestinationType(final String value) {
        this.messageDestinationType = value;
    }

    /**
     * The Assembler sets the value to reflect the flow of messages
     * between producers and consumers in the application.
     *
     * The value must be the message-destination-name of a message
     * destination in the same Deployment File or in another
     * Deployment File in the same Java EE application unit.
     *
     * Alternatively, the value may be composed of a path name
     * specifying a Deployment File containing the referenced
     * message destination with the message-destination-name of the
     * destination appended and separated from the path name by
     * "#". The path name is relative to the Deployment File
     * containing Deployment Component that is referencing the
     * message destination.  This allows multiple message
     * destinations with the same name to be uniquely identified.
     */
    public String getMessageDestinationLink() {
        return messageDestinationLink;
    }

    public void setMessageDestinationLink(final String value) {
        this.messageDestinationLink = value;
    }

    public ActivationConfig getActivationConfig() {
        return activationConfig;
    }

    public void setActivationConfig(final ActivationConfig value) {
        this.activationConfig = value;
    }

    public List<AroundInvoke> getAroundInvoke() {
        if (aroundInvoke == null) {
            aroundInvoke = new ArrayList<AroundInvoke>();
        }
        return this.aroundInvoke;
    }

    public void addAroundInvoke(final String method) {
        assert ejbClass != null : "Set the ejbClass before calling this method";
        getAroundInvoke().add(new AroundInvoke(ejbClass, method));
    }

    public List<AroundTimeout> getAroundTimeout() {
        if (aroundTimeout == null) {
            aroundTimeout = new ArrayList<AroundTimeout>();
        }
        return this.aroundTimeout;
    }

    public Collection<EnvEntry> getEnvEntry() {
        if (envEntry == null) {
            envEntry = new KeyedCollection<String, EnvEntry>();
        }
        return this.envEntry;
    }

    public Map<String, EnvEntry> getEnvEntryMap() {
        if (envEntry == null) {
            envEntry = new KeyedCollection<String, EnvEntry>();
        }
        return this.envEntry.toMap();
    }

    public Collection<EjbRef> getEjbRef() {
        if (ejbRef == null) {
            ejbRef = new KeyedCollection<String, EjbRef>();
        }
        return this.ejbRef;
    }

    public Map<String, EjbRef> getEjbRefMap() {
        if (ejbRef == null) {
            ejbRef = new KeyedCollection<String, EjbRef>();
        }
        return this.ejbRef.toMap();
    }

    public Collection<EjbLocalRef> getEjbLocalRef() {
        if (ejbLocalRef == null) {
            ejbLocalRef = new KeyedCollection<String, EjbLocalRef>();
        }
        return this.ejbLocalRef;
    }

    public Map<String, EjbLocalRef> getEjbLocalRefMap() {
        if (ejbLocalRef == null) {
            ejbLocalRef = new KeyedCollection<String, EjbLocalRef>();
        }
        return this.ejbLocalRef.toMap();
    }

    public Collection<ServiceRef> getServiceRef() {
        if (serviceRef == null) {
            serviceRef = new KeyedCollection<String, ServiceRef>();
        }
        return this.serviceRef;
    }

    public Map<String, ServiceRef> getServiceRefMap() {
        if (serviceRef == null) {
            serviceRef = new KeyedCollection<String, ServiceRef>();
        }
        return this.serviceRef.toMap();
    }

    public Collection<ResourceRef> getResourceRef() {
        if (resourceRef == null) {
            resourceRef = new KeyedCollection<String, ResourceRef>();
        }
        return this.resourceRef;
    }

    public Map<String, ResourceRef> getResourceRefMap() {
        if (resourceRef == null) {
            resourceRef = new KeyedCollection<String, ResourceRef>();
        }
        return this.resourceRef.toMap();
    }

    public Collection<ResourceEnvRef> getResourceEnvRef() {
        if (resourceEnvRef == null) {
            resourceEnvRef = new KeyedCollection<String, ResourceEnvRef>();
        }
        return this.resourceEnvRef;
    }

    public Map<String, ResourceEnvRef> getResourceEnvRefMap() {
        if (resourceEnvRef == null) {
            resourceEnvRef = new KeyedCollection<String, ResourceEnvRef>();
        }
        return this.resourceEnvRef.toMap();
    }

    public Collection<MessageDestinationRef> getMessageDestinationRef() {
        if (messageDestinationRef == null) {
            messageDestinationRef = new KeyedCollection<String, MessageDestinationRef>();
        }
        return this.messageDestinationRef;
    }

    public Map<String, MessageDestinationRef> getMessageDestinationRefMap() {
        if (messageDestinationRef == null) {
            messageDestinationRef = new KeyedCollection<String, MessageDestinationRef>();
        }
        return this.messageDestinationRef.toMap();
    }

    public Collection<PersistenceContextRef> getPersistenceContextRef() {
        if (persistenceContextRef == null) {
            persistenceContextRef = new KeyedCollection<String, PersistenceContextRef>();
        }
        return this.persistenceContextRef;
    }

    public Map<String, PersistenceContextRef> getPersistenceContextRefMap() {
        if (persistenceContextRef == null) {
            persistenceContextRef = new KeyedCollection<String, PersistenceContextRef>();
        }
        return this.persistenceContextRef.toMap();
    }

    public Collection<PersistenceUnitRef> getPersistenceUnitRef() {
        if (persistenceUnitRef == null) {
            persistenceUnitRef = new KeyedCollection<String, PersistenceUnitRef>();
        }
        return this.persistenceUnitRef;
    }

    public Map<String, PersistenceUnitRef> getPersistenceUnitRefMap() {
        if (persistenceUnitRef == null) {
            persistenceUnitRef = new KeyedCollection<String, PersistenceUnitRef>();
        }
        return this.persistenceUnitRef.toMap();
    }


    public Collection<DataSource> getDataSource() {
        if (dataSource == null) {
            dataSource = new KeyedCollection<String, DataSource>();
        }
        return this.dataSource;
    }

    public Map<String, DataSource> getDataSourceMap() {
        if (dataSource == null) {
            dataSource = new KeyedCollection<String, DataSource>();
        }
        return this.dataSource.toMap();
    }

    @Override
    public Collection<JMSConnectionFactory> getJMSConnectionFactories() {
        return jmsConnectionFactories == null ? (jmsConnectionFactories = new KeyedCollection<>()) : jmsConnectionFactories;
    }

    @Override
    public Map<String, JMSConnectionFactory> getJMSConnectionFactoriesMap() {
        return KeyedCollection.class.cast(getJMSConnectionFactories()).toMap();
    }

    @Override
    public Collection<JMSDestination> getJMSDestination() {
        return jmsDestinations == null ? (jmsDestinations = new KeyedCollection<>()) : jmsDestinations;
    }

    @Override
    public Map<String, JMSDestination> getJMSDestinationMap() {
        return KeyedCollection.class.cast(getJMSDestination()).toMap();
    }


    public List<LifecycleCallback> getPostConstruct() {
        if (postConstruct == null) {
            postConstruct = new ArrayList<LifecycleCallback>();
        }
        return this.postConstruct;
    }

    public void addPostConstruct(final String method) {
        assert ejbClass != null : "Set the ejbClass before calling this method";
        getPostConstruct().add(new LifecycleCallback(ejbClass, method));
    }

    public List<LifecycleCallback> getPreDestroy() {
        if (preDestroy == null) {
            preDestroy = new ArrayList<LifecycleCallback>();
        }
        return this.preDestroy;
    }

    public void addPreDestroy(final String method) {
        assert ejbClass != null : "Set the ejbClass before calling this method";
        getPreDestroy().add(new LifecycleCallback(ejbClass, method));
    }

    public List<SecurityRoleRef> getSecurityRoleRef() {
        if (securityRoleRef == null) {
            securityRoleRef = new ArrayList<SecurityRoleRef>();
        }
        return this.securityRoleRef;
    }

    public SecurityIdentity getSecurityIdentity() {
        return securityIdentity;
    }

    public void setSecurityIdentity(final SecurityIdentity value) {
        this.securityIdentity = value;
    }

    public String getId() {
        return id;
    }

    public void setId(final String value) {
        this.id = value;
    }

    public void addAroundTimeout(final String method) {
        assert ejbClass != null : "Set the ejbClass before calling this method";
        getAroundTimeout().add(new AroundTimeout(ejbClass, method));
    }

    @Override
    public String getTimerConsumerName() {
        return ejbName;
    }

    @Override
    public Map<String, ContextService> getContextServiceMap() {
        if (contextService == null) {
            contextService = new KeyedCollection<String, ContextService>();
        }
        return this.contextService.toMap();
    }

    @Override
    public Map<String, ManagedExecutor> getManagedExecutorMap() {
        if (managedExecutor == null) {
            managedExecutor = new KeyedCollection();
        }
        return this.managedExecutor.toMap();
    }

    @Override
    public Map<String, ManagedScheduledExecutor> getManagedScheduledExecutorMap() {
        if (managedScheduledExecutor == null) {
            managedScheduledExecutor = new KeyedCollection<>();
        }

        return this.managedScheduledExecutor.toMap();
    }

    @Override
    public Map<String, ManagedThreadFactory> getManagedThreadFactoryMap() {
        if (managedThreadFactory == null) {
            managedThreadFactory = new KeyedCollection<>();
        }

        return this.managedThreadFactory.toMap();
    }
}<|MERGE_RESOLUTION|>--- conflicted
+++ resolved
@@ -178,17 +178,13 @@
     @XmlID
     protected String id;
     @XmlElement(name="context-service")
-<<<<<<< HEAD
-    private KeyedCollection<String, ContextService> contextService;
+    protected KeyedCollection<String, ContextService> contextService;
     @XmlElement(name="managed-executor")
     private KeyedCollection<String, ManagedExecutor> managedExecutor;
     @XmlElement(name = "managed-scheduled-executor")
     protected KeyedCollection<String, ManagedScheduledExecutor> managedScheduledExecutor;
     @XmlElement(name = "managed-thread-factory")
     protected KeyedCollection<String, ManagedThreadFactory> managedThreadFactory;
-=======
-    protected KeyedCollection<String, ContextService> contextService;
->>>>>>> ac857da6
 
     public MessageDrivenBean() {
     }
