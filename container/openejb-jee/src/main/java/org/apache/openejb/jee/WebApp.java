/**
 *
 * Licensed to the Apache Software Foundation (ASF) under one or more
 * contributor license agreements.  See the NOTICE file distributed with
 * this work for additional information regarding copyright ownership.
 * The ASF licenses this file to You under the Apache License, Version 2.0
 * (the "License"); you may not use this file except in compliance with
 * the License.  You may obtain a copy of the License at
 *
 *     http://www.apache.org/licenses/LICENSE-2.0
 *
 *  Unless required by applicable law or agreed to in writing, software
 *  distributed under the License is distributed on an "AS IS" BASIS,
 *  WITHOUT WARRANTIES OR CONDITIONS OF ANY KIND, either express or implied.
 *  See the License for the specific language governing permissions and
 *  limitations under the License.
 */
package org.apache.openejb.jee;

import jakarta.xml.bind.annotation.XmlAccessType;
import jakarta.xml.bind.annotation.XmlAccessorType;
import jakarta.xml.bind.annotation.XmlAnyElement;
import jakarta.xml.bind.annotation.XmlAttribute;
import jakarta.xml.bind.annotation.XmlElement;
import jakarta.xml.bind.annotation.XmlID;
import jakarta.xml.bind.annotation.XmlRootElement;
import jakarta.xml.bind.annotation.XmlTransient;
import jakarta.xml.bind.annotation.XmlType;
import jakarta.xml.bind.annotation.adapters.CollapsedStringAdapter;
import jakarta.xml.bind.annotation.adapters.XmlJavaTypeAdapter;
import java.util.ArrayList;
import java.util.Collection;
import java.util.Collections;
import java.util.HashMap;
import java.util.List;
import java.util.Map;

/**
 * web-common_3_0.xsd
 *
 * <p>Java class for web-appType complex type.
 *
 * <p>The following schema fragment specifies the expected content contained within this class.
 *
 * <pre>
 * &lt;complexType name="web-appType"&gt;
 *   &lt;complexContent&gt;
 *     &lt;restriction base="{http://www.w3.org/2001/XMLSchema}anyType"&gt;
 *       &lt;choice maxOccurs="unbounded" minOccurs="0"&gt;
 *         &lt;element name="module-name" type="{http://java.sun.com/xml/ns/javaee}string" minOccurs="0"/&gt;
 *         &lt;group ref="{http://java.sun.com/xml/ns/javaee}web-commonType"/&gt;
 *         &lt;element name="absolute-ordering" type="{http://java.sun.com/xml/ns/javaee}absoluteOrderingType"/&gt;
 *       &lt;/choice&gt;
 *       &lt;attGroup ref="{http://java.sun.com/xml/ns/javaee}web-common-attributes"/&gt;
 *     &lt;/restriction&gt;
 *   &lt;/complexContent&gt;
 * &lt;/complexType&gt;
 * </pre>
 */

@XmlRootElement(name = "web-app")
@XmlAccessorType(XmlAccessType.FIELD)
@XmlType(name = "web-appType", propOrder = {
    "descriptions",
    "displayNames",
    "icon",
    "distributable",
    "contextParam",
    "filter",
    "filterMapping",
    "listener",
    "servlet",
    "servletMapping",
    "defaultContextPath",
    "sessionConfig",
    "mimeMapping",
    "welcomeFileList",
    "errorPage",
    //In web-app-2.3.dtd
    "taglib",
    "jspConfig",
    "securityConstraint",
    "loginConfig",
    "securityRole",
    "localeEncodingMappingList",
    "envEntry",
    "ejbRef",
    "ejbLocalRef",
    "serviceRef",
    "resourceRef",
    "resourceEnvRef",
    "messageDestinationRef",
    "persistenceContextRef",
    "persistenceUnitRef",
    "postConstruct",
    "preDestroy",
    "messageDestination",
    "absoluteOrdering",
    "dataSource",
    "jmsConnectionFactories",
    "jmsDestinations",
    "moduleName",
    "contextService",
<<<<<<< HEAD
    "managedExecutor",
    "managedScheduledExecutor",
    "managedThreadFactory"
=======
    "others"
>>>>>>> ac857da6
})
public class WebApp implements WebCommon, Lifecycle, NamedModule {
    @XmlTransient
    private String contextRoot;

    @XmlTransient
    protected TextMap description = new TextMap();
    @XmlTransient
    protected TextMap displayName = new TextMap();
    @XmlElement(name = "icon", required = true)
    protected LocalCollection<Icon> icon = new LocalCollection<Icon>();

    protected List<Empty> distributable;
    @XmlElement(name = "context-param")
    protected List<ParamValue> contextParam;
    protected List<Filter> filter;
    @XmlElement(name = "filter-mapping")
    protected List<FilterMapping> filterMapping;
    protected List<Listener> listener;
    protected List<Servlet> servlet;
    @XmlElement(name = "servlet-mapping")
    protected List<ServletMapping> servletMapping;
    @XmlElement(name = "session-config")
    protected List<SessionConfig> sessionConfig;
    @XmlElement(name = "mime-mapping")
    protected List<MimeMapping> mimeMapping;
    @XmlElement(name = "welcome-file-list")
    protected List<WelcomeFileList> welcomeFileList;
    //in web-app-2.3.dtd, not in any schema
//    @XmlElement(name = "taglib")
//    protected List<Taglib> taglib;
    @XmlElement(name = "error-page")
    protected List<ErrorPage> errorPage;
    @XmlElement(name = "jsp-config")
    protected List<JspConfig> jspConfig;
    @XmlElement(name = "security-constraint")
    protected List<SecurityConstraint> securityConstraint;
    @XmlElement(name = "login-config")
    protected List<LoginConfig> loginConfig;
    @XmlElement(name = "security-role")
    protected List<SecurityRole> securityRole;
    @XmlElement(name = "locale-encoding-mapping-list")
    protected List<LocaleEncodingMappingList> localeEncodingMappingList;

    @XmlElement(name = "env-entry", required = true)
    protected KeyedCollection<String, EnvEntry> envEntry;
    @XmlElement(name = "ejb-ref", required = true)
    protected KeyedCollection<String, EjbRef> ejbRef;
    @XmlElement(name = "ejb-local-ref", required = true)
    protected KeyedCollection<String, EjbLocalRef> ejbLocalRef;
    @XmlElement(name = "service-ref", required = true)
    protected KeyedCollection<String, ServiceRef> serviceRef;
    @XmlElement(name = "resource-ref", required = true)
    protected KeyedCollection<String, ResourceRef> resourceRef;
    @XmlElement(name = "resource-env-ref", required = true)
    protected KeyedCollection<String, ResourceEnvRef> resourceEnvRef;
    @XmlElement(name = "message-destination-ref", required = true)
    protected KeyedCollection<String, MessageDestinationRef> messageDestinationRef;
    @XmlElement(name = "persistence-context-ref", required = true)
    protected KeyedCollection<String, PersistenceContextRef> persistenceContextRef;
    @XmlElement(name = "persistence-unit-ref", required = true)
    protected KeyedCollection<String, PersistenceUnitRef> persistenceUnitRef;
    @XmlElement(name = "data-source", required = true)
    protected KeyedCollection<String, DataSource> dataSource;
    @XmlElement(name = "jms-connection-factory", required = true)
    protected KeyedCollection<String, JMSConnectionFactory> jmsConnectionFactories;
    @XmlElement(name = "jms-destination")
    protected KeyedCollection<String, JMSDestination> jmsDestinations;
    @XmlElement(name = "post-construct", required = true)
    protected List<LifecycleCallback> postConstruct;
    @XmlElement(name = "pre-destroy", required = true)
    protected List<LifecycleCallback> preDestroy;

    @XmlElement(name = "message-destination", required = true)
    protected List<MessageDestination> messageDestination;

    @XmlElement(name = "module-name")
    protected String moduleName;
    @XmlElement(name = "default-context-path")
    protected String defaultContextPath;
    @XmlElement(name = "absolute-ordering")
    protected AbsoluteOrdering absoluteOrdering;


    @XmlAttribute
    @XmlJavaTypeAdapter(CollapsedStringAdapter.class)
    @XmlID
    protected String id;
    @XmlAttribute(name = "metadata-complete")
    protected Boolean metadataComplete;
    @XmlAttribute(required = true)
    @XmlJavaTypeAdapter(CollapsedStringAdapter.class)
    protected String version = "3.0";
    @XmlElement(name="context-service")
<<<<<<< HEAD
    private KeyedCollection<String, ContextService> contextService;
    @XmlElement(name="managed-executor")
    private KeyedCollection<String, ManagedExecutor> managedExecutor;
    @XmlElement(name = "managed-scheduled-executor")
    protected KeyedCollection<String, ManagedScheduledExecutor> managedScheduledExecutor;
    @XmlElement(name = "managed-thread-factory")
    protected KeyedCollection<String, ManagedThreadFactory> managedThreadFactory;
=======
    protected KeyedCollection<String, ContextService> contextService;

    @XmlAnyElement
    protected List<Object> others;
>>>>>>> ac857da6

    @Override
    public String getJndiConsumerName() {
        return contextRoot;
    }

    @Override
    public String getContextRoot() {
        return contextRoot;
    }

    @Override
    public void setContextRoot(final String contextRoot) {
        this.contextRoot = contextRoot;
    }

    @Override
    @XmlElement(name = "description", required = true)
    public Text[] getDescriptions() {
        return description.toArray();
    }

    @Override
    public void setDescriptions(final Text[] text) {
        description.set(text);
    }

    @Override
    public String getDescription() {
        return description.get();
    }

    @Override
    @XmlElement(name = "display-name", required = true)
    public Text[] getDisplayNames() {
        return displayName.toArray();
    }

    @Override
    public void setDisplayNames(final Text[] text) {
        displayName.set(text);
    }

    @Override
    public String getDisplayName() {
        return displayName.get();
    }

    public String getDefaultContextPath() {
        return defaultContextPath;
    }

    public void setDefaultContextPath(final String defaultContextPath) {
        this.defaultContextPath = defaultContextPath;
    }

    @Override
    public Collection<Icon> getIcons() {
        if (icon == null) {
            icon = new LocalCollection<Icon>();
        }
        return icon;
    }

    @Override
    public Map<String, Icon> getIconMap() {
        if (icon == null) {
            icon = new LocalCollection<Icon>();
        }
        return icon.toMap();
    }

    @Override
    public Icon getIcon() {
        return icon.getLocal();
    }

    @Override
    public List<Empty> getDistributable() {
        if (distributable == null) {
            distributable = new ArrayList<Empty>();
        }
        return this.distributable;
    }

    @Override
    public List<ParamValue> getContextParam() {
        if (contextParam == null) {
            contextParam = new ArrayList<ParamValue>();
        }
        return this.contextParam;
    }

    @Override
    public List<Filter> getFilter() {
        if (filter == null) {
            filter = new ArrayList<Filter>();
        }
        return this.filter;
    }

    @Override
    public List<FilterMapping> getFilterMapping() {
        if (filterMapping == null) {
            filterMapping = new ArrayList<FilterMapping>();
        }
        return this.filterMapping;
    }

    @Override
    public List<Listener> getListener() {
        if (listener == null) {
            listener = new ArrayList<Listener>();
        }
        return this.listener;
    }

    @Override
    public List<Servlet> getServlet() {
        if (servlet == null) {
            servlet = new ArrayList<Servlet>();
        }
        return this.servlet;
    }

    @Override
    public List<ServletMapping> getServletMapping() {
        if (servletMapping == null) {
            servletMapping = new ArrayList<ServletMapping>();
        }
        return this.servletMapping;
    }

    @Override
    public List<SessionConfig> getSessionConfig() {
        if (sessionConfig == null) {
            sessionConfig = new ArrayList<SessionConfig>();
        }
        return this.sessionConfig;
    }

    @Override
    public List<MimeMapping> getMimeMapping() {
        if (mimeMapping == null) {
            mimeMapping = new ArrayList<MimeMapping>();
        }
        return this.mimeMapping;
    }

    @Override
    public List<WelcomeFileList> getWelcomeFileList() {
        if (welcomeFileList == null) {
            welcomeFileList = new ArrayList<WelcomeFileList>();
        }
        return this.welcomeFileList;
    }

    @Override
    public List<ErrorPage> getErrorPage() {
        if (errorPage == null) {
            errorPage = new ArrayList<ErrorPage>();
        }
        return this.errorPage;
    }

    @Override
    public List<JspConfig> getJspConfig() {
        if (jspConfig == null) {
            jspConfig = new ArrayList<JspConfig>();
        }
        return this.jspConfig;
    }

    @Override
    public List<SecurityConstraint> getSecurityConstraint() {
        if (securityConstraint == null) {
            securityConstraint = new ArrayList<SecurityConstraint>();
        }
        return this.securityConstraint;
    }

    @Override
    public List<LoginConfig> getLoginConfig() {
        if (loginConfig == null) {
            loginConfig = new ArrayList<LoginConfig>();
        }
        return this.loginConfig;
    }

    @Override
    public List<SecurityRole> getSecurityRole() {
        if (securityRole == null) {
            securityRole = new ArrayList<SecurityRole>();
        }
        return this.securityRole;
    }

    @Override
    public List<LocaleEncodingMappingList> getLocaleEncodingMappingList() {
        if (localeEncodingMappingList == null) {
            localeEncodingMappingList = new ArrayList<LocaleEncodingMappingList>();
        }
        return this.localeEncodingMappingList;
    }

    public Collection<EnvEntry> getEnvEntry() {
        if (envEntry == null) {
            envEntry = new KeyedCollection<String, EnvEntry>();
        }
        return this.envEntry;
    }

    public Map<String, EnvEntry> getEnvEntryMap() {
        if (envEntry == null) {
            envEntry = new KeyedCollection<String, EnvEntry>();
        }
        return this.envEntry.toMap();
    }

    public Collection<EjbRef> getEjbRef() {
        if (ejbRef == null) {
            ejbRef = new KeyedCollection<String, EjbRef>();
        }
        return this.ejbRef;
    }

    public Map<String, EjbRef> getEjbRefMap() {
        if (ejbRef == null) {
            ejbRef = new KeyedCollection<String, EjbRef>();
        }
        return this.ejbRef.toMap();
    }

    public Collection<EjbLocalRef> getEjbLocalRef() {
        if (ejbLocalRef == null) {
            ejbLocalRef = new KeyedCollection<String, EjbLocalRef>();
        }
        return this.ejbLocalRef;
    }

    public Map<String, EjbLocalRef> getEjbLocalRefMap() {
        if (ejbLocalRef == null) {
            ejbLocalRef = new KeyedCollection<String, EjbLocalRef>();
        }
        return this.ejbLocalRef.toMap();
    }

    public Collection<ServiceRef> getServiceRef() {
        if (serviceRef == null) {
            serviceRef = new KeyedCollection<String, ServiceRef>();
        }
        return this.serviceRef;
    }

    public Map<String, ServiceRef> getServiceRefMap() {
        if (serviceRef == null) {
            serviceRef = new KeyedCollection<String, ServiceRef>();
        }
        return this.serviceRef.toMap();
    }

    public Collection<ResourceRef> getResourceRef() {
        if (resourceRef == null) {
            resourceRef = new KeyedCollection<String, ResourceRef>();
        }
        return this.resourceRef;
    }

    public Map<String, ResourceRef> getResourceRefMap() {
        if (resourceRef == null) {
            resourceRef = new KeyedCollection<String, ResourceRef>();
        }
        return this.resourceRef.toMap();
    }

    public Collection<ResourceEnvRef> getResourceEnvRef() {
        if (resourceEnvRef == null) {
            resourceEnvRef = new KeyedCollection<String, ResourceEnvRef>();
        }
        return this.resourceEnvRef;
    }

    public Map<String, ResourceEnvRef> getResourceEnvRefMap() {
        if (resourceEnvRef == null) {
            resourceEnvRef = new KeyedCollection<String, ResourceEnvRef>();
        }
        return this.resourceEnvRef.toMap();
    }

    public Collection<MessageDestinationRef> getMessageDestinationRef() {
        if (messageDestinationRef == null) {
            messageDestinationRef = new KeyedCollection<String, MessageDestinationRef>();
        }
        return this.messageDestinationRef;
    }

    public Map<String, MessageDestinationRef> getMessageDestinationRefMap() {
        if (messageDestinationRef == null) {
            messageDestinationRef = new KeyedCollection<String, MessageDestinationRef>();
        }
        return this.messageDestinationRef.toMap();
    }

    public Collection<PersistenceContextRef> getPersistenceContextRef() {
        if (persistenceContextRef == null) {
            persistenceContextRef = new KeyedCollection<String, PersistenceContextRef>();
        }
        return this.persistenceContextRef;
    }

    public Map<String, PersistenceContextRef> getPersistenceContextRefMap() {
        if (persistenceContextRef == null) {
            persistenceContextRef = new KeyedCollection<String, PersistenceContextRef>();
        }
        return this.persistenceContextRef.toMap();
    }

    public Collection<PersistenceUnitRef> getPersistenceUnitRef() {
        if (persistenceUnitRef == null) {
            persistenceUnitRef = new KeyedCollection<String, PersistenceUnitRef>();
        }
        return this.persistenceUnitRef;
    }

    public Map<String, PersistenceUnitRef> getPersistenceUnitRefMap() {
        if (persistenceUnitRef == null) {
            persistenceUnitRef = new KeyedCollection<String, PersistenceUnitRef>();
        }
        return this.persistenceUnitRef.toMap();
    }

    public void addPostConstruct(final String method) {
        throw new UnsupportedOperationException();
    }

    @Override
    public List<LifecycleCallback> getPostConstruct() {
        if (postConstruct == null) {
            postConstruct = new ArrayList<LifecycleCallback>();
        }
        return this.postConstruct;
    }

    public void addPreDestroy(final String method) {
        throw new UnsupportedOperationException();
    }

    @Override
    public List<LifecycleCallback> getPreDestroy() {
        if (preDestroy == null) {
            preDestroy = new ArrayList<LifecycleCallback>();
        }
        return this.preDestroy;
    }

    @Override
    public List<MessageDestination> getMessageDestination() {
        if (messageDestination == null) {
            messageDestination = new ArrayList<MessageDestination>();
        }
        return this.messageDestination;
    }

    @Override
    public String getId() {
        return id;
    }

    @Override
    public void setId(final String value) {
        this.id = value;
    }

    @Override
    public Boolean isMetadataComplete() {
        return metadataComplete != null && metadataComplete;
    }

    @Override
    public void setMetadataComplete(final Boolean value) {
        this.metadataComplete = value;
    }

    @Override
    public String getVersion() {
        return version;
    }

    @Override
    public void setVersion(final String value) {
        this.version = value;
    }

    public Collection<JMSConnectionFactory> getJMSConnectionFactory() {
        if (jmsConnectionFactories == null) {
            jmsConnectionFactories = new KeyedCollection<>();
        }
        return this.jmsConnectionFactories;
    }

    public Map<String, JMSConnectionFactory> getJMSConnectionFactoryMap() {
        if (jmsConnectionFactories == null) {
            jmsConnectionFactories = new KeyedCollection<>();
        }
        return this.jmsConnectionFactories.toMap();
    }


    public Collection<DataSource> getDataSource() {
        if (dataSource == null) {
            dataSource = new KeyedCollection<String, DataSource>();
        }
        return this.dataSource;
    }

    public Map<String, DataSource> getDataSourceMap() {
        if (dataSource == null) {
            dataSource = new KeyedCollection<String, DataSource>();
        }
        return this.dataSource.toMap();
    }

    public AbsoluteOrdering getAbsoluteOrdering() {
        return absoluteOrdering;
    }

    public void setAbsoluteOrdering(final AbsoluteOrdering absoluteOrdering) {
        this.absoluteOrdering = absoluteOrdering;
    }

    public String getModuleName() {
        return moduleName;
    }

    public void setModuleName(final String moduleName) {
        this.moduleName = moduleName;
    }

    //compatibility with web-app-2.3.dtd
    @XmlElement(name = "taglib")
    public Taglib getTaglib() {
        return null;
    }

    public void setTaglib(final Taglib taglib) {
        final List<JspConfig> jspConfigs = getJspConfig();
        if (jspConfigs.isEmpty()) {
            jspConfigs.add(new JspConfig());
        }
        jspConfigs.get(0).getTaglib().add(taglib);
    }

    public Map<String, String> contextParamsAsMap() {
        final Map<String, String> map = new HashMap<String, String>();
        if (contextParam != null) {
            for (final ParamValue pv : contextParam) {
                map.put(pv.getParamName(), pv.getParamValue());
            }
        }
        return map;
    }

    public List<String> getServletMappings(final String servletName) {
        if (servletName == null || servletMapping == null || servletMapping.isEmpty()) {
            return Collections.emptyList();
        }
        final List<String> mappings = new ArrayList<>();
        for (final ServletMapping mapping : servletMapping) {
            if (servletName.equals(mapping.getServletName())) {
                mappings.addAll(mapping.getUrlPattern());
            }
        }
        return mappings;
    }

    public List<String> getFilterMappings(final String filterName) {
        if (filterName == null || filterMapping == null || filterMapping.isEmpty()) {
            return Collections.emptyList();
        }
        final List<String> mappings = new ArrayList<>();
        for (final FilterMapping mapping : filterMapping) {
            if (filterName.equals(mapping.getFilterName())) {
                mappings.addAll(mapping.getUrlPattern());
            }
        }
        return mappings;
    }

    private Servlet findServlet(final String name) {
        for (final Servlet s : getServlet()) {
            if (name.equals(s.getServletName())) {
                return s;
            }
        }
        return null;
    }

    public WebApp addServlet(final String name, final String clazz, final String... mappings) {
        final Servlet servletToAdd = new Servlet();
        servletToAdd.setServletName(name);
        servletToAdd.setServletClass(clazz);

        if (mappings != null && mappings.length > 0) {
            final ServletMapping sm = new ServletMapping();
            sm.setServletName(name);

            for (final String mapping : mappings) {
                if (servletMapping == null) {
                    servletMapping = new ArrayList<ServletMapping>();
                }

                sm.getUrlPattern().add(mapping);
            }
            servletMapping.add(sm);
        }

        getServlet().add(servletToAdd);

        return this;
    }

    public WebApp addServletMapping(final String servletName, final String mapping) {
        for (final ServletMapping s : getServletMapping()) {
            if (servletName.equals(s.getServletName())) {
                s.getUrlPattern().add(mapping);
                return this;
            }
        }

        final ServletMapping sm = new ServletMapping();
        sm.setServletName(servletName);
        sm.getUrlPattern().add(mapping);
        getServletMapping().add(sm);
        return this;
    }

    public WebApp addInitParam(final String servletName, final String name, final String value) {
        final ParamValue paramValue = new ParamValue();
        paramValue.setParamName(name);
        paramValue.setParamValue(value);

        findServlet(servletName).getInitParam().add(paramValue);

        return this;
    }

    public WebApp addFilter(final String name, final String clazz, final String... mappings) {
        final Filter newFilter = new Filter();
        newFilter.setFilterName(name);
        newFilter.setFilterClass(clazz);

        if (mappings != null && mappings.length > 0) {
            final FilterMapping sm = new FilterMapping();
            sm.setFilterName(name);

            for (final String mapping : mappings) {
                if (filterMapping == null) {
                    filterMapping = new ArrayList<FilterMapping>();
                }

                sm.getUrlPattern().add(mapping);
            }
            filterMapping.add(sm);
        }

        getFilter().add(newFilter);

        return this;
    }

    public WebApp addFilterInitParam(final String filterName, final String name, final String value) {
        final ParamValue paramValue = new ParamValue();
        paramValue.setParamName(name);
        paramValue.setParamValue(value);

        findFilter(filterName).getInitParam().add(paramValue);

        return this;
    }

    private Filter findFilter(final String filterName) {
        for (final Filter s : getFilter()) {
            if (filterName.equals(s.getFilterName())) {
                return s;
            }
        }
        return null;
    }

    public WebApp contextRoot(final String root) {
        setContextRoot(root);
        return this;
    }

    public WebApp defaultContextPath(final String path) {
        setDefaultContextPath(path);
        return this;
    }

    public WebApp addListener(final String classname) {
        final Listener l = new Listener();
        l.setListenerClass(classname);
        getListener().add(l);
        return this;
    }

    @Override
    public Collection<JMSConnectionFactory> getJMSConnectionFactories() {
        return jmsConnectionFactories == null ? (jmsConnectionFactories = new KeyedCollection<>()) : jmsConnectionFactories;
    }

    @Override
    public Map<String, JMSConnectionFactory> getJMSConnectionFactoriesMap() {
        return KeyedCollection.class.cast(getJMSConnectionFactories()).toMap();
    }

    @Override
    public Collection<JMSDestination> getJMSDestination() {
        return jmsDestinations == null ? (jmsDestinations = new KeyedCollection<>()) : jmsDestinations;
    }

    @Override
    public Map<String, JMSDestination> getJMSDestinationMap() {
        return KeyedCollection.class.cast(getJMSDestination()).toMap();
    }

    @Override
    public Map<String, ContextService> getContextServiceMap() {
        if (contextService == null) {
            contextService = new KeyedCollection<String, ContextService>();
        }
        return this.contextService.toMap();
    }

    @Override
    public Map<String, ManagedExecutor> getManagedExecutorMap() {
        if (managedExecutor == null) {
            managedExecutor = new KeyedCollection<>();
        }
        return this.managedExecutor.toMap();
    }

    @Override
    public Map<String, ManagedScheduledExecutor> getManagedScheduledExecutorMap() {
        if (managedScheduledExecutor == null) {
            managedScheduledExecutor = new KeyedCollection<>();
        }

        return this.managedScheduledExecutor.toMap();
    }

    @Override
    public Map<String, ManagedThreadFactory> getManagedThreadFactoryMap() {
        if (managedThreadFactory == null) {
            managedThreadFactory = new KeyedCollection<>();
        }

        return this.managedThreadFactory.toMap();
    }
}<|MERGE_RESOLUTION|>--- conflicted
+++ resolved
@@ -101,13 +101,10 @@
     "jmsDestinations",
     "moduleName",
     "contextService",
-<<<<<<< HEAD
     "managedExecutor",
     "managedScheduledExecutor",
-    "managedThreadFactory"
-=======
+    "managedThreadFactory",
     "others"
->>>>>>> ac857da6
 })
 public class WebApp implements WebCommon, Lifecycle, NamedModule {
     @XmlTransient
@@ -202,7 +199,6 @@
     @XmlJavaTypeAdapter(CollapsedStringAdapter.class)
     protected String version = "3.0";
     @XmlElement(name="context-service")
-<<<<<<< HEAD
     private KeyedCollection<String, ContextService> contextService;
     @XmlElement(name="managed-executor")
     private KeyedCollection<String, ManagedExecutor> managedExecutor;
@@ -210,12 +206,9 @@
     protected KeyedCollection<String, ManagedScheduledExecutor> managedScheduledExecutor;
     @XmlElement(name = "managed-thread-factory")
     protected KeyedCollection<String, ManagedThreadFactory> managedThreadFactory;
-=======
-    protected KeyedCollection<String, ContextService> contextService;
 
     @XmlAnyElement
     protected List<Object> others;
->>>>>>> ac857da6
 
     @Override
     public String getJndiConsumerName() {
