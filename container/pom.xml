<?xml version="1.0" encoding="UTF-8"?>
<!--

    Licensed to the Apache Software Foundation (ASF) under one or more
    contributor license agreements.  See the NOTICE file distributed with
    this work for additional information regarding copyright ownership.
    The ASF licenses this file to You under the Apache License, Version 2.0
    (the "License"); you may not use this file except in compliance with
    the License.  You may obtain a copy of the License at

       http://www.apache.org/licenses/LICENSE-2.0

    Unless required by applicable law or agreed to in writing, software
    distributed under the License is distributed on an "AS IS" BASIS,
    WITHOUT WARRANTIES OR CONDITIONS OF ANY KIND, either express or implied.
    See the License for the specific language governing permissions and
    limitations under the License.
-->
<project xmlns="http://maven.apache.org/POM/4.0.0" xmlns:xsi="http://www.w3.org/2001/XMLSchema-instance" xsi:schemaLocation="http://maven.apache.org/POM/4.0.0 http://maven.apache.org/maven-v4_0_0.xsd">
  <parent>
    <artifactId>tomee-project</artifactId>
    <groupId>org.apache.tomee</groupId>
    <version>8.0.7-SNAPSHOT</version>
  </parent>

  <modelVersion>4.0.0</modelVersion>
  <artifactId>container</artifactId>
  <packaging>pom</packaging>
  <name>TomEE :: Container</name>

  <modules>
    <module>mbean-annotation-api</module>
    <module>openejb-api</module>
    <module>openejb-core</module>
    <module>openejb-loader</module>
    <module>openejb-javaagent</module>
    <module>openejb-jee</module>
    <module>openejb-jee-accessors</module>
    <module>openejb-jpa-integration</module>
<<<<<<< HEAD
    <module>openejb-corba-integration</module>
=======
    <module>openejb-junit</module>
    <module>openejb-junit5-backward</module>
>>>>>>> 7b4c7122
  </modules>
</project><|MERGE_RESOLUTION|>--- conflicted
+++ resolved
@@ -37,11 +37,8 @@
     <module>openejb-jee</module>
     <module>openejb-jee-accessors</module>
     <module>openejb-jpa-integration</module>
-<<<<<<< HEAD
-    <module>openejb-corba-integration</module>
-=======
     <module>openejb-junit</module>
     <module>openejb-junit5-backward</module>
->>>>>>> 7b4c7122
+    <module>openejb-corba-integration</module>
   </modules>
 </project>