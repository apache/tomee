--- conflicted
+++ resolved
@@ -57,11 +57,6 @@
       <scope>provided</scope>
     </dependency>
     <dependency>
-<<<<<<< HEAD
-      <groupId>javax.xml.bind</groupId>
-      <artifactId>jaxb-api</artifactId>
-      <scope>provided</scope>
-=======
       <groupId>jakarta.xml.bind</groupId>
       <artifactId>jakarta.xml.bind-api</artifactId>
       <scope>provided</scope>
@@ -71,7 +66,6 @@
           <artifactId>jakarta.activation-api</artifactId>
         </exclusion>
       </exclusions>
->>>>>>> c47724ca
     </dependency>
     <dependency>
       <groupId>org.glassfish.jaxb</groupId>
