--- conflicted
+++ resolved
@@ -195,13 +195,8 @@
       org.apache.webbeans.util;version="[1.1,2)",
       org.apache.webbeans.web.context;version="[1.1,2)",
       org.apache.webbeans.xml;version="[1.1,2)",
-<<<<<<< HEAD
-      org.apache.xbean.asm8;version="[3.1,5)",
-      org.apache.xbean.asm8.commons;version="[3.1,5)",
-=======
       org.apache.xbean.asm9;version="[3.1,5)",
       org.apache.xbean.asm9.commons;version="[3.1,5)",
->>>>>>> 1d8a402a
       org.apache.xbean.finder;version="[3.8,4)",
       org.apache.xbean.finder.archive;version="[3.8,4)",
       org.apache.xbean.finder.filter;version="[3.8,4)",
@@ -405,11 +400,7 @@
             <manifestEntries>
               <Automatic-Module-Name>${tomee.build.name}</Automatic-Module-Name>
               <Class-Path>openejb-loader-${project.version}.jar openejb-client-${project.version}.jar
-<<<<<<< HEAD
-                xbean-finder-shaded-${xbeanVersion}.jar xbean-asm8-shaded-${xbeanVersion}.jar
-=======
                 xbean-finder-shaded-${xbeanVersion}.jar xbean-asm9shaded-${xbeanVersion}.jar
->>>>>>> 1d8a402a
               </Class-Path>
               <J2EE-DeploymentFactory-Implementation-Class>
                 org.apache.openejb.config.VmDeploymentFactory
@@ -584,11 +575,7 @@
     <!-- End: JavaMail -->
     <dependency>
       <groupId>org.apache.xbean</groupId>
-<<<<<<< HEAD
-      <artifactId>xbean-asm8-shaded</artifactId>
-=======
       <artifactId>xbean-asm9-shaded</artifactId>
->>>>>>> 1d8a402a
     </dependency>
     <dependency>
       <groupId>org.apache.xbean</groupId>
