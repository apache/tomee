/*
 * Licensed to the Apache Software Foundation (ASF) under one or more
 * contributor license agreements.  See the NOTICE file distributed with
 * this work for additional information regarding copyright ownership.
 * The ASF licenses this file to You under the Apache License, Version 2.0
 * (the "License"); you may not use this file except in compliance with
 * the License.  You may obtain a copy of the License at
 *
 *     http://www.apache.org/licenses/LICENSE-2.0
 *
 * Unless required by applicable law or agreed to in writing, software
 * distributed under the License is distributed on an "AS IS" BASIS,
 * WITHOUT WARRANTIES OR CONDITIONS OF ANY KIND, either express or implied.
 * See the License for the specific language governing permissions and
 * limitations under the License.
 */

package org.apache.openejb.config;

import org.apache.commons.lang3.tuple.ImmutablePair;
import org.apache.openejb.ClassLoaderUtil;
import org.apache.openejb.OpenEJBException;
import org.apache.openejb.api.LocalClient;
import org.apache.openejb.api.RemoteClient;
import org.apache.openejb.cdi.CompositeBeans;
import org.apache.openejb.classloader.ClassLoaderConfigurer;
import org.apache.openejb.classloader.WebAppEnricher;
import org.apache.openejb.config.event.BeforeDeploymentEvent;
import org.apache.openejb.config.sys.Resources;
import org.apache.openejb.core.EmptyResourcesClassLoader;
import org.apache.openejb.core.ParentClassLoaderFinder;
import org.apache.openejb.jee.Application;
import org.apache.openejb.jee.ApplicationClient;
import org.apache.openejb.jee.Beans;
import org.apache.openejb.jee.Connector;
import org.apache.openejb.jee.EjbJar;
import org.apache.openejb.jee.FacesConfig;
import org.apache.openejb.jee.JavaWsdlMapping;
import org.apache.openejb.jee.JspConfig;
import org.apache.openejb.jee.Module;
import org.apache.openejb.jee.Taglib;
import org.apache.openejb.jee.TldTaglib;
import org.apache.openejb.jee.WebApp;
import org.apache.openejb.jee.WebserviceDescription;
import org.apache.openejb.jee.Webservices;
import org.apache.openejb.jee.oejb3.OpenejbJar;
import org.apache.openejb.loader.FileUtils;
import org.apache.openejb.loader.IO;
import org.apache.openejb.loader.SystemInstance;
import org.apache.openejb.sxc.ApplicationXml;
import org.apache.openejb.util.AnnotationFinder;
import org.apache.openejb.util.JarExtractor;
import org.apache.openejb.util.JavaSecurityManagers;
import org.apache.openejb.util.LogCategory;
import org.apache.openejb.util.Logger;
import org.apache.openejb.util.URLs;
import org.apache.xbean.finder.IAnnotationFinder;
import org.apache.xbean.finder.ResourceFinder;
import org.apache.xbean.finder.UrlSet;
import org.apache.xbean.finder.archive.ClassesArchive;
import org.apache.xbean.finder.filter.Filter;
import org.apache.xbean.finder.filter.Filters;
import org.apache.xbean.finder.filter.PatternFilter;

import java.io.BufferedInputStream;
import java.io.File;
import java.io.IOException;
import java.io.InputStream;
import java.io.UnsupportedEncodingException;
import java.net.MalformedURLException;
import java.net.URL;
import java.net.URLClassLoader;
import java.net.URLDecoder;
import java.util.ArrayList;
import java.util.Arrays;
import java.util.Collection;
import java.util.Collections;
import java.util.HashMap;
import java.util.HashSet;
import java.util.Iterator;
import java.util.LinkedHashMap;
import java.util.LinkedHashSet;
import java.util.LinkedList;
import java.util.List;
import java.util.Locale;
import java.util.Map;
import java.util.Properties;
import java.util.Set;
import java.util.TreeMap;
import java.util.jar.Attributes;
import java.util.jar.JarEntry;
import java.util.jar.JarFile;
import java.util.jar.Manifest;
import java.util.zip.ZipEntry;

import static java.util.Arrays.asList;

/**
 * @version $Revision$ $Date$
 */
public class DeploymentLoader implements DeploymentFilterable {
    public static final Logger logger = Logger.getInstance(LogCategory.OPENEJB_STARTUP_CONFIG, "org.apache.openejb.util.resources");
    public static final String OPENEJB_ALTDD_PREFIX = "openejb.altdd.prefix";

    private static final String ddDir = "META-INF/";

    public static final String EAR_WEBAPP_PERSISTENCE_XML_JARS = "ear-webapp-persistence-xml-jars";
    public static final String EAR_SCOPED_CDI_BEANS = "ear-scoped-cdi-beans_";
    public static final String RAR_URLS_KEY = "rar-urls";
    public static final String URLS_KEY = "urls";

    private static final String RESOURCES_XML = "resources.xml";
    private static final String WEB_FRAGMENT_XML = "web-fragment.xml";

    private final boolean scanManagedBeans = true;
    private static final Collection<String> KNOWN_DESCRIPTORS = Arrays.asList("app-ctx.xml", "module.properties", "application.properties", "web.xml", "ejb-jar.xml", "openejb-jar.xml", "env-entries.properties", "beans.xml", "ra.xml", "application.xml", "application-client.xml", "persistence-fragment.xml", "persistence.xml", "validation.xml", NewLoaderLogic.EXCLUSION_FILE);
    private static String ALTDD = SystemInstance.get().getOptions().get(OPENEJB_ALTDD_PREFIX, (String) null);
    private volatile List<URL> containerUrls = null;

    private static final String OPENEJB_CONTAINER_INCLUDES = "openejb.scan.webapp.container.includes";
    private static final String OPENEJB_CONTAINER_EXCLUDES = "openejb.scan.webapp.container.excludes";

    @Deprecated // use load(File, ExternalConfiguration)
    public AppModule load(final File jarFile) throws OpenEJBException {
        return load(jarFile, null);
    }

    /**
     * @param jarFile the app file (war, jar, ear)
     * @param config potentially some more config, mainly used when linking to another system like tomcat to enrich the conf we can guess
     * @return the loaded module
     */
    public AppModule load(final File jarFile, final ExternalConfiguration config) throws OpenEJBException {
        // verify we have a valid file
        final String jarPath;
        try {
            jarPath = jarFile.getCanonicalPath();
        } catch (final IOException e) {
            throw new OpenEJBException("Invalid application file path " + jarFile, e);
        }

        final URL baseUrl = getFileUrl(jarFile);

        // create a class loader to use for detection of module type
        // do not use this class loader for any other purposes... it is
        // non-temp class loader and usage will mess up JPA
        ClassLoader doNotUseClassLoader = null;// = ClassLoaderUtil.createClassLoader(jarPath, new URL[]{baseUrl}, OpenEJB.class.getClassLoader());

        try {
            // determine the module type
            final Class<? extends DeploymentModule> moduleClass;

            try {
                doNotUseClassLoader = ClassLoaderUtil.createClassLoader(jarPath, new URL[]{baseUrl}, getOpenEJBClassLoader());
                moduleClass = discoverModuleType(baseUrl, ClassLoaderUtil.createTempClassLoader(doNotUseClassLoader), true);
            } catch (final Exception e) {
                throw new UnknownModuleTypeException("Unable to determine module type for jar: " + baseUrl.toExternalForm(), e);
            }

            if (ResourcesModule.class.equals(moduleClass)) {
                final AppModule appModule = new AppModule(null, jarPath);
                final ResourcesModule module = new ResourcesModule();
                module.getAltDDs().put(RESOURCES_XML, baseUrl);
                ReadDescriptors.readResourcesXml(module);
                module.initAppModule(appModule);
                // here module is no more useful since everything is in the appmodule
                return appModule;
            }

            //We always load AppModule, as it somewhat likes a wrapper module
            if (AppModule.class.equals(moduleClass)) {
                return createAppModule(jarFile, jarPath);
            }

            if (EjbModule.class.equals(moduleClass)) {
                final URL[] urls = new URL[]{baseUrl};

                SystemInstance.get().fireEvent(new BeforeDeploymentEvent(urls));

                final ClassLoader classLoader = ClassLoaderUtil.createTempClassLoader(jarPath, urls, getOpenEJBClassLoader());

                final AppModule appModule;
                //final Class<? extends DeploymentModule> o = EjbModule.class;
                final EjbModule ejbModule = createEjbModule(baseUrl, jarPath, classLoader);

                // wrap the EJB Module with an Application Module
                appModule = new AppModule(ejbModule);

                addPersistenceUnits(appModule, baseUrl);

                return appModule;
            }

            if (ClientModule.class.equals(moduleClass)) {
                final String jarLocation = URLs.toFilePath(baseUrl);
                final ClientModule clientModule = createClientModule(baseUrl, jarLocation, getOpenEJBClassLoader(), null);

                // Wrap the resource module with an Application Module
                return new AppModule(clientModule);
            }

            if (ConnectorModule.class.equals(moduleClass)) {
                final String jarLocation = URLs.toFilePath(baseUrl);
                final ConnectorModule connectorModule = createConnectorModule(jarLocation, jarLocation, getOpenEJBClassLoader(), null);
                if (connectorModule != null) {
                    final List<ConnectorModule> connectorModules = new ArrayList<ConnectorModule>();

                    // let it be able to deploy the same connector several times
                    final String id = connectorModule.getModuleId();
                    if (!"true".equalsIgnoreCase(SystemInstance.get().getProperty("openejb.connector." + id + ".skip-default", "false"))) {
                        connectorModules.add(connectorModule);
                    }

                    final String aliases = SystemInstance.get().getProperty("openejb.connector." + id + ".aliases");
                    if (aliases != null) {
                        for (final String alias : aliases.split(",")) {
                            final ConnectorModule aliasModule = createConnectorModule(jarLocation, jarLocation, getOpenEJBClassLoader(), alias);
                            connectorModules.add(aliasModule);
                        }
                    }


                    // Wrap the resource module with an Application Module
                    final AppModule appModule = new AppModule(connectorModules.toArray(new ConnectorModule[connectorModules.size()]));

                    return appModule;
                }
            }

            if (WebModule.class.equals(moduleClass)) {
                final File file = URLs.toFile(baseUrl);

                // Standalone Web Module
                final WebModule webModule = createWebModule(file.getAbsolutePath(), baseUrl, getOpenEJBClassLoader(), getContextRoot(), getModuleName(), config);
                // important to use the webapp classloader here otherwise each time we'll check something using loadclass it will fail (=== empty classloader)
                final AppModule appModule = new AppModule(webModule.getClassLoader(), file.getAbsolutePath(), new Application(), true);
                addWebModule(webModule, appModule);

                addWebModuleDescriptors(baseUrl, webModule, appModule);

                appModule.setStandloneWebModule();
                appModule.setDelegateFirst(true); // force it for webapps
                return appModule;
            }

            if (PersistenceModule.class.equals(moduleClass)) {
                final String jarLocation = URLs.toFilePath(baseUrl);
                final ClassLoader classLoader = ClassLoaderUtil.createTempClassLoader(jarPath, new URL[]{baseUrl}, getOpenEJBClassLoader());

                // wrap the EJB Module with an Application Module
                final AppModule appModule = new AppModule(classLoader, jarLocation);

                // Persistence Units
                addPersistenceUnits(appModule, baseUrl);

                return appModule;
            }

            throw new UnsupportedModuleTypeException("Unsupported module type: " + moduleClass.getSimpleName());

        } finally {
            // if the application was unpacked appId used to create this class loader will be wrong
            // We can safely destroy this class loader in either case, as it was not use by any modules
            if (null != doNotUseClassLoader) {
                ClassLoaderUtil.destroyClassLoader(doNotUseClassLoader);
            }
        }
    }

    public static void addWebModuleDescriptors(final URL baseUrl, final WebModule webModule, final AppModule appModule) throws OpenEJBException {
        final Map<String, Object> otherDD = new HashMap<String, Object>();
        final List<URL> urls = webModule.getScannableUrls();
        final ResourceFinder finder = new ResourceFinder("", urls.toArray(new URL[urls.size()]));
        otherDD.putAll(getDescriptors(finder, false));

        // "persistence.xml" is done separately since we manage a list of url and not s single url
        try {
            final List<URL> persistenceXmls = finder.findAll(ddDir + "persistence.xml");
            if (persistenceXmls.size() >= 1) {
                final URL old = (URL) otherDD.get("persistence.xml");
                if (old != null && !persistenceXmls.contains(old)) {
                    persistenceXmls.add(old);
                }
                otherDD.put("persistence.xml", persistenceXmls);
            }
        } catch (final IOException e) {
            // ignored
        }

        addConnectorModules(appModule, webModule);

        addWebPersistenceDD("persistence.xml", otherDD, appModule);
        addWebPersistenceDD("persistence-fragment.xml", otherDD, appModule);
        addPersistenceUnits(appModule, baseUrl);
        addWebFragments(webModule, urls);
    }

    private static void addConnectorModules(final AppModule appModule, final WebModule webModule) throws OpenEJBException {
        // WEB-INF
        if (webModule.getAltDDs().containsKey("ra.xml")) {
            final String jarLocation = new File(webModule.getJarLocation(), "/WEB-INF/classes").getAbsolutePath();
            final ConnectorModule connectorModule = createConnectorModule(jarLocation, jarLocation, webModule.getClassLoader(), webModule.getModuleId() + "RA", (URL) webModule.getAltDDs().get("ra.xml"));
            if (connectorModule != null) {
                appModule.getConnectorModules().add(connectorModule);
            }
        }

        // .rar
        for (final URL url : webModule.getRarUrls()) {
            try {
                final File file = URLs.toFile(url);
                if (file.getName().endsWith(".rar")) {
                    final String jarLocation = file.getAbsolutePath();
                    final ConnectorModule connectorModule = createConnectorModule(jarLocation, jarLocation, webModule.getClassLoader(), null);
                    if (connectorModule != null) {
                        appModule.getConnectorModules().add(connectorModule);
                    }
                }
            } catch (final Exception e) {
                logger.error("error processing url " + url.toExternalForm(), e);
            }
        }

        for (final URL url : webModule.getScannableUrls()) {
            try {
                final File file = URLs.toFile(url);
                if (file.getName().endsWith(".jar")) {
                    try (JarFile jarFile = new JarFile(file)) {

                        // TODO: better management of altdd
                        String name = (ALTDD != null ? ALTDD + "." : "") + "ra.xml";

                        JarEntry entry = jarFile.getJarEntry(name);
                        if (entry == null) {
                            name = "META-INF/" + name;
                            entry = jarFile.getJarEntry(name);
                        }
                        if (entry == null) {
                            continue;
                        }

                        final String jarLocation = file.getAbsolutePath();
                        final ConnectorModule connectorModule = createConnectorModule(jarLocation, jarLocation, webModule.getClassLoader(), null);
                        if (connectorModule != null) {
                            appModule.getConnectorModules().add(connectorModule);
                        }
                    }
                }
            } catch (final Exception e) {
                logger.error("error processing url " + url.toExternalForm(), e);
            }
        }
    }

    protected ClassLoader getOpenEJBClassLoader() {
        return ParentClassLoaderFinder.Helper.get();
    }

    @SuppressWarnings("unchecked")
    private static void addWebPersistenceDD(final String name, final Map<String, Object> otherDD, final AppModule appModule) {
        if (otherDD.containsKey(name)) {
            List<URL> persistenceUrls = (List<URL>) appModule.getAltDDs().get(name);
            if (persistenceUrls == null) {
                persistenceUrls = new ArrayList<URL>();
                appModule.getAltDDs().put(name, persistenceUrls);
            }

            if (otherDD.containsKey(name)) {
                final Object otherUrl = otherDD.get(name);
                if (otherUrl instanceof URL && !persistenceUrls.contains(otherUrl)) {
                    persistenceUrls.add((URL) otherUrl);
                } else if (otherUrl instanceof List) {
                    final List<URL> otherList = (List<URL>) otherDD.get(name);
                    for (final URL url : otherList) {
                        if (!persistenceUrls.contains(url)) {
                            persistenceUrls.add(url);
                        }
                    }
                }
            }
        }
    }

    protected AppModule createAppModule(final File jarFile, final String jarPath) throws OpenEJBException {
        File appDir = unpack(jarFile);
        try {
            appDir = appDir.getCanonicalFile();
        } catch (final IOException e) {
            throw new OpenEJBException("Invalid application directory " + appDir.getAbsolutePath());
        }

        final URL appUrl = getFileUrl(appDir);

        final String appId = appDir.getAbsolutePath();
        final ClassLoader tmpClassLoader = ClassLoaderUtil.createTempClassLoader(appId, new URL[]{appUrl}, getOpenEJBClassLoader());

        final ResourceFinder finder = new ResourceFinder("", tmpClassLoader, appUrl);
        final Map<String, URL> appDescriptors = getDescriptors(finder);

        try {

            //
            // Find all the modules using either the application xml or by searching for all .jar, .war and .rar files.
            //

            final Map<String, URL> ejbModules = new LinkedHashMap<String, URL>();
            final Map<String, URL> clientModules = new LinkedHashMap<String, URL>();
            final Map<String, URL> resouceModules = new LinkedHashMap<String, URL>();
            final Map<String, URL> webModules = new LinkedHashMap<String, URL>();
            final Map<String, String> webContextRoots = new LinkedHashMap<String, String>();

            final URL applicationXmlUrl = appDescriptors.get("application.xml");
            final List<URL> extraLibs = new ArrayList<URL>();

            final Application application;
            if (applicationXmlUrl != null) {

                application = unmarshal(applicationXmlUrl);
                for (final Module module : application.getModule()) {
                    try {
                        if (module.getEjb() != null) {
                            final URL url = finder.find(module.getEjb().trim());
                            ejbModules.put(module.getEjb(), url);
                        } else if (module.getJava() != null) {
                            final URL url = finder.find(module.getJava().trim());
                            clientModules.put(module.getJava(), url);
                            extraLibs.add(url);
                        } else if (module.getConnector() != null) {
                            final URL url = finder.find(module.getConnector().trim());
                            resouceModules.put(module.getConnector(), url);
                        } else if (module.getWeb() != null) {
                            final URL url = finder.find(module.getWeb().getWebUri().trim());
                            webModules.put(module.getWeb().getWebUri(), url);
                            webContextRoots.put(module.getWeb().getWebUri(), module.getWeb().getContextRoot());
                        }
                    } catch (final IOException e) {
                        throw new OpenEJBException("Invalid path to module " + e.getMessage(), e);
                    }
                }
            } else {
                application = new Application();
                final HashMap<String, URL> files = new HashMap<String, URL>();
                scanDir(appDir, files, "", false);
                files.remove("META-INF/MANIFEST.MF");

                // todo we should also filter URLs here using DeploymentsResolver.loadFromClasspath

                createApplicationFromFiles(appId, tmpClassLoader, ejbModules, clientModules, resouceModules, webModules, files);
            }

            final ClassLoaderConfigurer configurer = QuickJarsTxtParser.parse(new File(appDir, "META-INF/" + QuickJarsTxtParser.FILE_NAME));
            final Collection<URL> jarsXmlLib = new ArrayList<>();
            if (configurer != null) {
                for (final URL url : configurer.additionalURLs()) {
                    try {
                        detectAndAddModuleToApplication(appId, tmpClassLoader,
                            ejbModules, clientModules, resouceModules, webModules,
                            new ImmutablePair<>(URLs.toFile(url).getAbsolutePath(), url));
                    } catch (final Exception e) {
                        jarsXmlLib.add(url);
                    }
                }
            }

            //
            // Create a class loader for the application
            //

            // lib/*
            if (application.getLibraryDirectory() == null) {
                application.setLibraryDirectory("lib/");
            } else {
                final String dir = application.getLibraryDirectory();
                if (!dir.endsWith("/")) {
                    application.setLibraryDirectory(dir + "/");
                }
            }

            try {
                final Map<String, URL> libs = finder.getResourcesMap(application.getLibraryDirectory());
                extraLibs.addAll(libs.values());
            } catch (final IOException e) {
                logger.warning("Cannot load libs from '" + application.getLibraryDirectory() + "' : " + e.getMessage(), e);
            }

            // APP-INF/lib/*
            try {
                final Map<String, URL> libs = finder.getResourcesMap("APP-INF/lib/");
                extraLibs.addAll(libs.values());
            } catch (final IOException e) {
                logger.warning("Cannot load libs from 'APP-INF/lib/' : " + e.getMessage(), e);
            }

            // META-INF/lib/*
            try {
                final Map<String, URL> libs = finder.getResourcesMap("META-INF/lib/");
                extraLibs.addAll(libs.values());
            } catch (final IOException e) {
                logger.warning("Cannot load libs from 'META-INF/lib/' : " + e.getMessage(), e);
            }

            // All jars nested in the Resource Adapter
            final HashMap<String, URL> rarLibs = new HashMap<String, URL>();
            for (final Map.Entry<String, URL> entry : resouceModules.entrySet()) {
                try {
                    // unpack the resource adapter archive
                    File rarFile = URLs.toFile(entry.getValue());
                    rarFile = unpack(rarFile);
                    entry.setValue(rarFile.toURI().toURL());

                    scanDir(appDir, rarLibs, "");
                } catch (final MalformedURLException e) {
                    throw new OpenEJBException("Malformed URL to app. " + e.getMessage(), e);
                }
            }
            for (final Iterator<Map.Entry<String, URL>> iterator = rarLibs.entrySet().iterator(); iterator.hasNext(); ) {
                // remove all non jars from the rarLibs
                final Map.Entry<String, URL> fileEntry = iterator.next();
                if (!fileEntry.getKey().endsWith(".jar")) {
                    continue;
                }
                iterator.remove();
            }

            final List<URL> classPath = new ArrayList<>();
            classPath.addAll(ejbModules.values());
            classPath.addAll(clientModules.values());
            classPath.addAll(rarLibs.values());
            classPath.addAll(extraLibs);
            classPath.addAll(jarsXmlLib);
            final URL[] urls = classPath.toArray(new URL[classPath.size()]);

            SystemInstance.get().fireEvent(new BeforeDeploymentEvent(urls));

            final ClassLoader appClassLoader = ClassLoaderUtil.createTempClassLoader(appId, urls, getOpenEJBClassLoader());

            //
            // Create the AppModule and all nested module objects
            //

            final AppModule appModule = new AppModule(appClassLoader, appId, application, false);
            appModule.getAdditionalLibraries().addAll(extraLibs);
            appModule.getAltDDs().putAll(appDescriptors);
            appModule.getWatchedResources().add(appId);
            if (applicationXmlUrl != null) {
                appModule.getWatchedResources().add(URLs.toFilePath(applicationXmlUrl));
            }
            if (appDescriptors.containsKey(RESOURCES_XML)) {
                final Map<String, Object> altDd = new HashMap<String, Object>(appDescriptors);
                ReadDescriptors.readResourcesXml(new org.apache.openejb.config.Module(false) {
                    @Override
                    public Map<String, Object> getAltDDs() {
                        return altDd;
                    }

                    @Override
                    public void initResources(final Resources resources) {
                        appModule.getContainers().addAll(resources.getContainer());
                        appModule.getResources().addAll(resources.getResource());
                        appModule.getServices().addAll(resources.getService());
                    }
                });
            }

            // EJB modules
            for (final String moduleName : ejbModules.keySet()) {
                try {
                    URL ejbUrl = ejbModules.get(moduleName);
                    // we should try to use a reference to the temp classloader
                    if (ClassLoaderUtil.isUrlCached(appModule.getJarLocation(), ejbUrl)) {
                        try {
                            ejbUrl = ClassLoaderUtil.getUrlCachedName(appModule.getJarLocation(), ejbUrl).toURI().toURL();

                        } catch (final MalformedURLException ignore) {
                            // no-op
                        }
                    }
                    final File ejbFile = URLs.toFile(ejbUrl);
                    final String absolutePath = ejbFile.getAbsolutePath();

                    final EjbModule ejbModule = createEjbModule(ejbUrl, absolutePath, appClassLoader);
                    appModule.getEjbModules().add(ejbModule);
                } catch (final OpenEJBException e) {
                    logger.error("Unable to load EJBs from EAR: " + appId + ", module: " + moduleName + ". Exception: " + e.getMessage(), e);
                }
            }

            // Application Client Modules
            for (final String moduleName : clientModules.keySet()) {
                try {
                    URL clientUrl = clientModules.get(moduleName);
                    // we should try to use a reference to the temp classloader
                    if (ClassLoaderUtil.isUrlCached(appModule.getJarLocation(), clientUrl)) {
                        try {
                            clientUrl = ClassLoaderUtil.getUrlCachedName(appModule.getJarLocation(), clientUrl).toURI().toURL();

                        } catch (final MalformedURLException ignore) {
                            // no-op
                        }
                    }
                    final File clientFile = URLs.toFile(clientUrl);
                    final String absolutePath = clientFile.getAbsolutePath();

                    final ClientModule clientModule = createClientModule(clientUrl, absolutePath, appClassLoader, null);

                    appModule.getClientModules().add(clientModule);
                } catch (final Exception e) {
                    logger.error("Unable to load App Client from EAR: " + appId + ", module: " + moduleName + ". Exception: " + e.getMessage(), e);
                }
            }

            // Resource modules
            for (final String moduleName : resouceModules.keySet()) {
                try {
                    URL rarUrl = resouceModules.get(moduleName);
                    // we should try to use a reference to the temp classloader
                    if (ClassLoaderUtil.isUrlCached(appModule.getJarLocation(), rarUrl)) {
                        try {
                            rarUrl = ClassLoaderUtil.getUrlCachedName(appModule.getJarLocation(), rarUrl).toURI().toURL();

                        } catch (final MalformedURLException ignore) {
                            // no-op
                        }
                    }
                    final ConnectorModule connectorModule = createConnectorModule(appId, URLs.toFilePath(rarUrl), appClassLoader, moduleName);
                    if (connectorModule != null) {
                        appModule.getConnectorModules().add(connectorModule);
                    }
                } catch (final OpenEJBException e) {
                    logger.error("Unable to load RAR: " + appId + ", module: " + moduleName + ". Exception: " + e.getMessage(), e);
                }
            }

            // Web modules
            for (final String moduleName : webModules.keySet()) {
                try {
                    final URL warUrl = webModules.get(moduleName);
                    addWebModule(appModule, warUrl, appClassLoader, webContextRoots.get(moduleName), null);
                } catch (final OpenEJBException e) {
                    logger.error("Unable to load WAR: " + appId + ", module: " + moduleName + ". Exception: " + e.getMessage(), e);
                }
            }


            addBeansXmls(appModule);

            // Persistence Units
            final Properties p = new Properties();
            p.put(appModule.getModuleId(), appModule.getJarLocation());
            final FileUtils base = new FileUtils(appModule.getModuleId(), appModule.getModuleId(), p);
            final List<URL> filteredUrls = new ArrayList<>();
            DeploymentsResolver.loadFromClasspath(base, filteredUrls, appModule.getClassLoader());
            addPersistenceUnits(appModule, filteredUrls.toArray(new URL[filteredUrls.size()]));

            final Object pXmls = appModule.getAltDDs().get("persistence.xml");

            for (final WebModule webModule : appModule.getWebModules()) {
                final List<URL> foundRootUrls = new ArrayList<>();
                final List<URL> scannableUrls = webModule.getScannableUrls();
                for (final URL url : scannableUrls) {
                    if (!addPersistenceUnits(appModule, url).isEmpty()) {
                        foundRootUrls.add(url);
                    }
                }

                if (pXmls != null && Collection.class.isInstance(pXmls)) {
                    final File webapp = webModule.getFile();
                    if (webapp == null) {
                        continue;
                    }
                    final String webappAbsolutePath = webapp.getAbsolutePath();

                    final Collection<URL> list = Collection.class.cast(pXmls);
                    for (final URL url : list) {
                        try {
                            final File file = URLs.toFile(url);
                            if (file.getAbsolutePath().startsWith(webappAbsolutePath)) {
                                foundRootUrls.add(url);
                            }
                        } catch (final IllegalArgumentException iae) {
                            // no-op
                        }
                    }
                }

                webModule.getAltDDs().put(EAR_WEBAPP_PERSISTENCE_XML_JARS, foundRootUrls);
            }

            for (final DeploymentModule module : appModule.getDeploymentModule()) {
                module.setStandaloneModule(false);
            }

            return appModule;

        } catch (final OpenEJBException e) {
            logger.error("Unable to load EAR: " + jarPath, e);
            throw e;
        }
    }

    private void createApplicationFromFiles(final String appId, final ClassLoader tmpClassLoader, final Map<String, URL> ejbModules, final Map<String, URL> clientModules, final Map<String, URL> resouceModules, final Map<String, URL> webModules, final HashMap<String, URL> files) throws OpenEJBException {
        for (final Map.Entry<String, URL> entry : files.entrySet()) {
            // if (entry.getKey().startsWith("lib/")) continue;// will not be scanned since we don't get folder anymore
            if (!entry.getKey().matches(".*\\.(jar|war|rar|ear)")) {
                continue;
            }

            try {
                detectAndAddModuleToApplication(appId, tmpClassLoader, ejbModules, clientModules, resouceModules, webModules, entry);
            } catch (final UnsupportedOperationException | UnknownModuleTypeException e) {
                // Ignore it as per the javaee spec EE.8.4.2 section 1.d.iii
                logger.info("Ignoring unknown module type: " + entry.getKey());
            } catch (final Exception e) {
                throw new OpenEJBException("Unable to determine the module type of " + entry.getKey() + ": Exception: " + e.getMessage(), e);
            }
        }
    }

    private void detectAndAddModuleToApplication(final String appId, final ClassLoader tmpClassLoader, final Map<String, URL> ejbModules, final Map<String, URL> clientModules, final Map<String, URL> resouceModules, final Map<String, URL> webModules, final Map.Entry<String, URL> entry) throws IOException, UnknownModuleTypeException {
        final ClassLoader moduleClassLoader = ClassLoaderUtil.createTempClassLoader(appId, new URL[]{entry.getValue()}, tmpClassLoader);

        final Class<? extends DeploymentModule> moduleType = discoverModuleType(entry.getValue(), moduleClassLoader, true);

        if (EjbModule.class.equals(moduleType)) {
            ejbModules.put(entry.getKey(), entry.getValue());
        } else if (ClientModule.class.equals(moduleType)) {
            clientModules.put(entry.getKey(), entry.getValue());
        } else if (ConnectorModule.class.equals(moduleType)) {
            resouceModules.put(entry.getKey(), entry.getValue());
        } else if (WebModule.class.equals(moduleType)) {
            webModules.put(entry.getKey(), entry.getValue());
        }
    }

    protected ClientModule createClientModule(final URL clientUrl, final String absolutePath, final ClassLoader appClassLoader, final String moduleName) throws OpenEJBException {
        return createClientModule(clientUrl, absolutePath, appClassLoader, moduleName, true);
    }

    protected ClientModule createClientModule(final URL clientUrl, final String absolutePath, final ClassLoader appClassLoader, final String moduleName, final boolean log) throws OpenEJBException {
        final ResourceFinder clientFinder = new ResourceFinder(clientUrl);

        URL manifestUrl = null;
        try {
            manifestUrl = clientFinder.find("META-INF/MANIFEST.MF");
        } catch (final IOException e) {
            //
        }

        String mainClass = null;
        if (manifestUrl != null) {
            try {
                final InputStream is = IO.read(manifestUrl);
                final Manifest manifest = new Manifest(is);
                mainClass = manifest.getMainAttributes().getValue(Attributes.Name.MAIN_CLASS);
            } catch (final IOException e) {
                throw new OpenEJBException("Unable to determine Main-Class defined in META-INF/MANIFEST.MF file", e);
            }
        }

//        if (mainClass == null) throw new IllegalStateException("No Main-Class defined in META-INF/MANIFEST.MF file");

        final Map<String, URL> descriptors = getDescriptors(clientFinder, log);

        ApplicationClient applicationClient = null;
        final URL clientXmlUrl = descriptors.get("application-client.xml");
        if (clientXmlUrl != null) {
            applicationClient = ReadDescriptors.readApplicationClient(clientXmlUrl);
        }

        final ClientModule clientModule = new ClientModule(applicationClient, appClassLoader, absolutePath, mainClass, moduleName);

        clientModule.getAltDDs().putAll(descriptors);
        if (absolutePath != null) {
            clientModule.getWatchedResources().add(absolutePath);
        }
        if (clientXmlUrl != null && "file".equals(clientXmlUrl.getProtocol())) {
            clientModule.getWatchedResources().add(URLs.toFilePath(clientXmlUrl));
        }
        return clientModule;
    }

    protected EjbModule createEjbModule(final URL baseUrl, final String jarPath, final ClassLoader classLoader) throws OpenEJBException {
        // read the ejb-jar.xml file
        Map<String, URL> descriptors;
        if (baseUrl != null) {
            descriptors = getDescriptors(baseUrl);
        } else {
            try {
                descriptors = getDescriptors(classLoader, null);
            } catch (final IOException e) {
                descriptors = new HashMap<>();
            }
        }

        EjbJar ejbJar = null;
        final URL ejbJarXmlUrl = descriptors.get("ejb-jar.xml");
        if (ejbJarXmlUrl != null) {
            try {
                ejbJar = ReadDescriptors.readEjbJar(ejbJarXmlUrl.openStream());
            } catch (final IOException e) {
                throw new OpenEJBException(e);
            }
        }

        // create the EJB Module
        final EjbModule ejbModule = new EjbModule(classLoader, null, jarPath, ejbJar, null);
        ejbModule.getAltDDs().putAll(descriptors);
        if (jarPath != null) {
            ejbModule.getWatchedResources().add(jarPath);
        }
        if (ejbJarXmlUrl != null && "file".equals(ejbJarXmlUrl.getProtocol())) {
            ejbModule.getWatchedResources().add(URLs.toFilePath(ejbJarXmlUrl));
        }

        ejbModule.setClientModule(createClientModule(baseUrl, jarPath, classLoader, null, false));

        // load webservices descriptor
        addWebservices(ejbModule);
        return ejbModule;
    }

    private WebModule createWebModule(final String jar, final URL warUrl, final ClassLoader parentClassLoader, final String contextRoot, final String moduleName, final ExternalConfiguration config) throws OpenEJBException {
        return createWebModule(jar, URLs.toFilePath(warUrl), parentClassLoader, contextRoot, moduleName, config);
    }

    public void addWebModule(final AppModule appModule, final URL warUrl, final ClassLoader parentClassLoader, final String contextRoot, final String moduleName) throws OpenEJBException {
        final WebModule webModule = createWebModule(appModule.getJarLocation(), URLs.toFilePath(warUrl), parentClassLoader, contextRoot, moduleName, null);
        addWebModule(webModule, appModule);
    }

    public static EjbModule addWebModule(final WebModule webModule, final AppModule appModule) throws OpenEJBException {
        // create and add the WebModule
        appModule.getWebModules().add(webModule);
        if (appModule.isStandaloneModule()) {
            appModule.getAdditionalLibraries().addAll(webModule.getUrls());
        }

        {
            final Object pXml = appModule.getAltDDs().get("persistence.xml");

            List<URL> persistenceXmls = pXml == null ? null : (List.class.isInstance(pXml) ? (List<URL>) pXml : new ArrayList<>(asList(URL.class.cast(pXml))));
            if (persistenceXmls == null) {
                persistenceXmls = new ArrayList<>();
                appModule.getAltDDs().put("persistence.xml", persistenceXmls);
            }

            final Object o = webModule.getAltDDs().get("persistence.xml");

            if (o instanceof URL) {
                final URL url = (URL) o;
                persistenceXmls.add(url);
            }

            if (o instanceof List) {
                final List<URL> urls = (List<URL>) o;
                persistenceXmls.addAll(urls);
            }
        }


        // Per the Spec version of the Collapsed EAR there
        // aren't individual EjbModules inside a war.
        // The war itself is one big EjbModule if certain
        // conditions are met.  These conditions are different
        // than an ear file, so the ear-style code we were previously
        // using doesn't exactly work anymore.
        final EjbModule webEjbModule = new EjbModule(webModule.getClassLoader(), webModule.getModuleId(), webModule.getJarLocation(), null, null);
        webEjbModule.setWebapp(true);
        webEjbModule.getAltDDs().putAll(webModule.getAltDDs());
        appModule.getEjbModules().add(webEjbModule);

        try {
            // TODO:  Put our scanning ehnancements back, here
            fillEjbJar(webModule, webEjbModule);

            if (webModule.getFinder() == null) {
                if (isMetadataComplete(webModule, webEjbModule)) {
                    final IAnnotationFinder finder = new org.apache.xbean.finder.AnnotationFinder(new ClassesArchive());
                    webModule.setFinder(finder);
                    webEjbModule.setFinder(finder);
                } else {
                    final IAnnotationFinder finder = FinderFactory.createFinder(webModule);
                    webModule.setFinder(finder);
                    webEjbModule.setFinder(finder);
                }
            } else if (webEjbModule.getFinder() == null) {
                webEjbModule.setFinder(webModule.getFinder());
            }
        } catch (final Exception e) {
            throw new OpenEJBException("Unable to create annotation scanner for web module " + webModule.getModuleId(), e);
        }

        addWebservices(webEjbModule);

        return webEjbModule;
    }

    /**
     * If the web.xml is metadata-complete and there is no ejb-jar.xml
     * then per specification we use the web.xml metadata-complete setting
     * to imply the same for EJBs.
     *
     * @param webModule WebModule
     * @param ejbModule EjbModule
     */
    private static void fillEjbJar(final WebModule webModule, final EjbModule ejbModule) {
        final Object o = webModule.getAltDDs().get("ejb-jar.xml");
        if (o != null) {
            return;
        }
        if (ejbModule.getEjbJar() != null) {
            return;
        }

        final EjbJar ejbJar = new EjbJar();
        final WebApp webApp = webModule.getWebApp();

        ejbJar.setMetadataComplete(webApp.isMetadataComplete());

        ejbModule.setEjbJar(ejbJar);
    }

    private static boolean isMetadataComplete(final WebModule webModule, final EjbModule ejbModule) {
        if (webModule.getWebApp() == null) {
            return false;
        }
        if (!webModule.getWebApp().isMetadataComplete()) {
            return false;
        }

        // At this point we know the web.xml is metadata-complete
        // We need to determine if there are cdi or ejb xml files
        if (webModule.getAltDDs().get("beans.xml") == null) {
            return true;
        }
        if (ejbModule.getEjbJar() == null) {
            return true;
        }
        return ejbModule.getEjbJar().isMetadataComplete();

    }

    public WebModule createWebModule(final String appId, final String warPath, final ClassLoader parentClassLoader, final String contextRoot, final String moduleName, final ExternalConfiguration config) throws OpenEJBException {
        File warFile = new File(warPath);
        if (!warFile.isDirectory()) {
            warFile = unpack(warFile);
        }

        // read web.xml file
        final Map<String, URL> descriptors;
        try {
            descriptors = getWebDescriptors(warFile);
        } catch (final IOException e) {
            throw new OpenEJBException("Unable to collect descriptors in web module: " + contextRoot, e);
        }

        final WebApp webApp;
        final URL webXmlUrl = descriptors.get("web.xml");
        if (webXmlUrl != null) {
            webApp = ReadDescriptors.readWebApp(webXmlUrl);
        } else {
            // no web.xml webapp - possible since Servlet 3.0
            webApp = new WebApp();
        }

        // determine war class path

        final List<URL> webUrls = new ArrayList<>();
        ensureContainerUrls();
        webUrls.addAll(containerUrls);

        final SystemInstance systemInstance = SystemInstance.get();

        // add these urls first to ensure we load classes from here first
        final String externalRepos = systemInstance.getProperty("tomee." + warFile.getName().replace(".war", "") + ".externalRepositories");
        List<URL> externalUrls = null;
        if (externalRepos != null) {
            externalUrls = new ArrayList<URL>();
            for (final String additional : externalRepos.split(",")) {
                final String trim = additional.trim();
                if (!trim.isEmpty()) {
                    try {
                        externalUrls.add(new File(trim).toURI().toURL());
                    } catch (final MalformedURLException e) {
                        logger.error(e.getMessage());
                    }
                }
            }
            webUrls.addAll(externalUrls);
        }

        final Map<String, URL[]> urls = getWebappUrlsAndRars(warFile);
        webUrls.addAll(Arrays.asList(urls.get(URLS_KEY)));

        final List<URL> addedUrls = new ArrayList<URL>();
        for (final URL url : urls.get(RAR_URLS_KEY)) { // eager unpack to be able to use it in classloader
            final File[] files = unpack(URLs.toFile(url)).listFiles();
            if (files != null) {
                for (final File f : files) {
                    if (f.getName().endsWith(".jar")) {
                        try {
                            addedUrls.add(f.toURI().toURL());
                        } catch (final MalformedURLException e) {
                            logger.warning("War path bad: " + f.getAbsolutePath(), e);
                        }
                    }
                }
            }
        }
        webUrls.addAll(addedUrls);

        // context.xml can define some additional libraries
        if (config != null) { // we don't test all !=null inline to show that config will get extra params in the future and that it is hierarchic
            if (config.getClasspath() != null && config.getClasspath().length > 0) {
                final Set<URL> contextXmlUrls = new LinkedHashSet<>();
                for (final String location : config.getClasspath()) {
                    try {
                        webUrls.add(new File(location).toURI().toURL());
                    } catch (final MalformedURLException e) {
                        throw new IllegalArgumentException(e);
                    }
                }
                webUrls.addAll(contextXmlUrls);
            }
        }

        final ClassLoaderConfigurer configurer = QuickJarsTxtParser.parse(new File(warFile, "WEB-INF/" + QuickJarsTxtParser.FILE_NAME));
        if (configurer != null) {
            ClassLoaderConfigurer.Helper.configure(webUrls, configurer);
        }

        final URL[] webUrlsArray = webUrls.toArray(new URL[webUrls.size()]);

        // in TomEE this is done in init hook since we don't manage tomee webapp classloader
        // so here is not the best idea for tomee
        // if we want to manage it in a generic way
        // simply add a boolean shared between tomcat and openejb world
        // to know if we should fire it or not
        systemInstance.fireEvent(new BeforeDeploymentEvent(webUrlsArray, parentClassLoader));

        final ClassLoader warClassLoader = ClassLoaderUtil.createTempClassLoader(appId, webUrlsArray, parentClassLoader);

        // create web module
        final List<URL> scannableUrls = filterWebappUrls(webUrlsArray, config == null ? null : config.customerFilter, descriptors.get(NewLoaderLogic.EXCLUSION_FILE));
        // executable war will add war in scannable urls, we don't want it since it will surely contain tomee, cxf, ...
        if (Boolean.parseBoolean(systemInstance.getProperty("openejb.core.skip-war-in-loader", "true"))) {
            File archive = warFile;
            if (!archive.getName().endsWith(".war")) {
                archive = new File(warFile.getParentFile(), warFile.getName() + ".war");
                final String unpackDir = systemInstance.getProperty("tomee.unpack.dir");
                if (unpackDir != null && !archive.isFile()) {
                    try {
                        archive = new File(systemInstance.getBase().getDirectory(unpackDir, false), warFile.getName());
                    } catch (final IOException e) {
                        // no-op
                    }
                }
            }
            if (archive.isFile()) {
                try {
                    scannableUrls.remove(archive.toURI().toURL());
                } catch (final MalformedURLException e) {
                    // no-op
                }
            }
        }
        if (externalUrls != null) {
            for (final URL url : externalUrls) {
                if (scannableUrls.contains(url)) {
                    scannableUrls.remove(url);
                    scannableUrls.add(0, url);
                }
            }
        }


        final WebModule webModule = new WebModule(webApp, contextRoot, warClassLoader, warFile.getAbsolutePath(), moduleName);
        webModule.setUrls(webUrls);
        webModule.setAddedUrls(addedUrls);
        webModule.setRarUrls(Arrays.asList(urls.get(RAR_URLS_KEY)));
        webModule.setScannableUrls(scannableUrls);
        webModule.getAltDDs().putAll(descriptors);
        webModule.getWatchedResources().add(warPath);
        webModule.getWatchedResources().add(warFile.getAbsolutePath());
        if (webXmlUrl != null && "file".equals(webXmlUrl.getProtocol())) {
            webModule.getWatchedResources().add(URLs.toFilePath(webXmlUrl));
        }

        //If webModule object is loaded by ejbModule or persitenceModule, no need to load tag libraries, web service and JSF related staffs.
        addTagLibraries(webModule);

        // load webservices descriptor
        addWebservices(webModule);

        // load faces configuration files
        addFacesConfigs(webModule);

        addBeansXmls(webModule);

        return webModule;
    }

    private void ensureContainerUrls() {
        if (containerUrls == null) {
            if ("true".equalsIgnoreCase(SystemInstance.get().getProperty("openejb.scan.webapp.container", "true"))) {
                synchronized (this) {
                    if (containerUrls == null) {
                        try {
                            UrlSet urlSet = new UrlSet(ParentClassLoaderFinder.Helper.get());
                            urlSet = URLs.cullSystemJars(urlSet);
<<<<<<< HEAD
                            final PatternFilter containerIncludes = new PatternFilter(SystemInstance.get().getProperty(OPENEJB_CONTAINER_INCLUDES, ".*"));
=======
                            final PatternFilter containerIncludes = new PatternFilter(SystemInstance.get().getProperty(OPENEJB_CONTAINER_INCLUDES, ".*(geronimo|mp-jwt|failsafe).*"));
>>>>>>> 50c6e3d0
                            final PatternFilter containerExcludes = new PatternFilter(SystemInstance.get().getProperty(OPENEJB_CONTAINER_EXCLUDES, ""));
                            urlSet = NewLoaderLogic.applyBuiltinExcludes(urlSet, containerIncludes, containerExcludes);
                            containerUrls = urlSet.getUrls();

                            final boolean skipContainerFolders = "true".equalsIgnoreCase(SystemInstance.get().getProperty("openejb.scan.webapp.container.skip-folder", "true"));
                            final Iterator<URL> it = containerUrls.iterator();
                            while (it.hasNext()) { // remove lib/
                                final File file = URLs.toFile(it.next());
                                // TODO: see if websocket should be added in default.exclusions
                                final String name = file.getName();
                                if ((skipContainerFolders && file.isDirectory())
                                        // few hardcoded exclusions, TODO: see if we should filter them in previous call of applyBuiltinExcludes()
                                        || name.endsWith("tomcat-websocket.jar")
                                        || name.startsWith("commons-jcs-")
                                        || name.startsWith("xx-arquillian-tomee")
                                        || ("lib".equals(name) && file.isDirectory() &&
                                            new File(JavaSecurityManagers.getSystemProperty("openejb.base", "-")).equals(file.getParentFile()))) {
                                    it.remove();
                                }
                            }
                        } catch (final Exception e) {
                            logger.error(e.getMessage(), e);
                        }
                    }
                }
            } else {
                containerUrls = Collections.emptyList();
            }
        }
    }

    public static List<URL> filterWebappUrls(final URL[] webUrls, final Filter filter, final URL exclusions) {
        Filter excludeFilter = null;
        if (exclusions != null) {
            try {
                final String[] prefixes = NewLoaderLogic.readInputStreamList(exclusions.openStream());
                excludeFilter = Filters.prefixes(prefixes);
            } catch (final IOException e) {
                logger.warning("can't read " + exclusions.toExternalForm());
            }
        }

        UrlSet urls = new UrlSet(webUrls);
        try {
            urls = NewLoaderLogic.applyBuiltinExcludes(urls, filter, excludeFilter);
        } catch (final MalformedURLException e) {
            return Arrays.asList(webUrls);
        }
        return urls.getUrls();
    }

    public static void addBeansXmls(final WebModule webModule) {
        final List<URL> urls = webModule.getScannableUrls();
        // parent returns nothing when calling getresources because we don't want here to be fooled by maven classloader
        final URLClassLoader loader = new URLClassLoader(urls.toArray(new URL[urls.size()]), new EmptyResourcesClassLoader());

        final List<URL> xmls = new LinkedList<>();
        try {
            final URL e = (URL) webModule.getAltDDs().get("beans.xml");
            if (e != null) { // first!
                xmls.add(e);
            }
            xmls.addAll(Collections.list(loader.getResources("META-INF/beans.xml")));
        } catch (final IOException e) {
            return;
        }

        final CompositeBeans complete = new CompositeBeans();
        for (final URL url : xmls) {
            if (url == null) {
                continue;
            }
            mergeBeansXml(complete, url);
        }
        if (!complete.getDiscoveryByUrl().isEmpty()) {
            complete.removeDuplicates();
        }
        webModule.getAltDDs().put("beans.xml", complete);
    }

    private static Beans mergeBeansXml(final CompositeBeans current, final URL url) {
        try {
            final Beans beans;
            try {
                beans = ReadDescriptors.readBeans(url.openStream());
            } catch (final IOException e) {
                return current;
            }

            doMerge(url, current, beans);
        } catch (final OpenEJBException e) {
            logger.error("Unable to read beans.xml from: " + url.toExternalForm(), e);
        }
        return current;
    }

    public static void doMerge(final URL url, final CompositeBeans current, final Beans beans) {
        current.mergeClasses(url, beans);
        current.getScan().getExclude().addAll(beans.getScan().getExclude());

        // check is done here since later we lost the data of the origin
        ReadDescriptors.checkDuplicatedByBeansXml(beans, current);

        final String beanDiscoveryMode = beans.getBeanDiscoveryMode();
        current.getDiscoveryByUrl().put(url, beanDiscoveryMode == null ? "ALL" : beanDiscoveryMode);
    }

    private void addBeansXmls(final AppModule appModule) {
        final List<URL> urls = appModule.getAdditionalLibraries();
        final URLClassLoader loader = new URLClassLoader(urls.toArray(new URL[urls.size()]));

        final ArrayList<URL> xmls;
        try {
            xmls = Collections.list(loader.getResources("META-INF/beans.xml"));
        } catch (final IOException e) {

            return;
        }

        final CompositeBeans complete = new CompositeBeans();
        for (final URL url : xmls) {
            if (url == null) {
                continue;
            }
            mergeBeansXml(complete, url);
        }

        if (complete.getDiscoveryByUrl().isEmpty()) {
            return;
        }
        complete.removeDuplicates();

        ensureContainerUrls();
        appModule.getScannableContainerUrls().addAll(containerUrls);

        IAnnotationFinder finder;
        try {
            finder = FinderFactory.createFinder(appModule);
        } catch (final Exception e) {
            finder = new FinderFactory.ModuleLimitedFinder(new FinderFactory.OpenEJBAnnotationFinder(new WebappAggregatedArchive(appModule.getClassLoader(), appModule.getAltDDs(), xmls)));
        }
        appModule.setEarLibFinder(finder);

        final EjbModule ejbModule = new EjbModule(appModule.getClassLoader(), EAR_SCOPED_CDI_BEANS + appModule.getModuleId(), new EjbJar(), new OpenejbJar());
        ejbModule.setBeans(complete);
        ejbModule.setFinder(finder);
        ejbModule.setEjbJar(new EmptyEjbJar());

        appModule.getEjbModules().add(ejbModule);
    }

    protected String getContextRoot() {
        return null;
    }

    protected String getModuleName() {
        return null;
    }

    public static Map<String, URL[]> getWebappUrlsAndRars(final File warFile) {
        final Set<URL> webClassPath = new HashSet<URL>();
        final Set<URL> webRars = new HashSet<URL>();
        final File webInfDir = new File(warFile, "WEB-INF");
        try {
            webClassPath.add(new File(webInfDir, "classes").toURI().toURL());
        } catch (final MalformedURLException e) {
            logger.warning("War path bad: " + new File(webInfDir, "classes"), e);
        }

        final File libDir = new File(webInfDir, "lib");
        if (libDir.exists()) {
            final File[] list = libDir.listFiles();
            if (list != null) {
                for (final File file : list) {
                    final String name = file.getName();
                    if (name.endsWith(".jar") || name.endsWith(".zip")) {
                        try {
                            webClassPath.add(file.toURI().toURL());
                        } catch (final MalformedURLException e) {
                            logger.warning("War path bad: " + file, e);
                        }
                    } else if (name.endsWith(".rar")) {
                        try {
                            webRars.add(file.toURI().toURL());
                        } catch (final MalformedURLException e) {
                            logger.warning("War path bad: " + file, e);
                        }
                    }
                }
            }
        }

        final WebAppEnricher enricher = SystemInstance.get().getComponent(WebAppEnricher.class);
        if (enricher != null) {
            webClassPath.addAll(Arrays.asList(enricher.enrichment(null)));
        }

        // create the class loader
        final Map<String, URL[]> urls = new HashMap<String, URL[]>();
        urls.put(URLS_KEY, webClassPath.toArray(new URL[webClassPath.size()]));
        urls.put(RAR_URLS_KEY, webRars.toArray(new URL[webRars.size()]));
        return urls;
    }

    public static URL[] getWebappUrls(final File warFile) {
        return getWebappUrlsAndRars(warFile).get("urls");
    }

    private static void addWebservices(final WsModule wsModule) throws OpenEJBException {
        final boolean webservicesEnabled = SystemInstance.get().getOptions().get(ConfigurationFactory.WEBSERVICES_ENABLED, true);
        if (!webservicesEnabled) {
            wsModule.getAltDDs().remove("webservices.xml");
            wsModule.setWebservices(null); // should be null already, but just for good measure
            return;
        }

        // get location of webservices.xml file
        final Object webservicesObject = wsModule.getAltDDs().get("webservices.xml");
        if (webservicesObject == null || !(webservicesObject instanceof URL)) {
            return;
        }
        final URL webservicesUrl = (URL) webservicesObject;

        // determine the base url for this module (either file: or jar:)
        URL moduleUrl;
        try {
            final File jarFile = new File(wsModule.getJarLocation());
            moduleUrl = jarFile.toURI().toURL();
            if (jarFile.isFile()) {
                moduleUrl = new URL("jar", "", -1, moduleUrl + "!/");
            }
        } catch (final MalformedURLException e) {
            logger.warning("Invalid module location " + wsModule.getJarLocation());
            return;
        }

        // parse the webservices.xml file
        final Map<URL, JavaWsdlMapping> jaxrpcMappingCache = new HashMap<URL, JavaWsdlMapping>();
        final Webservices webservices = ReadDescriptors.readWebservices(webservicesUrl);
        wsModule.setWebservices(webservices);
        if ("file".equals(webservicesUrl.getProtocol())) {
            wsModule.getWatchedResources().add(URLs.toFilePath(webservicesUrl));
        }

        // parse any jaxrpc-mapping-files mentioned in the webservices.xml file
        for (final WebserviceDescription webserviceDescription : webservices.getWebserviceDescription()) {
            final String jaxrpcMappingFile = webserviceDescription.getJaxrpcMappingFile();
            if (jaxrpcMappingFile != null) {
                final URL jaxrpcMappingUrl;
                try {
                    jaxrpcMappingUrl = new URL(moduleUrl, jaxrpcMappingFile);
                    JavaWsdlMapping jaxrpcMapping = jaxrpcMappingCache.get(jaxrpcMappingUrl);
                    if (jaxrpcMapping == null) {
                        jaxrpcMapping = ReadDescriptors.readJaxrpcMapping(jaxrpcMappingUrl);
                        jaxrpcMappingCache.put(jaxrpcMappingUrl, jaxrpcMapping);
                    }
                    webserviceDescription.setJaxrpcMapping(jaxrpcMapping);
                    if ("file".equals(jaxrpcMappingUrl.getProtocol())) {
                        wsModule.getWatchedResources().add(URLs.toFilePath(jaxrpcMappingUrl));
                    }
                } catch (final MalformedURLException e) {
                    logger.warning("Invalid jaxrpc-mapping-file location " + jaxrpcMappingFile);
                }
            }
        }

    }

    private void addTagLibraries(final WebModule webModule) throws OpenEJBException {
        final Set<URL> tldLocations = new HashSet<URL>();

        // web.xml contains tag lib locations in nested jsp config elements
        final File warFile = new File(webModule.getJarLocation());
        final WebApp webApp = webModule.getWebApp();
        if (webApp != null) {
            for (final JspConfig jspConfig : webApp.getJspConfig()) {
                for (final Taglib taglib : jspConfig.getTaglib()) {
                    String location = taglib.getTaglibLocation();
                    if (!location.startsWith("/")) {
                        // this reproduces a tomcat bug
                        location = "/WEB-INF/" + location;
                    }
                    try {
                        final File file = new File(warFile, location).getCanonicalFile().getAbsoluteFile();
                        tldLocations.addAll(TldScanner.scanForTagLibs(file));
                    } catch (final IOException e) {
                        logger.warning("JSP tag library location bad: " + location, e);
                    }
                }
            }
        }

        // WEB-INF/**/*.tld except in WEB-INF/classes and WEB-INF/lib
        Set<URL> urls = TldScanner.scanWarForTagLibs(warFile);
        tldLocations.addAll(urls);

        // Search all libs
        final ClassLoader parentClassLoader = webModule.getClassLoader().getParent();
        urls = TldScanner.scan(parentClassLoader);
        tldLocations.addAll(urls);

        // load the tld files
        for (final URL location : tldLocations) {
            final TldTaglib taglib = ReadDescriptors.readTldTaglib(location);
            if (taglib != null && taglib != ReadDescriptors.SKIP_TAGLIB) {
                webModule.getTaglibs().add(taglib);
                if ("file".equals(location.getProtocol())) {
                    webModule.getWatchedResources().add(URLs.toFilePath(location));
                }
            }
        }

        // no more need + this classloader is a temp one in Servlet container so avoid mem leaks
        TldScanner.quickClean(parentClassLoader);
    }

    /**
     * Finds all faces configuration files and stores them in the WebModule
     *
     * @param webModule WebModule
     * @throws OpenEJBException
     */
    private void addFacesConfigs(final WebModule webModule) throws OpenEJBException {
        //*************************IMPORTANT*******************************************
        // TODO : kmalhi :: Add support to scrape META-INF/faces-config.xml in jar files
        // look at section 10.4.2 of the JSF v1.2 spec, bullet 1 for details
        final Set<URL> facesConfigLocations = new HashSet<URL>();

        // web.xml contains faces config locations in the context parameter javax.faces.CONFIG_FILES
        final File warFile = new File(webModule.getJarLocation());
        final WebApp webApp = webModule.getWebApp();
        if (webApp != null) {
            final String foundContextParam = webApp.contextParamsAsMap().get("javax.faces.CONFIG_FILES");
            if (foundContextParam != null) {
                // the value is a comma separated list of config files
                final String commaDelimitedListOfFiles = foundContextParam.trim();
                final String[] configFiles = commaDelimitedListOfFiles.split(",");
                // trim any extra spaces in each file
                final String[] trimmedConfigFiles = new String[configFiles.length];
                for (int i = 0; i < configFiles.length; i++) {
                    trimmedConfigFiles[i] = configFiles[i].trim();
                }
                // convert each file to a URL and add it to facesConfigLocations
                for (final String location : trimmedConfigFiles) {
                    if (!location.startsWith("/")) {
                        logger.error("A faces configuration file should be context relative when specified in web.xml. Please fix the value of context parameter javax.faces.CONFIG_FILES for the file " + location);
                    }
                    try {
                        final File file = new File(warFile, location).getCanonicalFile().getAbsoluteFile();
                        final URL url = file.toURI().toURL();
                        facesConfigLocations.add(url);

                    } catch (final IOException e) {
                        logger.error("Faces configuration file location bad: " + location, e);
                    }
                }
            } else {
                logger.debug("faces config file is null");
            }
        }

        // Search for WEB-INF/faces-config.xml
        final File webInf = new File(warFile, "WEB-INF");
        if (webInf.isDirectory()) {
            File facesConfigFile = new File(webInf, "faces-config.xml");
            if (facesConfigFile.exists()) {
                try {
                    facesConfigFile = facesConfigFile.getCanonicalFile().getAbsoluteFile();
                    final URL url = facesConfigFile.toURI().toURL();
                    facesConfigLocations.add(url);
                } catch (final IOException e) {
                    // TODO: kmalhi:: Remove the printStackTrace after testing
                    e.printStackTrace();
                }
            }
        }
        // load the faces configuration files
        // TODO:kmalhi:: Its good to have separate FacesConfig objects for multiple configuration files, but what if there is a conflict where the same
        // managebean is declared in two different files, which one wins? -- check the jsf spec, Hopefully JSF should be able to check for this and
        // flag an error and not allow the application to be deployed.
        for (final URL location : facesConfigLocations) {
            final FacesConfig facesConfig = ReadDescriptors.readFacesConfig(location);
            webModule.getFacesConfigs().add(facesConfig);
            if ("file".equals(location.getProtocol())) {
                webModule.getWatchedResources().add(URLs.toFilePath(location));
            }
        }
    }

    protected static ConnectorModule createConnectorModule(final String appId, final String rarPath, final ClassLoader parentClassLoader, final String moduleId) throws OpenEJBException {
        return createConnectorModule(appId, rarPath, parentClassLoader, moduleId, null);
    }

    protected static ConnectorModule createConnectorModule(final String appId, final String rarPath, final ClassLoader parentClassLoader, final String moduleId, final URL raXmlUrl) throws OpenEJBException {
        final URL baseUrl;// unpack the rar file
        File rarFile = new File(rarPath);
        if (!rarFile.exists()) {
            logger.warning(rarPath + " doesn't exist, skipping connector");
            return null;
        }
        rarFile = unpack(rarFile);
        baseUrl = getFileUrl(rarFile);

        // read the ra.xml file
        final Map<String, URL> descriptors = getDescriptors(baseUrl);
        Connector connector = null;
        URL rarXmlUrl = descriptors.get("ra.xml");
        if (rarXmlUrl == null && raXmlUrl != null) {
            descriptors.put("ra.xml", raXmlUrl);
            rarXmlUrl = raXmlUrl;
        }
        if (rarXmlUrl != null) {
            connector = ReadDescriptors.readConnector(rarXmlUrl);
        }

        // find the nested jar files
        final HashMap<String, URL> rarLibs = new HashMap<String, URL>();
        scanDir(rarFile, rarLibs, "");
        for (final Iterator<Map.Entry<String, URL>> iterator = rarLibs.entrySet().iterator(); iterator.hasNext(); ) {
            // remove all non jars from the rarLibs
            final Map.Entry<String, URL> fileEntry = iterator.next();
            if (!fileEntry.getKey().endsWith(".jar")) {
                iterator.remove();
            }
        }

        // create the class loader
        final List<URL> classPath = new ArrayList<URL>();
        classPath.addAll(rarLibs.values());

        final ClassLoaderConfigurer configurer = QuickJarsTxtParser.parse(new File(rarFile, "META-INF/" + QuickJarsTxtParser.FILE_NAME));
        if (configurer != null) {
            ClassLoaderConfigurer.Helper.configure(classPath, configurer);
        }

        final URL[] urls = classPath.toArray(new URL[classPath.size()]);
        final ClassLoader appClassLoader = ClassLoaderUtil.createTempClassLoader(appId, urls, parentClassLoader);

        // create the Resource Module
        final ConnectorModule connectorModule = new ConnectorModule(connector, appClassLoader, rarPath, moduleId);
        connectorModule.getAltDDs().putAll(descriptors);
        connectorModule.getLibraries().addAll(classPath);
        connectorModule.getWatchedResources().add(rarPath);
        connectorModule.getWatchedResources().add(rarFile.getAbsolutePath());
        if (rarXmlUrl != null && "file".equals(rarXmlUrl.getProtocol())) {
            connectorModule.getWatchedResources().add(URLs.toFilePath(rarXmlUrl));
        }

        return connectorModule;
    }

    protected static void addWebFragments(final WebModule webModule, final Collection<URL> urls) throws OpenEJBException {
        if (urls == null) {
            return;
        }

        List<URL> webFragmentUrls;
        try {
            webFragmentUrls = (List<URL>) webModule.getAltDDs().get(WEB_FRAGMENT_XML);
        } catch (final ClassCastException e) {
            final Object value = webModule.getAltDDs().get(WEB_FRAGMENT_XML);
            webFragmentUrls = new ArrayList<URL>();
            webFragmentUrls.add(URL.class.cast(value));
            webModule.getAltDDs().put(WEB_FRAGMENT_XML, webFragmentUrls);
        }
        if (webFragmentUrls == null) {
            webFragmentUrls = new ArrayList<URL>();
            webModule.getAltDDs().put(WEB_FRAGMENT_XML, webFragmentUrls);
        }


        for (final URL url : urls) {
            final ResourceFinder finder = new ResourceFinder("", webModule.getClassLoader(), url);
            final Map<String, URL> descriptors = getDescriptors(finder, false);

            if (descriptors.containsKey(WEB_FRAGMENT_XML)) {
                final URL descriptor = descriptors.get(WEB_FRAGMENT_XML);
                if (webFragmentUrls.contains(descriptor)) {
                    continue;
                }

                final String urlString = descriptor.toExternalForm();
                if (!urlString.contains("META-INF/" + WEB_FRAGMENT_XML)) {
                    logger.info("AltDD persistence.xml -> " + urlString);
                }

                webFragmentUrls.add(descriptor);
            }
        }
    }

    @SuppressWarnings({"unchecked"})
    protected static Collection<URL> addPersistenceUnits(final AppModule appModule, final URL... urls) throws OpenEJBException {
        final Collection<URL> added = new ArrayList<URL>();

        // OPENEJB-1059: Anything in the appModule.getAltDDs() map has already been
        // processed by the altdd code, so anything in here should not cause OPENEJB-1059
        List<URL> persistenceUrls;
        try {
            persistenceUrls = (List<URL>) appModule.getAltDDs().get("persistence.xml");
        } catch (final ClassCastException e) {
            //That happens when we are trying to deploy an ear file.
            //lets try to get a single object instead
            final Object value = appModule.getAltDDs().get("persistence.xml");

            persistenceUrls = new ArrayList<URL>();
            persistenceUrls.add(URL.class.cast(value));
            added.add(persistenceUrls.iterator().next());

            appModule.getAltDDs().put("persistence.xml", persistenceUrls);
        }
        if (persistenceUrls == null) {
            persistenceUrls = new ArrayList<URL>();
            appModule.getAltDDs().put("persistence.xml", persistenceUrls);
        }

        List<URL> persistenceFragmentsUrls = (List<URL>) appModule.getAltDDs().get("persistence-fragment.xml");
        if (persistenceFragmentsUrls == null) {
            persistenceFragmentsUrls = new ArrayList<URL>();
            appModule.getAltDDs().put("persistence-fragment.xml", persistenceFragmentsUrls);
        }


        for (final URL url : urls) {
            // OPENEJB-1059: looking for an altdd persistence.xml file in all urls
            // delegates to xbean finder for going throughout the list
            final ResourceFinder finder = new ResourceFinder("", appModule.getClassLoader(), url);
            final Map<String, URL> descriptors = getDescriptors(finder, false);

            // if a persistence.xml has been found, just pull it to the list
            if (descriptors.containsKey("persistence.xml")) {
                final URL descriptor = descriptors.get("persistence.xml");

                // don't add it if already present
                if (persistenceUrls.contains(descriptor)) {
                    continue;
                }

                // log if it is an altdd
                final String urlString = descriptor.toExternalForm();
                if (!urlString.contains("META-INF/persistence.xml")) {
                    logger.info("AltDD persistence.xml -> " + urlString);
                }

                persistenceUrls.add(descriptor);
                added.add(descriptor);
            }
        }

        // look for persistence-fragment.xml
        for (final URL url : urls) {
            // OPENEJB-1059: looking for an altdd persistence.xml file in all urls
            // delegates to xbean finder for going throughout the list
            final ResourceFinder finder = new ResourceFinder("", appModule.getClassLoader(), url);
            final Map<String, URL> descriptors = getDescriptors(finder, false);

            // if a persistence.xml has been found, just pull it to the list
            if (descriptors.containsKey("persistence-fragment.xml")) {
                final URL descriptor = descriptors.get("persistence-fragment.xml");

                if (persistenceFragmentsUrls.contains(descriptor)) {
                    continue;
                }

                // log if it is an altdd
                final String urlString = descriptor.toExternalForm();
                if (!urlString.contains("META-INF/persistence-fragment.xml")) {
                    logger.info("AltDD persistence-fragment.xml -> " + urlString);
                }

                persistenceFragmentsUrls.add(descriptor);
                added.add(descriptor);
            }
        }

        return added;
    }

    public static Map<String, URL> getDescriptors(final URL moduleUrl) throws OpenEJBException {

        final ResourceFinder finder = new ResourceFinder(moduleUrl);
        return getDescriptors(finder);
    }

    private static Map<String, URL> getDescriptors(final ResourceFinder finder) throws OpenEJBException {
        return getDescriptors(finder, true);
    }

    private static Map<String, URL> getDescriptors(final ResourceFinder finder, final boolean log) throws OpenEJBException {
        try {

            return altDDSources(mapDescriptors(finder), log);

        } catch (final IOException e) {
            throw new OpenEJBException("Unable to determine descriptors in jar.", e);
        }
    }

    public static Map<String, URL> mapDescriptors(final ResourceFinder finder)
        throws IOException {
        final Map<String, URL> map = finder.getResourcesMap(ddDir);

        if (map.size() == 0) {

            for (final String descriptor : KNOWN_DESCRIPTORS) {

                final URL url = finder.getResource(ddDir + descriptor);
                if (url != null) {
                    map.put(descriptor, url);
                }
            }

        }
        return map;
    }

    /**
     * Modifies the map passed in with all the alt dd URLs found
     *
     * @param map Map
     * @param log boolean
     * @return the same map instance updated with alt dds
     */
    public static Map<String, URL> altDDSources(final Map<String, URL> map, final boolean log) {
        if (ALTDD == null || ALTDD.length() <= 0) {
            return map;
        }

        final List<String> list = new ArrayList<String>(Arrays.asList(ALTDD.split(",")));
        Collections.reverse(list);

        final Map<String, URL> alts = new HashMap<String, URL>();

        for (String prefix : list) {
            prefix = prefix.trim();
            if (!prefix.matches(".*[.-]$")) {
                prefix += ".";
            }

            for (final Map.Entry<String, URL> entry : new HashMap<String, URL>(map).entrySet()) {
                String key = entry.getKey();
                final URL value = entry.getValue();
                if (key.startsWith(prefix)) {
                    key = key.substring(prefix.length());

                    alts.put(key, value);
                }
            }
        }

        for (final Map.Entry<String, URL> alt : alts.entrySet()) {
            final String key = alt.getKey();
            final URL value = alt.getValue();

            // don't add and log if the same key/value is already in the map
            if (value.equals(map.get(key))) {
                continue;
            }

            if (log) {
                logger.info("AltDD " + key + " -> " + value.toExternalForm());
            }
            map.put(key, value);
        }

        return map;
    }

    public static Map<String, URL> getWebDescriptors(final File warFile) throws IOException {
        final Map<String, URL> descriptors = new TreeMap<String, URL>();

        // xbean resource finder has a bug when you use any uri but "META-INF"
        // and the jar file does not contain a directory entry for the uri

        if (warFile.isFile()) { // only to discover module type so xml file filtering is enough
            final URL jarURL = new URL("jar", "", -1, warFile.toURI().toURL() + "!/");
            try (JarFile jarFile = new JarFile(warFile)) {
                for (final JarEntry entry : Collections.list(jarFile.entries())) {
                    final String entryName = entry.getName();
                    if (!entry.isDirectory() && entryName.startsWith("WEB-INF/")
                        && (KNOWN_DESCRIPTORS.contains(entryName.substring("WEB-INF/".length())) || entryName.endsWith(".xml"))) { // + web.xml, web-fragment.xml...
                        descriptors.put(entryName, new URL(jarURL, entry.getName()));
                    }
                }
            } catch (final IOException e) {
                // most likely an invalid jar file
            }
        } else if (warFile.isDirectory()) {
            final File webInfDir = new File(warFile, "WEB-INF");
            if (webInfDir.isDirectory()) {
                final File[] files = webInfDir.listFiles();
                if (files != null) {
                    for (final File file : files) {
                        if (!file.isDirectory()) {
                            descriptors.put(file.getName(), file.toURI().toURL());
                        }
                    }
                }
            }

            // handle some few file(s) which can be in META-INF too
            final File webAppDdDir = new File(webInfDir, "classes/" + ddDir);
            if (webAppDdDir.isDirectory()) {
                final File[] files = webAppDdDir.listFiles();
                if (files != null) {
                    for (final File file : files) {
                        final String name = file.getName();
                        if (!descriptors.containsKey(name)) {
                            descriptors.put(name, file.toURI().toURL());
                        } else {
                            logger.warning("Can't have a " + name + " in WEB-INF and WEB-INF/classes/META-INF, second will be ignored");
                        }
                    }
                }
            }
        }

        return descriptors;
    }

    protected File getFile(final URL warUrl) {
        if ("jar".equals(warUrl.getProtocol())) {
            String pathname = warUrl.getPath();

            // we only support file based jar urls
            if (!pathname.startsWith("file:")) {
                return null;
            }

            // strip off "file:"
            pathname = pathname.substring("file:".length());

            // file path has trailing !/ that must be stripped off
            pathname = pathname.substring(0, pathname.lastIndexOf('!'));

            try {
                pathname = URLDecoder.decode(pathname, "UTF-8");
            } catch (final Exception e) {
                //noinspection deprecation
                pathname = URLDecoder.decode(pathname);
            }
            return new File(pathname);
        } else if ("file".equals(warUrl.getProtocol())) {
            final String pathname = warUrl.getPath();
            try {
                return new File(URLDecoder.decode(pathname, "UTF-8"));
            } catch (final UnsupportedEncodingException e) {
                //noinspection deprecation
                return new File(URLDecoder.decode(pathname));
            }
        } else {
            return null;
        }
    }

    @SuppressWarnings({"unchecked"})
    public static Application unmarshal(final URL url) throws OpenEJBException {
        try {
            return ApplicationXml.unmarshal(url);
        } catch (final Exception e) {
            throw new OpenEJBException("Encountered error parsing the application.xml file: " + url.toExternalForm(), e);
        }
    }

    public static void scanDir(final File dir, final Map<String, URL> files, final String path) {
        scanDir(dir, files, path, true);
    }

    public static void scanDir(final File dir, final Map<String, URL> files, final String path, final boolean recursive) {
        final File[] dirFiles = dir.listFiles();
        if (dirFiles != null) {
            for (final File file : dirFiles) {
                if (file.isDirectory()) {
                    if (DeploymentsResolver.isExtractedDir(file)) {
                        continue;
                    }

                    if (recursive) {
                        scanDir(file, files, path + file.getName() + "/");
                    }
                } else {
                    final String name = file.getName();
                    try {
                        files.put(path + name, file.toURI().toURL());
                    } catch (final MalformedURLException e) {
                        logger.warning("EAR path bad: " + path + name, e);
                    }
                }
            }
        }
    }

    public Class<? extends DeploymentModule> discoverModuleType(final URL baseUrl, final ClassLoader classLoader, final boolean searchForDescriptorlessApplications) throws IOException, UnknownModuleTypeException {
        final Set<RequireDescriptors> search = new HashSet<RequireDescriptors>();

        if (!searchForDescriptorlessApplications) {
            search.addAll(Arrays.asList(RequireDescriptors.values()));
        }

        return discoverModuleType(baseUrl, classLoader, search);
    }

    @SuppressWarnings("unchecked")
    public Class<? extends DeploymentModule> discoverModuleType(final URL baseUrl, final ClassLoader classLoader, final Set<RequireDescriptors> requireDescriptor) throws IOException, UnknownModuleTypeException {
        final boolean scanPotentialEjbModules = !requireDescriptor.contains(RequireDescriptors.EJB);
        final boolean scanPotentialClientModules = !requireDescriptor.contains(RequireDescriptors.CLIENT);


        URL pathToScanDescriptors = baseUrl;
        String path;
        if (baseUrl != null) {
            path = URLs.toFile(baseUrl).getAbsolutePath();
            if (baseUrl.getProtocol().equals("file") && path.endsWith("WEB-INF/classes/")) {
                //EJB found in WAR/WEB-INF/classes, scan WAR for ejb-jar.xml
                pathToScanDescriptors = new URL(path.substring(0, path.lastIndexOf("WEB-INF/classes/")));
            }
        } else {
            path = "";
        }

        final Map<String, URL> descriptors = getDescriptors(classLoader, pathToScanDescriptors);

        if (path.endsWith("/")) {
            path = path.substring(0, path.length() - 1);
        }

        if (path.endsWith(".xml") || path.endsWith(".json")) { // let say it is a resource module
            return ResourcesModule.class;
        }

        if (descriptors.containsKey("application.xml") || path.endsWith(".ear")) {
            return AppModule.class;
        }

        if (descriptors.containsKey("ra.xml") || path.endsWith(".rar")) {
            return ConnectorModule.class;
        }

        if (baseUrl != null) {
            final Map<String, URL> webDescriptors = getWebDescriptors(getFile(baseUrl));
            if (webDescriptors.containsKey("web.xml") || webDescriptors.containsKey(WEB_FRAGMENT_XML) // descriptor
                || path.endsWith(".war") || new File(path, "WEB-INF").exists()) { // webapp specific files
                return WebModule.class;
            }
        }

        if (descriptors.containsKey("ejb-jar.xml") || descriptors.containsKey("beans.xml")) {
            return EjbModule.class;
        }

        if (descriptors.containsKey("application-client.xml")) {
            return ClientModule.class;
        }

        final URL manifestUrl = descriptors.get("MANIFEST.MF");
        if (scanPotentialClientModules && manifestUrl != null) {
            // In this case scanPotentialClientModules really means "require application-client.xml"
            final InputStream is = new BufferedInputStream(manifestUrl.openStream());
            final Manifest manifest = new Manifest(is);
            final String mainClass = manifest.getMainAttributes().getValue(Attributes.Name.MAIN_CLASS);
            if (mainClass != null) {
                return ClientModule.class;
            }
        }

        final Class<? extends DeploymentModule> cls = checkAnnotations(baseUrl, classLoader, scanPotentialEjbModules, scanPotentialClientModules);
        if (cls != null) {
            return cls;
        }

        if (descriptors.containsKey("persistence.xml") || descriptors.containsKey("persistence-fragment.xml")) {
            return PersistenceModule.class;
        }

        //#TOMEE-613
        final File file = URLs.toFile(baseUrl);
        if (DeploymentsResolver.isValidDirectory(file)) {

            final File[] files = file.listFiles();
            if (containsEarAssets(files)) {
                return AppModule.class;
            }
            if (containsWebAssets(files)) {
                return WebModule.class;
            }
        }

        final Class<? extends DeploymentModule> defaultType = (Class<? extends DeploymentModule>) SystemInstance.get().getOptions().get("openejb.default.deployment-module", (Class<?>) null);
        if (defaultType != null) {
            // should we do a better filtering? it seems enough for common cases.
            if (WebModule.class.equals(defaultType) && (path.endsWith(".jar!") || path.endsWith(".jar"))) {
                throw new UnknownModuleTypeException("Unknown module type: url=" + path + " which can't be a war.");
            }

            logger.debug("type for '" + path + "' was not found, defaulting to " + defaultType.getSimpleName());
            return defaultType;
        }
        throw new UnknownModuleTypeException("Unknown module type: url=" + path); // baseUrl can be null
    }

    private static boolean containsWebAssets(final File[] files) {
        if (files != null) {
            for (final File file : files) {
                final String fn = file.getName().toLowerCase(Locale.ENGLISH);
                if (fn.endsWith(".jsp")) {
                    return true;
                }
                if (fn.endsWith(".html")) {
                    return true;
                }
            }
        }
        return false;
    }

    private static boolean containsEarAssets(final File[] files) {
        if (files != null) {
            for (final File file : files) {
                final String fn = file.getName().toLowerCase(Locale.ENGLISH);
                if (fn.endsWith(".jar")) {
                    return true;
                }
                if (fn.endsWith(".war")) {
                    return true;
                }
                if (fn.endsWith(".rar")) {
                    return true;
                }
            }
        }
        return false;
    }


    private Map<String, URL> getDescriptors(final ClassLoader classLoader, final URL pathToScanDescriptors)
        throws IOException {
        final ResourceFinder finder = new ResourceFinder("", classLoader, pathToScanDescriptors);

        return altDDSources(mapDescriptors(finder), false);
    }

    private Class<? extends DeploymentModule> checkAnnotations(final URL urls, final ClassLoader classLoader, final boolean scanPotentialEjbModules, final boolean scanPotentialClientModules) {
        Class<? extends DeploymentModule> cls = null;
        if (scanPotentialEjbModules || scanPotentialClientModules) {
            final AnnotationFinder classFinder = new AnnotationFinder(classLoader, urls);

            final Set<Class<? extends DeploymentModule>> otherTypes = new LinkedHashSet<Class<? extends DeploymentModule>>();

            final AnnotationFinder.Filter filter = new AnnotationFinder.Filter() {
                final String packageName = LocalClient.class.getName().replace("LocalClient", "");

                @Override
                public boolean accept(final String annotationName) {
                    if (scanPotentialClientModules && annotationName.startsWith(packageName)) {
                        if (LocalClient.class.getName().equals(annotationName)) {
                            otherTypes.add(ClientModule.class);
                        }
                        if (RemoteClient.class.getName().equals(annotationName)) {
                            otherTypes.add(ClientModule.class);
                        }
                    } else if (scanPotentialEjbModules) {
                        if (annotationName.startsWith("javax.ejb.")) {
                            if ("javax.ejb.Stateful".equals(annotationName)) {
                                return true;
                            }
                            if ("javax.ejb.Stateless".equals(annotationName)) {
                                return true;
                            }
                            if ("javax.ejb.Singleton".equals(annotationName)) {
                                return true;
                            }
                            if ("javax.ejb.MessageDriven".equals(annotationName)) {
                                return true;
                            }
                        } else if (scanManagedBeans && "javax.annotation.ManagedBean".equals(annotationName)) {
                            return true;
                        }
                    }
                    return false;
                }
            };

            if (classFinder.find(filter)) {
                cls = EjbModule.class;
                // if it is a war just throw an error
                try {
                    if(logger.isWarningEnabled()) {
                        final File ar = URLs.toFile(urls);
                        if (!ar.isDirectory() && !ar.getName().endsWith("ar")) { // guess no archive extension, check it is not a hidden war
                            try (JarFile war = new JarFile(ar)) {
                                final ZipEntry entry = war.getEntry("WEB-INF/");
                                if (entry != null) {
                                    logger.warning("you deployed " + urls.toExternalForm() + ", it seems it is a war with no extension, please rename it");
                                }
                            }
                        }
                    }
                } catch (final Exception ignored) {
                    // no-op
                }
            }

            if (otherTypes.size() > 0) {
                // We may want some ordering/sorting if we add more type scanning
                cls = otherTypes.iterator().next();
            }
        }
        return cls;
    }

    public static File unpack(final File jarFile) throws OpenEJBException {
        if (jarFile.isDirectory() || jarFile.getName().endsWith(".jar")) {
            return jarFile;
        }

        String name = jarFile.getName();
        if (name.endsWith(".ear") || name.endsWith(".zip") || name.endsWith(".war") || name.endsWith(".rar")) {
            name = name.replaceFirst("....$", "");
        } else {
            name += ".unpacked";
        }

        try {
            return JarExtractor.extract(jarFile, name);
        } catch (final Throwable e) {
            throw new OpenEJBException("Unable to extract jar. " + e.getMessage(), e);
        }
    }

    protected static URL getFileUrl(final File jarFile) throws OpenEJBException {
        final URL baseUrl;
        try {
            baseUrl = jarFile.toURI().toURL();
        } catch (final MalformedURLException e) {
            throw new OpenEJBException("Malformed URL to app. " + e.getMessage(), e);
        }
        return baseUrl;
    }

    public static void reloadAltDD() {
        ALTDD = SystemInstance.get().getOptions().get(OPENEJB_ALTDD_PREFIX, (String) null);
    }

    public static class ExternalConfiguration {
        private final String[] classpath;
        private final Filter customerFilter;

        public ExternalConfiguration(final String[] classpath, final Filter customerFilter) {
            this.classpath = classpath;
            this.customerFilter = customerFilter;
        }

        public Filter getCustomerFilter() {
            return customerFilter;
        }

        public String[] getClasspath() {
            return classpath;
        }
    }
}<|MERGE_RESOLUTION|>--- conflicted
+++ resolved
@@ -1108,11 +1108,7 @@
                         try {
                             UrlSet urlSet = new UrlSet(ParentClassLoaderFinder.Helper.get());
                             urlSet = URLs.cullSystemJars(urlSet);
-<<<<<<< HEAD
-                            final PatternFilter containerIncludes = new PatternFilter(SystemInstance.get().getProperty(OPENEJB_CONTAINER_INCLUDES, ".*"));
-=======
                             final PatternFilter containerIncludes = new PatternFilter(SystemInstance.get().getProperty(OPENEJB_CONTAINER_INCLUDES, ".*(geronimo|mp-jwt|failsafe).*"));
->>>>>>> 50c6e3d0
                             final PatternFilter containerExcludes = new PatternFilter(SystemInstance.get().getProperty(OPENEJB_CONTAINER_EXCLUDES, ""));
                             urlSet = NewLoaderLogic.applyBuiltinExcludes(urlSet, containerIncludes, containerExcludes);
                             containerUrls = urlSet.getUrls();
