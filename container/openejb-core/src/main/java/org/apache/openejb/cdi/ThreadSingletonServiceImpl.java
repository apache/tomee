/*
 * Licensed to the Apache Software Foundation (ASF) under one or more
 * contributor license agreements.  See the NOTICE file distributed with
 * this work for additional information regarding copyright ownership.
 * The ASF licenses this file to You under the Apache License, Version 2.0
 * (the "License"); you may not use this file except in compliance with
 * the License.  You may obtain a copy of the License at
 *
 *     http://www.apache.org/licenses/LICENSE-2.0
 *
 * Unless required by applicable law or agreed to in writing, software
 * distributed under the License is distributed on an "AS IS" BASIS,
 * WITHOUT WARRANTIES OR CONDITIONS OF ANY KIND, either express or implied.
 * See the License for the specific language governing permissions and
 * limitations under the License.
 */

package org.apache.openejb.cdi;

import org.apache.openejb.AppContext;
import org.apache.openejb.assembler.classic.AppInfo;
import org.apache.openejb.assembler.classic.EjbJarInfo;
import org.apache.openejb.cdi.transactional.TransactionContext;
import org.apache.openejb.loader.SystemInstance;
import org.apache.openejb.spi.ContainerSystem;
import org.apache.openejb.util.AppFinder;
import org.apache.openejb.util.LogCategory;
import org.apache.openejb.util.Logger;
import org.apache.openejb.util.classloader.MultipleClassLoader;
import org.apache.webbeans.config.OpenWebBeansConfiguration;
import org.apache.webbeans.config.WebBeansContext;
import org.apache.webbeans.container.BeanManagerImpl;
import org.apache.webbeans.corespi.se.DefaultApplicationBoundaryService;
import org.apache.webbeans.intercept.ApplicationScopedBeanInterceptorHandler;
import org.apache.webbeans.intercept.NormalScopedBeanInterceptorHandler;
import org.apache.webbeans.spi.ApplicationBoundaryService;
import org.apache.webbeans.spi.BeanArchiveService;
import org.apache.webbeans.spi.ContainerLifecycle;
import org.apache.webbeans.spi.ContextsService;
import org.apache.webbeans.spi.ConversationService;
import org.apache.webbeans.spi.JNDIService;
import org.apache.webbeans.spi.LoaderService;
import org.apache.webbeans.spi.ResourceInjectionService;
import org.apache.webbeans.spi.ScannerService;
import org.apache.webbeans.spi.SecurityService;
import org.apache.webbeans.spi.TransactionService;
import org.apache.webbeans.spi.adaptor.ELAdaptor;
import org.apache.webbeans.web.intercept.RequestScopedBeanInterceptorHandler;

import java.util.Collections;
import java.util.Comparator;
import java.util.HashMap;
import java.util.List;
import java.util.Map;
import java.util.Properties;
import java.util.concurrent.ConcurrentHashMap;
import javax.enterprise.inject.spi.DeploymentException;
import javax.transaction.Transactional;

/**
 * @version $Rev:$ $Date:$
 */
public class ThreadSingletonServiceImpl implements ThreadSingletonService {

    public static final Logger logger = Logger.getInstance(LogCategory.OPENEJB_STARTUP, ThreadSingletonServiceImpl.class);

    private String sessionContextClass;
    private volatile boolean cachedApplicationScoped;
    private volatile boolean cachedRequestScoped;

    //this needs to be static because OWB won't tell us what the existing SingletonService is and you can't set it twice.
    private static final ThreadLocal<WebBeansContext> contexts = new ThreadLocal<WebBeansContext>();
    private static final Map<ClassLoader, WebBeansContext> contextByClassLoader = new ConcurrentHashMap<ClassLoader, WebBeansContext>();

    @Override
    public void initialize(final StartupObject startupObject) {
        if (sessionContextClass == null) { // done here cause Cdibuilder trigger this class loading and that's from Warmup so we can't init too early config
            synchronized (this) {
                if (sessionContextClass == null) {
                    sessionContextClass = SystemInstance.get().getProperty("openejb.session-context", "").trim();
                    cachedApplicationScoped = "true".equalsIgnoreCase(SystemInstance.get().getProperty("openejb.cdi.applicationScope.cached", "true").trim());
                    cachedRequestScoped = "true".equalsIgnoreCase(SystemInstance.get().getProperty("openejb.cdi.requestScope.cached", "true").trim());
                }
            }
        }

        final AppContext appContext = startupObject.getAppContext();

        appContext.setCdiEnabled(hasBeans(startupObject.getAppInfo()));

        //initialize owb context, cf geronimo's OpenWebBeansGBean
        final Properties properties = new Properties();

        final Map<Class<?>, Object> services = new HashMap<>();
        properties.setProperty(OpenWebBeansConfiguration.APPLICATION_IS_JSP, "true");
        properties.setProperty(OpenWebBeansConfiguration.USE_EJB_DISCOVERY, "true");
        //from CDI builder
        properties.setProperty(OpenWebBeansConfiguration.INTERCEPTOR_FORCE_NO_CHECKED_EXCEPTIONS, "false");
        properties.setProperty(SecurityService.class.getName(), ManagedSecurityService.class.getName());
        properties.setProperty(OpenWebBeansConfiguration.CONVERSATION_PERIODIC_DELAY, "1800000");
        properties.setProperty(OpenWebBeansConfiguration.APPLICATION_SUPPORTS_CONVERSATION, "true");
        properties.setProperty(OpenWebBeansConfiguration.IGNORED_INTERFACES, "org.apache.aries.proxy.weaving.WovenProxy");

        final boolean tomee = SystemInstance.get().getProperty("openejb.loader", "foo").startsWith("tomcat");

        final String defaultNormalScopeHandlerClass = NormalScopedBeanInterceptorHandler.class.getName();
        properties.setProperty("org.apache.webbeans.proxy.mapping.javax.enterprise.context.ApplicationScoped",
                cachedApplicationScoped ? ApplicationScopedBeanInterceptorHandler.class.getName() : defaultNormalScopeHandlerClass);

        if (tomee && cachedRequestScoped) {
            properties.setProperty("org.apache.webbeans.proxy.mapping.javax.enterprise.context.RequestScoped", RequestScopedBeanInterceptorHandler.class.getName());
        } else {
            properties.setProperty("org.apache.webbeans.proxy.mapping.javax.enterprise.context.RequestScoped", defaultNormalScopeHandlerClass);
        }

<<<<<<< HEAD
=======
        if (sessionContextClass() != null && tomee) {
            properties.setProperty("org.apache.webbeans.proxy.mapping.javax.enterprise.context.SessionScoped", "org.apache.tomee.catalina.cdi.SessionNormalScopeBeanHandler");
        }
>>>>>>> 87a2991d

        properties.put(OpenWebBeansConfiguration.PRODUCER_INTERCEPTION_SUPPORT, SystemInstance.get().getProperty("openejb.cdi.producer.interception", "true"));

        properties.putAll(appContext.getProperties());

        // services needing WBC as constructor param
        properties.put(ContextsService.class.getName(), CdiAppContextsService.class.getName());
        properties.put(ResourceInjectionService.class.getName(), CdiResourceInjectionService.class.getName());
        properties.put(TransactionService.class.getName(), OpenEJBTransactionService.class.getName());

        services.put(BeanArchiveService.class, new OpenEJBBeanInfoService());
        services.put(AppContext.class, appContext);
        services.put(JNDIService.class, new OpenEJBJndiService());
        try {
            services.put(ELAdaptor.class, new CustomELAdapter(appContext));
        } catch (final NoClassDefFoundError noClassDefFoundError) {
            // no-op: no javax.el
        }
        services.put(ScannerService.class, new CdiScanner());
        services.put(ApplicationBoundaryService.class, new DefaultApplicationBoundaryService());
        final LoaderService loaderService = SystemInstance.get().getComponent(LoaderService.class);
        if (loaderService == null && !properties.containsKey(LoaderService.class.getName())) {
            services.put(LoaderService.class, new OptimizedLoaderService());
        } else if (loaderService != null) {
            services.put(LoaderService.class, loaderService);
        }

        final ClassLoader oldClassLoader = Thread.currentThread().getContextClassLoader();
        final ClassLoader cl;
        if (oldClassLoader != ThreadSingletonServiceImpl.class.getClassLoader() && ThreadSingletonServiceImpl.class.getClassLoader() != oldClassLoader.getParent()) {
            cl = new MultipleClassLoader(oldClassLoader, ThreadSingletonServiceImpl.class.getClassLoader());
        } else {
            cl = oldClassLoader;
        }
        Thread.currentThread().setContextClassLoader(cl);

        final WebBeansContext webBeansContext;
        Object old = null;
        try {
            if (startupObject.getWebContext() == null) {
                webBeansContext = new WebBeansContext(services, properties);
                appContext.set(WebBeansContext.class, webBeansContext);
            } else {
                webBeansContext = new WebappWebBeansContext(services, properties, appContext.getWebBeansContext());
                startupObject.getWebContext().setWebbeansContext(webBeansContext);
            }

            // we want the same reference as the ContextsService if that's our impl
            if (webBeansContext.getOpenWebBeansConfiguration().supportsConversation()
                && "org.apache.webbeans.jsf.DefaultConversationService".equals(webBeansContext.getOpenWebBeansConfiguration().getProperty(ConversationService.class.getName()))) {
                webBeansContext.registerService(ConversationService.class, ConversationService.class.cast(webBeansContext.getService(ContextsService.class)));
            }

            final BeanManagerImpl beanManagerImpl = webBeansContext.getBeanManagerImpl();
            beanManagerImpl.addContext(new TransactionContext());
            beanManagerImpl.addAdditionalInterceptorBindings(Transactional.class);

            SystemInstance.get().fireEvent(new WebBeansContextCreated(webBeansContext));

            old = contextEntered(webBeansContext);
            setConfiguration(webBeansContext.getOpenWebBeansConfiguration());
            try {
                webBeansContext.getService(ContainerLifecycle.class).startApplication(startupObject);
            } catch (final Exception e) {
                throw new DeploymentException("couldn't start owb context", e);
            }
        } finally {
            contextExited(old);
            Thread.currentThread().setContextClassLoader(oldClassLoader);
        }
    }

    private boolean hasBeans(final AppInfo appInfo) {
        for (final EjbJarInfo ejbJar : appInfo.ejbJars) {
            if (ejbJar.beans != null) {
                return true;
            }
        }
        return false;
    }

    //not sure what openejb will need

    private void setConfiguration(final OpenWebBeansConfiguration configuration) {
        //from CDI builder
        configuration.setProperty(SecurityService.class.getName(), ManagedSecurityService.class.getName());
        configuration.setProperty(OpenWebBeansConfiguration.INTERCEPTOR_FORCE_NO_CHECKED_EXCEPTIONS, "false");
        // configuration.setProperty(OpenWebBeansConfiguration.APPLICATION_IS_JSP, "true");

        configuration.setProperty(OpenWebBeansConfiguration.CONTAINER_LIFECYCLE, OpenEJBLifecycle.class.getName());
        configuration.setProperty(OpenWebBeansConfiguration.TRANSACTION_SERVICE, OpenEJBTransactionService.class.getName());
        configuration.setProperty(OpenWebBeansConfiguration.SCANNER_SERVICE, CdiScanner.class.getName());
        configuration.setProperty(OpenWebBeansConfiguration.CONTEXTS_SERVICE, CdiAppContextsService.class.getName());
        configuration.setProperty(OpenWebBeansConfiguration.VALIDATOR_SERVICE, OpenEJBValidatorService.class.getName());
        configuration.setProperty(ResourceInjectionService.class.getName(), CdiResourceInjectionService.class.getName());
    }

    @Override
    public Object contextEntered(final WebBeansContext newOWBContext) {
        return enter(newOWBContext);
    }

    public static WebBeansContext enter(final WebBeansContext newOWBContext) {
        final WebBeansContext oldContext = contexts.get();
        if (newOWBContext != null) {
            contexts.set(newOWBContext);
        } else {
            contexts.remove();
        }

        if (logger.isDebugEnabled()) {
            logger.debug("Enter:'" + newOWBContext + "'");
        }

        return oldContext;
    }

    @Override
    public void contextExited(final Object oldContext) {
        exit(oldContext);
    }

    public static void exit(final Object oldContext) {
        if (oldContext != null && !(oldContext instanceof WebBeansContext)) {
            throw new IllegalArgumentException("ThreadSingletonServiceImpl can only be used with WebBeansContext, not " + oldContext.getClass().getName());
        }
        contexts.set((WebBeansContext) oldContext);
    }

    private WebBeansContext getContext(final ClassLoader cl) {
        return get(cl);
    }

    /**
     * Generally contexts.get() is enough since we set the current context from a request (see webbeanslistener)
     * but sometimes matching the classloader is better (manager webapps of tomcat deploys for instance)
     * so here the algorithm:
     * 1) try to match with the classloader
     * 2) if not matched try to use the threadlocal
     * 3) (shouldn't happen) simply return the biggest webbeancontext
     *
     * @param cl the key (generally TCCL)
     * @return the webbeancontext matching the current context
     */
    public static WebBeansContext get(final ClassLoader cl) {
        WebBeansContext context = contextByClassLoader.get(cl);
        if (context != null) {
            return context;
        }

        context = AppFinder.findAppContextOrWeb(cl, AppFinder.WebBeansContextTransformer.INSTANCE);
        if (context == null) {
            context = contexts.get();
            if (context == null) {
                // Fallback strategy is to just grab the first AppContext and assume it is the right one
                // This kind of algorithm could be greatly improved
                final List<AppContext> appContexts = SystemInstance.get().getComponent(ContainerSystem.class).getAppContexts();
                if (appContexts.size() > 0) {
                    return getWebBeansContext(appContexts);
                }

                throw new IllegalStateException("On a thread without an initialized context nor a classloader mapping a deployed app");
            }
        } else { // some cache to avoid to browse each app each time
            contextByClassLoader.put(cl, context);
        }

        return context;
    }

    private static WebBeansContext getWebBeansContext(final List<AppContext> appContexts) {
        Collections.sort(appContexts, new Comparator<AppContext>() {
            @Override
            public int compare(final AppContext appContext, final AppContext appContext1) {
                return cdiSize(appContext1) - cdiSize(appContext);
            }
        });
        return appContexts.get(0).getWebBeansContext();
    }

    private static int cdiSize(final AppContext ctx) {
        final WebBeansContext wbc = ctx.getWebBeansContext();
        if (wbc == null) {
            return 0;
        }
        return wbc.getBeanManagerImpl().getBeans().size();
    }

    @Override
    public WebBeansContext get(final Object key) {
        return getContext((ClassLoader) key);
    }

    @Override
    public void clear(final Object key) {
        final WebBeansContext ctx = getContext((ClassLoader) key);
        if (logger.isDebugEnabled()) {
            logger.debug("Clearing:'" + ctx + "'");
        }
        contextByClassLoader.remove(key);
        if (ctx != null) {
            ctx.clear();
        }
    }

    @Override
    public String sessionContextClass() {
        if (!sessionContextClass.isEmpty()) {
            if ("http".equals(sessionContextClass)) { // easy way to manage this config
                return "org.apache.tomee.catalina.cdi.SessionContextBackedByHttpSession";
            }
            return sessionContextClass;
        }
        return null;
    }
}<|MERGE_RESOLUTION|>--- conflicted
+++ resolved
@@ -112,14 +112,7 @@
         } else {
             properties.setProperty("org.apache.webbeans.proxy.mapping.javax.enterprise.context.RequestScoped", defaultNormalScopeHandlerClass);
         }
-
-<<<<<<< HEAD
-=======
-        if (sessionContextClass() != null && tomee) {
-            properties.setProperty("org.apache.webbeans.proxy.mapping.javax.enterprise.context.SessionScoped", "org.apache.tomee.catalina.cdi.SessionNormalScopeBeanHandler");
-        }
->>>>>>> 87a2991d
-
+        
         properties.put(OpenWebBeansConfiguration.PRODUCER_INTERCEPTION_SUPPORT, SystemInstance.get().getProperty("openejb.cdi.producer.interception", "true"));
 
         properties.putAll(appContext.getProperties());
