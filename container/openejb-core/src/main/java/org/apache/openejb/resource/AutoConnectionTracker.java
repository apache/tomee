/*
 * Licensed to the Apache Software Foundation (ASF) under one or more
 * contributor license agreements.  See the NOTICE file distributed with
 * this work for additional information regarding copyright ownership.
 * The ASF licenses this file to You under the Apache License, Version 2.0
 * (the "License"); you may not use this file except in compliance with
 * the License.  You may obtain a copy of the License at
 *
 *     http://www.apache.org/licenses/LICENSE-2.0
 *
 * Unless required by applicable law or agreed to in writing, software
 * distributed under the License is distributed on an "AS IS" BASIS,
 * WITHOUT WARRANTIES OR CONDITIONS OF ANY KIND, either express or implied.
 * See the License for the specific language governing permissions and
 * limitations under the License.
 */

package org.apache.openejb.resource;

import org.apache.geronimo.connector.outbound.ConnectionInfo;
import org.apache.geronimo.connector.outbound.ConnectionReturnAction;
import org.apache.geronimo.connector.outbound.ConnectionTrackingInterceptor;
import org.apache.geronimo.connector.outbound.ManagedConnectionInfo;
import org.apache.geronimo.connector.outbound.connectiontracking.ConnectionTracker;
import org.apache.openejb.dyni.DynamicSubclass;
import org.apache.openejb.loader.SystemInstance;
import org.apache.openejb.util.LogCategory;
import org.apache.openejb.util.Logger;
import org.apache.openejb.util.proxy.LocalBeanProxyFactory;

import javax.resource.ResourceException;
import javax.resource.spi.DissociatableManagedConnection;
import javax.transaction.Synchronization;
import javax.transaction.SystemException;
import javax.transaction.Transaction;
import javax.transaction.TransactionManager;
import javax.transaction.TransactionSynchronizationRegistry;
import java.lang.ref.PhantomReference;
import java.lang.ref.ReferenceQueue;
import java.lang.reflect.InvocationHandler;
import java.lang.reflect.InvocationTargetException;
import java.lang.reflect.Method;
import java.lang.reflect.Proxy;
import java.util.Collection;
import java.util.HashMap;
import java.util.List;
import java.util.Map;
import java.util.Set;
import java.util.concurrent.ConcurrentHashMap;
import java.util.concurrent.ConcurrentMap;

import static org.apache.commons.lang3.ClassUtils.getAllInterfaces;

public class AutoConnectionTracker implements ConnectionTracker {

    private static final String KEY = "AutoConnectionTracker_Connections";
    private final TransactionSynchronizationRegistry registry;
    private final TransactionManager txMgr;
    private final Logger logger = Logger.getInstance(LogCategory.OPENEJB_CONNECTOR, "org.apache.openejb.resource");
<<<<<<< HEAD
    private final ConcurrentMap<ManagedConnectionInfo, ProxyPhantomReference> references = new ConcurrentHashMap<ManagedConnectionInfo, ProxyPhantomReference>();
=======
    private final ConcurrentMap<ManagedConnectionInfo, ProxyPhantomReference> references = new ConcurrentHashMap<>();
>>>>>>> 4b760d3b
    private final ReferenceQueue referenceQueue = new ReferenceQueue();
    private final ConcurrentMap<Class<?>, Class<?>> proxies = new ConcurrentHashMap<>();
    private final ConcurrentMap<Class<?>, Class<?>[]> interfaces = new ConcurrentHashMap<>();

    private final boolean cleanupLeakedConnections;

    public AutoConnectionTracker(final boolean cleanupLeakedConnections) {
        this.cleanupLeakedConnections = cleanupLeakedConnections;
        registry = SystemInstance.get().getComponent(TransactionSynchronizationRegistry.class);
        txMgr = SystemInstance.get().getComponent(TransactionManager.class);
    }

    public Set<ManagedConnectionInfo> connections() {
        return references.keySet();
    }

    /**
     * Releases any managed connections held by a garbage collected connection proxy.
     *
     * @param connectionInfo the connection to be obtained
     * @param key            the unique id of the connection manager
     */
    public void setEnvironment(final ConnectionInfo connectionInfo, final String key) {
        ProxyPhantomReference reference = (ProxyPhantomReference) referenceQueue.poll();
        while (reference != null) {
            reference.clear();
            references.remove(reference.managedConnectionInfo);

            if (cleanupLeakedConnections) {
                final ConnectionInfo released = new ConnectionInfo(reference.managedConnectionInfo);
                reference.interceptor.returnConnection(released, ConnectionReturnAction.DESTROY);
            }

            logger.warning("Detected abandoned connection " + reference.managedConnectionInfo + " opened at " + stackTraceToString(reference.stackTrace));
            reference = (ProxyPhantomReference) referenceQueue.poll();
        }
    }

    /**
     * Proxies new connection handles so we can detect when they have been garbage collected.
     *
     * @param interceptor    the interceptor used to release the managed connection when the handled is garbage collected.
     * @param connectionInfo the connection that was obtained
     * @param reassociate    should always be false
     */
    public void handleObtained(final ConnectionTrackingInterceptor interceptor, final ConnectionInfo connectionInfo, final boolean reassociate) throws ResourceException {
        if (txMgr != null && registry != null) {
            Transaction currentTx = null;
            try {
                currentTx = txMgr.getTransaction();
            } catch (SystemException e) {
                //ignore
            }

            if (currentTx != null) {
                Map<ManagedConnectionInfo, Map<ConnectionInfo, Object>> txConnections = (Map<ManagedConnectionInfo, Map<ConnectionInfo, Object>>) registry.getResource(KEY);
                if (txConnections == null) {
<<<<<<< HEAD
                    txConnections = new HashMap<ManagedConnectionInfo, Map<ConnectionInfo, Object>>();
=======
                    txConnections = new HashMap<>();
>>>>>>> 4b760d3b
                    registry.putResource(KEY, txConnections);
                }

                Map<ConnectionInfo, Object> connectionObjects = txConnections.get(connectionInfo.getManagedConnectionInfo());
                if (connectionObjects == null) {
<<<<<<< HEAD
                    connectionObjects = new HashMap<ConnectionInfo, Object>();
=======
                    connectionObjects = new HashMap<>();
>>>>>>> 4b760d3b
                    txConnections.put(connectionInfo.getManagedConnectionInfo(), connectionObjects);
                }

                connectionObjects.put(connectionInfo, connectionInfo.getConnectionProxy());

                registry.registerInterposedSynchronization(new Synchronization() {
                    @Override
                    public void beforeCompletion() {
                        final Map<ManagedConnectionInfo, Map<ConnectionInfo, Object>> txConnections = (Map<ManagedConnectionInfo, Map<ConnectionInfo, Object>>) registry.getResource(KEY);
                        if (txConnections != null && txConnections.size() > 0) {

                            for (final ManagedConnectionInfo managedConnectionInfo : txConnections.keySet()) {
                                final StringBuilder sb = new StringBuilder();
                                final Collection<ConnectionInfo> connectionInfos = txConnections.get(managedConnectionInfo).keySet();
                                for (final ConnectionInfo connectionInfo : connectionInfos) {
                                    sb.append("\n  ").append("Connection handle opened at ").append(stackTraceToString(connectionInfo.getTrace().getStackTrace()));
                                }

<<<<<<< HEAD
                                logger.warning("Transaction complete, but connection still has handles associated: " + managedConnectionInfo + "\nAbandoned connection information: " + sb.toString());
=======
                                logger.warning("Transaction complete, but connection still has handles associated: " + managedConnectionInfo + "\nAbandoned connection information: " + sb);
>>>>>>> 4b760d3b
                            }
                        }
                    }

                    @Override
                    public void afterCompletion(final int status) {

                    }
                });
            }
        }

        if (! reassociate) {
            proxyConnection(interceptor, connectionInfo);
        }
    }

    /**
     * Removes the released collection from the garbage collection reference tracker, since this
     * connection is being release via a normal close method.
     *
     * @param interceptor    ignored
     * @param connectionInfo the connection that was released
     * @param action         ignored
     */
    public void handleReleased(final ConnectionTrackingInterceptor interceptor, final ConnectionInfo connectionInfo, final ConnectionReturnAction action) {
        Transaction currentTx = null;
        try {
            currentTx = txMgr.getTransaction();
        } catch (SystemException e) {
            //ignore
        }

        if (currentTx != null) {
            Map<ManagedConnectionInfo, Map<ConnectionInfo, Object>> txConnections = (Map<ManagedConnectionInfo, Map<ConnectionInfo, Object>>) registry.getResource(KEY);
            if (txConnections == null) {
<<<<<<< HEAD
                txConnections = new HashMap<ManagedConnectionInfo, Map<ConnectionInfo, Object>>();
=======
                txConnections = new HashMap<>();
>>>>>>> 4b760d3b
                registry.putResource(KEY, txConnections);
            }

            Map<ConnectionInfo, Object> connectionObjects = txConnections.get(connectionInfo.getManagedConnectionInfo());
            if (connectionObjects == null) {
<<<<<<< HEAD
                connectionObjects = new HashMap<ConnectionInfo, Object>();
=======
                connectionObjects = new HashMap<>();
>>>>>>> 4b760d3b
                txConnections.put(connectionInfo.getManagedConnectionInfo(), connectionObjects);
            }

            connectionObjects.remove(connectionInfo);
            if (connectionObjects.size() == 0) {
                txConnections.remove(connectionInfo.getManagedConnectionInfo());
            }
        }

        final PhantomReference phantomReference = references.remove(connectionInfo.getManagedConnectionInfo());
        if (phantomReference != null) {
            phantomReference.clear();
        }
    }

    private void proxyConnection(final ConnectionTrackingInterceptor interceptor, final ConnectionInfo connectionInfo) throws ResourceException {
        // no-op if we have opted to not use proxies
        if (connectionInfo.getConnectionProxy() != null) {
            return;
        }

        // DissociatableManagedConnection do not need to be proxied
        if (connectionInfo.getManagedConnectionInfo().getManagedConnection() instanceof DissociatableManagedConnection) {
            return;
        }

        try {
            final Object handle = connectionInfo.getConnectionHandle();
            final ConnectionInvocationHandler invocationHandler = new ConnectionInvocationHandler(handle);
            final Object proxy = newProxy(handle, invocationHandler);
            connectionInfo.setConnectionProxy(proxy);
            final ProxyPhantomReference reference = new ProxyPhantomReference(interceptor, connectionInfo.getManagedConnectionInfo(), invocationHandler, referenceQueue);
            references.put(connectionInfo.getManagedConnectionInfo(), reference);
        } catch (final Throwable e) {
            throw new ResourceException("Unable to construct connection proxy", e);
        }
    }

    private Object newProxy(final Object handle, final InvocationHandler invocationHandler) {
        ClassLoader loader = handle.getClass().getClassLoader();
        if (loader == null) {
            loader = ClassLoader.getSystemClassLoader();
        }
        if (!Proxy.isProxyClass(handle.getClass())) {
            final Object proxy = LocalBeanProxyFactory.Unsafe.allocateInstance(getProxy(handle.getClass(), loader));
            DynamicSubclass.setHandler(proxy, invocationHandler);
            return proxy;
        }

        return Proxy.newProxyInstance(loader, getAPi(handle.getClass()), invocationHandler);
    }

    private Class<?>[] getAPi(final Class<?> aClass) {
        Class<?>[] found = interfaces.get(aClass);
        if (found == null) {
            synchronized (this) {
                found = interfaces.get(aClass);
                if (found == null) {
                    final List<Class<?>> allInterfaces = getAllInterfaces(aClass);
                    final Class<?>[] asArray = allInterfaces.toArray(new Class<?>[allInterfaces.size()]);
                    interfaces.put(aClass, asArray);
                    found = interfaces.get(aClass);
                }
            }
        }
        return found;
    }

    private Class<?> getProxy(final Class<?> aClass, final ClassLoader loader) {
        Class<?> found = proxies.get(aClass);
        if (found == null) {
            synchronized (this) {
                found = proxies.get(aClass);
                if (found == null) {
                    proxies.put(aClass, DynamicSubclass.createSubclass(aClass, loader, true));
                    found = proxies.get(aClass);
                }
            }
        }
        return found;
    }

    public static String stackTraceToString(final StackTraceElement[] stackTrace) {
        if (stackTrace == null) {
            return "";
        }

        final StringBuilder sb = new StringBuilder();

        for (int i = 0; i < stackTrace.length; i++) {
            final StackTraceElement element = stackTrace[i];
            if (i > 0) {
                sb.append(", ");
            }

            sb.append(element.toString());
        }

        return sb.toString();
    }

    public static class ConnectionInvocationHandler implements InvocationHandler {
        private final Object handle;

        public ConnectionInvocationHandler(final Object handle) {
            this.handle = handle;
        }

        public Object invoke(final Object object, final Method method, final Object[] args) throws Throwable {
            if (method.getDeclaringClass() == Object.class) {
                if (method.getName().equals("finalize")) {
                    // ignore the handle will get called if it implemented the method
                    return null;
                }
                if (method.getName().equals("clone")) {
                    throw new CloneNotSupportedException();
                }
            }

            try {
                return method.invoke(handle, args);
            } catch (final InvocationTargetException ite) {
                // catch InvocationTargetExceptions and turn them into the target exception (if there is one)
                final Throwable t = ite.getTargetException();
                if (AbstractMethodError.class.isInstance(t)) {
                    // "debug" info
                    Logger.getInstance(LogCategory.OPENEJB, AutoConnectionTracker.class)
                        .error("Missing method: " + method + " on " + handle);
                }
                if (t != null) {
                    throw t;
                }
                throw ite;
            }
        }
    }

    private static class ProxyPhantomReference extends PhantomReference<ConnectionInvocationHandler> {
        private final ConnectionTrackingInterceptor interceptor;
        private final ManagedConnectionInfo managedConnectionInfo;
        private StackTraceElement[] stackTrace;

        @SuppressWarnings({"unchecked"})
        public ProxyPhantomReference(final ConnectionTrackingInterceptor interceptor,
                                     final ManagedConnectionInfo managedConnectionInfo,
                                     final ConnectionInvocationHandler handler,
                                     final ReferenceQueue referenceQueue) {
            super(handler, referenceQueue);
            this.interceptor = interceptor;
            this.managedConnectionInfo = managedConnectionInfo;
            this.stackTrace = Thread.currentThread().getStackTrace();
        }
    }
}<|MERGE_RESOLUTION|>--- conflicted
+++ resolved
@@ -57,11 +57,7 @@
     private final TransactionSynchronizationRegistry registry;
     private final TransactionManager txMgr;
     private final Logger logger = Logger.getInstance(LogCategory.OPENEJB_CONNECTOR, "org.apache.openejb.resource");
-<<<<<<< HEAD
-    private final ConcurrentMap<ManagedConnectionInfo, ProxyPhantomReference> references = new ConcurrentHashMap<ManagedConnectionInfo, ProxyPhantomReference>();
-=======
     private final ConcurrentMap<ManagedConnectionInfo, ProxyPhantomReference> references = new ConcurrentHashMap<>();
->>>>>>> 4b760d3b
     private final ReferenceQueue referenceQueue = new ReferenceQueue();
     private final ConcurrentMap<Class<?>, Class<?>> proxies = new ConcurrentHashMap<>();
     private final ConcurrentMap<Class<?>, Class<?>[]> interfaces = new ConcurrentHashMap<>();
@@ -119,21 +115,13 @@
             if (currentTx != null) {
                 Map<ManagedConnectionInfo, Map<ConnectionInfo, Object>> txConnections = (Map<ManagedConnectionInfo, Map<ConnectionInfo, Object>>) registry.getResource(KEY);
                 if (txConnections == null) {
-<<<<<<< HEAD
-                    txConnections = new HashMap<ManagedConnectionInfo, Map<ConnectionInfo, Object>>();
-=======
                     txConnections = new HashMap<>();
->>>>>>> 4b760d3b
                     registry.putResource(KEY, txConnections);
                 }
 
                 Map<ConnectionInfo, Object> connectionObjects = txConnections.get(connectionInfo.getManagedConnectionInfo());
                 if (connectionObjects == null) {
-<<<<<<< HEAD
-                    connectionObjects = new HashMap<ConnectionInfo, Object>();
-=======
                     connectionObjects = new HashMap<>();
->>>>>>> 4b760d3b
                     txConnections.put(connectionInfo.getManagedConnectionInfo(), connectionObjects);
                 }
 
@@ -152,11 +140,7 @@
                                     sb.append("\n  ").append("Connection handle opened at ").append(stackTraceToString(connectionInfo.getTrace().getStackTrace()));
                                 }
 
-<<<<<<< HEAD
-                                logger.warning("Transaction complete, but connection still has handles associated: " + managedConnectionInfo + "\nAbandoned connection information: " + sb.toString());
-=======
                                 logger.warning("Transaction complete, but connection still has handles associated: " + managedConnectionInfo + "\nAbandoned connection information: " + sb);
->>>>>>> 4b760d3b
                             }
                         }
                     }
@@ -193,21 +177,13 @@
         if (currentTx != null) {
             Map<ManagedConnectionInfo, Map<ConnectionInfo, Object>> txConnections = (Map<ManagedConnectionInfo, Map<ConnectionInfo, Object>>) registry.getResource(KEY);
             if (txConnections == null) {
-<<<<<<< HEAD
-                txConnections = new HashMap<ManagedConnectionInfo, Map<ConnectionInfo, Object>>();
-=======
                 txConnections = new HashMap<>();
->>>>>>> 4b760d3b
                 registry.putResource(KEY, txConnections);
             }
 
             Map<ConnectionInfo, Object> connectionObjects = txConnections.get(connectionInfo.getManagedConnectionInfo());
             if (connectionObjects == null) {
-<<<<<<< HEAD
-                connectionObjects = new HashMap<ConnectionInfo, Object>();
-=======
                 connectionObjects = new HashMap<>();
->>>>>>> 4b760d3b
                 txConnections.put(connectionInfo.getManagedConnectionInfo(), connectionObjects);
             }
 
