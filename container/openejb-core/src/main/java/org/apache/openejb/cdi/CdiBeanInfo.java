--- conflicted
+++ resolved
@@ -69,14 +69,10 @@
     private String beanName;
     private ClassLoader classLoader;
     private List<Injection> injections;
-<<<<<<< HEAD
-    private KeyedCollection<String, ContextService> contextService;
+    protected KeyedCollection<String, ContextService> contextService;
     private KeyedCollection<String, ManagedExecutor> managedExecutor;
     protected KeyedCollection<String, ManagedScheduledExecutor> managedScheduledExecutor;
     protected KeyedCollection<String, ManagedThreadFactory> managedThreadFactory;
-=======
-    protected KeyedCollection<String, ContextService> contextService;
->>>>>>> ac857da6
 
     public String getBeanName() {
         return beanName;
