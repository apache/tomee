--- conflicted
+++ resolved
@@ -73,11 +73,7 @@
 
             // Don't touch ThreadContext if it is already correct or none was captured
             boolean changeThreadContext = threadContext != null && threadContext != ThreadContext.getThreadContext();
-<<<<<<< HEAD
             ThreadContext oldThreadContext = changeThreadContext ? ThreadContext.enter(threadContext) : null;
-=======
-            ThreadContext oldThreadContext = changeThreadContext ? ThreadContext.enter(new ThreadContext(threadContext), false) : null;
->>>>>>> d5ffb623
             return new ApplicationThreadContextRestorer(oldCl, oldThreadContext, changeThreadContext);
         }
 
