--- conflicted
+++ resolved
@@ -94,34 +94,6 @@
 
     public void testStatelessBeanRelease() throws Exception {
 
-<<<<<<< HEAD
-
-        final int count = 10; //Strict pool can starve on more than 10
-        final CountDownLatch invocations = new CountDownLatch(count);
-        final InitialContext ctx = new InitialContext();
-        final Runnable counterBeanLocal = new Runnable() {
-            public void run() {
-
-                Object object = null;
-                try {
-                    object = ctx.lookup("CounterBeanLocal");
-                } catch (final NamingException e) {
-                    assertTrue(false);
-                }
-                final Counter counter = (Counter) object;
-                assertNotNull(counter);
-                try {
-                    counter.explode(invocations);
-                } catch (final Exception e) {
-                    //Ignore
-                }
-            }
-        };
-
-        // 'count' instances should be created and discarded.
-        for (int i = 0; i < count; i++) {
-            final Thread thread = new Thread(counterBeanLocal);
-=======
         final int count = 50;
         final CountDownLatch invocations = new CountDownLatch(count);
         final InitialContext ctx = new InitialContext();
@@ -161,7 +133,6 @@
             }, "test-thread-" + count);
 
             thread.setDaemon(false);
->>>>>>> cfdab1c9
             thread.start();
         }
 
@@ -275,11 +246,7 @@
 
         void race(CountDownLatch ready, CountDownLatch go);
 
-<<<<<<< HEAD
-        void explode(CountDownLatch latch);
-=======
         void explode();
->>>>>>> cfdab1c9
     }
 
     @Remote
@@ -294,11 +261,6 @@
     @Stateless
     public static class CounterBean implements Counter, RemoteCounter {
 
-<<<<<<< HEAD
-
-
-=======
->>>>>>> cfdab1c9
         private final int count;
 
         public CounterBean() {
@@ -309,23 +271,9 @@
             return instances.get();
         }
 
-<<<<<<< HEAD
-        public int discardCount() {
-            return discardedInstances.get();
-        }
-
-        public void explode(final CountDownLatch latch) {
-            discardedInstances.incrementAndGet();
-            try {
-                throw new NullPointerException("Test expected this null pointer");
-            } finally {
-                latch.countDown();
-            }
-=======
         public void explode() {
             final int i = discardedInstances.incrementAndGet();
             throw new NullPointerException("Test expected this null pointer: " + i);
->>>>>>> cfdab1c9
         }
 
         public void race(final CountDownLatch ready, final CountDownLatch go) {
