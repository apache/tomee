/**
 * Licensed to the Apache Software Foundation (ASF) under one or more
 * contributor license agreements.  See the NOTICE file distributed with
 * this work for additional information regarding copyright ownership.
 * The ASF licenses this file to You under the Apache License, Version 2.0
 * (the "License"); you may not use this file except in compliance with
 * the License.  You may obtain a copy of the License at
 * <p>
 * http://www.apache.org/licenses/LICENSE-2.0
 * <p>
 * Unless required by applicable law or agreed to in writing, software
 * distributed under the License is distributed on an "AS IS" BASIS,
 * WITHOUT WARRANTIES OR CONDITIONS OF ANY KIND, either express or implied.
 * See the License for the specific language governing permissions and
 * limitations under the License.
 */
package org.apache.openejb.client;
<<<<<<< HEAD
import static javax.xml.bind.DatatypeConverter.printBase64Binary;
=======

import javax.naming.AuthenticationException;
import javax.net.ssl.HttpsURLConnection;
import javax.net.ssl.SSLSocketFactory;
>>>>>>> 75c645bd
import java.io.IOException;
import java.io.InputStream;
import java.io.OutputStream;
import java.net.HttpURLConnection;
import java.net.URI;
import java.net.URISyntaxException;
import java.net.URL;
<<<<<<< HEAD
import java.nio.charset.StandardCharsets;
import java.security.KeyManagementException;
import java.security.NoSuchAlgorithmException;
=======
>>>>>>> 75c645bd
import java.util.Map;
import java.util.Queue;
import java.util.concurrent.ConcurrentHashMap;
import java.util.concurrent.ConcurrentLinkedQueue;
import java.util.concurrent.ConcurrentMap;

import javax.net.ssl.HttpsURLConnection;
import javax.net.ssl.SSLSocketFactory;

/**
 * @version $Revision$ $Date$
 */
public class HttpConnectionFactory implements ConnectionFactory {
    // this map only ensures JVM keep alive socket caching works properly
    private final ConcurrentMap<URI, SSLSocketFactory> socketFactoryMap = new ConcurrentHashMap<URI, SSLSocketFactory>();
    private final Queue<byte[]> drainBuffers = new ConcurrentLinkedQueue<byte[]>();

    @Override
    public Connection getConnection(final URI uri) throws IOException {
        byte[] buffer = drainBuffers.poll();
        if (buffer == null) {
            buffer = new byte[Integer.getInteger("openejb.client.http.drain-buffer.size", 64)];
        }
        try {
            return new HttpConnection(uri, socketFactoryMap, buffer);
        } finally { // auto adjusting buffer caching, queue avoids leaks (!= ThreadLocal)
            drainBuffers.add(buffer);
        }
    }

    public static class HttpConnection implements Connection {
        private final byte[] buffer;
        private HttpURLConnection httpURLConnection;
        private InputStream inputStream;
        private OutputStream outputStream;
        private final URI uri;

        public HttpConnection(final URI uri, final ConcurrentMap<URI, SSLSocketFactory> socketFactoryMap,
                              final byte[] buffer) throws IOException {
            this.uri = uri;
            this.buffer = buffer;
            final URL url = uri.toURL();

            final Map<String, String> params;
            try {
                params = MulticastConnectionFactory.URIs.parseParamters(uri);
            } catch (final URISyntaxException e) {
                throw new IllegalArgumentException("Invalid uri " + uri.toString(), e);
            }

            final String authorization = params.get("authorization");

            httpURLConnection = (HttpURLConnection) (authorization == null ?
                    url : new URL(stripQuery(url.toExternalForm(), "authorization"))).openConnection();
            httpURLConnection.setDoOutput(true);

            final int timeout;
            if (params.containsKey("connectTimeout")) {
                timeout = Integer.parseInt(params.get("connectTimeout"));
            } else {
                timeout = 10000;
            }

            httpURLConnection.setConnectTimeout(timeout);

            if (params.containsKey("readTimeout")) {
                httpURLConnection.setReadTimeout(Integer.parseInt(params.get("readTimeout")));
            }
            if (authorization != null) {
                httpURLConnection.setRequestProperty("Authorization", authorization);
            }

            if (uri.getUserInfo() != null) {
                String authorization = "Basic "
                        + printBase64Binary((url.getUserInfo()).getBytes(StandardCharsets.UTF_8));
                httpURLConnection.setRequestProperty("Authorization", authorization);
            }

            if (params.containsKey("sslKeyStore") || params.containsKey("sslTrustStore")) {
                try {
                    SSLSocketFactory sslSocketFactory = socketFactoryMap.get(uri);
                    if (sslSocketFactory == null) {
                        sslSocketFactory = new SSLContextBuilder(params).build().getSocketFactory();
                        final SSLSocketFactory existing = socketFactoryMap.putIfAbsent(uri, sslSocketFactory);
                        if (existing != null) {
                            sslSocketFactory = existing;
                        }
                    }

                    ((HttpsURLConnection) httpURLConnection).setSSLSocketFactory(sslSocketFactory);
                } catch (final Exception e) {
                    throw new ClientRuntimeException(e.getMessage(), e);
                }
            }

            try {
                httpURLConnection.connect();
            } catch (final IOException e) {
                httpURLConnection.connect();
            }
        }

        private String stripQuery(final String url, final String param) {
            String result = url;
            do {
                final int h = result.indexOf(param + '=');
                final int end = result.indexOf('&', h);
                if (h <= 0) {
                    return result;
                }
                result = result.substring(0, h - 1) + (end < 0 ? "" : result.substring(end + 1, result.length()));
            } while (true);
        }

        @Override
        public void discard() {
            try {
                close();
            } catch (final Exception e) {
                //Ignore
            }
        }

        @Override
        public URI getURI() {
            return uri;
        }

        @Override
        public void close() throws IOException {
            IOException exception = null;
            if (inputStream != null) {
                // consume anything left in the buffer
                try {// use a buffer cause it is faster, check HttpInputStreamImpl
                    while (inputStream.read(buffer) > -1) {
                        // no-op
                    }
                } catch (final Throwable e) {
                    // ignore
                }
                try {
                    inputStream.close();
                } catch (final IOException e) {
                    exception = e;
                }
            }
            if (outputStream != null) {
                try {
                    outputStream.close();
                } catch (final IOException e) {
                    if (exception == null) {
                        exception = e;
                    }
                }
            }

            inputStream = null;
            outputStream = null;
            httpURLConnection = null;

            if (exception != null) {
                throw exception;
            }
        }

        @Override
        public OutputStream getOutputStream() throws IOException {
            if (outputStream == null) {
                outputStream = httpURLConnection.getOutputStream();
            }
            return outputStream;
        }

        @Override
        public InputStream getInputStream() throws IOException {
            if (inputStream == null) {
                if (httpURLConnection.getResponseCode() == HttpURLConnection.HTTP_UNAUTHORIZED) {
                    throw new IOException(new AuthenticationException());
                }
                inputStream = httpURLConnection.getInputStream();
            }
            return inputStream;
        }

        public int getResponseCode() throws IOException {
            return httpURLConnection.getResponseCode();
        }
    }
}<|MERGE_RESOLUTION|>--- conflicted
+++ resolved
@@ -15,14 +15,8 @@
  * limitations under the License.
  */
 package org.apache.openejb.client;
-<<<<<<< HEAD
 import static javax.xml.bind.DatatypeConverter.printBase64Binary;
-=======
-
 import javax.naming.AuthenticationException;
-import javax.net.ssl.HttpsURLConnection;
-import javax.net.ssl.SSLSocketFactory;
->>>>>>> 75c645bd
 import java.io.IOException;
 import java.io.InputStream;
 import java.io.OutputStream;
@@ -30,12 +24,7 @@
 import java.net.URI;
 import java.net.URISyntaxException;
 import java.net.URL;
-<<<<<<< HEAD
 import java.nio.charset.StandardCharsets;
-import java.security.KeyManagementException;
-import java.security.NoSuchAlgorithmException;
-=======
->>>>>>> 75c645bd
 import java.util.Map;
 import java.util.Queue;
 import java.util.concurrent.ConcurrentHashMap;
@@ -104,13 +93,14 @@
             if (params.containsKey("readTimeout")) {
                 httpURLConnection.setReadTimeout(Integer.parseInt(params.get("readTimeout")));
             }
+
+            if (authorization == null && uri.getUserInfo() != null) {
+                String basicAuth = "Basic "
+                        + printBase64Binary((url.getUserInfo()).getBytes(StandardCharsets.UTF_8));
+                httpURLConnection.setRequestProperty("Authorization", basicAuth);
+            }
+            
             if (authorization != null) {
-                httpURLConnection.setRequestProperty("Authorization", authorization);
-            }
-
-            if (uri.getUserInfo() != null) {
-                String authorization = "Basic "
-                        + printBase64Binary((url.getUserInfo()).getBytes(StandardCharsets.UTF_8));
                 httpURLConnection.setRequestProperty("Authorization", authorization);
             }
 
