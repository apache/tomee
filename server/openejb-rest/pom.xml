<?xml version="1.0" encoding="UTF-8"?>
<!--
       Licensed to the Apache Software Foundation (ASF) under one or more
       contributor license agreements.  See the NOTICE file distributed with
       this work for additional information regarding copyright ownership.
       The ASF licenses this file to You under the Apache License, Version 2.0
       (the "License"); you may not use this file except in compliance with
       the License.  You may obtain a copy of the License at

          http://www.apache.org/licenses/LICENSE-2.0

       Unless required by applicable law or agreed to in writing, software
       distributed under the License is distributed on an "AS IS" BASIS,
       WITHOUT WARRANTIES OR CONDITIONS OF ANY KIND, either express or implied.
       See the License for the specific language governing permissions and
       limitations under the License.
-->

<project xmlns="http://maven.apache.org/POM/4.0.0" xmlns:xsi="http://www.w3.org/2001/XMLSchema-instance" xsi:schemaLocation="http://maven.apache.org/POM/4.0.0 http://maven.apache.org/xsd/maven-4.0.0.xsd">
  <parent>
    <artifactId>server</artifactId>
    <groupId>org.apache.tomee</groupId>
<<<<<<< HEAD
    <version>7.0.6-SNAPSHOT</version>
=======
    <version>8.0.0-SNAPSHOT</version>
>>>>>>> 4b760d3b
  </parent>
  <modelVersion>4.0.0</modelVersion>

  <artifactId>openejb-rest</artifactId>
  <name>OpenEJB :: Server :: REST</name>

  <properties>
    <tomee.build.name>${project.groupId}.server.rest</tomee.build.name>
  </properties>
  <dependencies>
    <dependency>
      <groupId>${project.groupId}</groupId>
      <artifactId>openejb-http</artifactId>
      <version>${project.version}</version>
    </dependency>
    <dependency>
      <groupId>junit</groupId>
      <artifactId>junit</artifactId>
      <scope>test</scope>
    </dependency>
  </dependencies>
</project><|MERGE_RESOLUTION|>--- conflicted
+++ resolved
@@ -16,15 +16,12 @@
        limitations under the License.
 -->
 
-<project xmlns="http://maven.apache.org/POM/4.0.0" xmlns:xsi="http://www.w3.org/2001/XMLSchema-instance" xsi:schemaLocation="http://maven.apache.org/POM/4.0.0 http://maven.apache.org/xsd/maven-4.0.0.xsd">
+<project xmlns="http://maven.apache.org/POM/4.0.0" xmlns:xsi="http://www.w3.org/2001/XMLSchema-instance"
+         xsi:schemaLocation="http://maven.apache.org/POM/4.0.0 http://maven.apache.org/xsd/maven-4.0.0.xsd">
   <parent>
     <artifactId>server</artifactId>
     <groupId>org.apache.tomee</groupId>
-<<<<<<< HEAD
-    <version>7.0.6-SNAPSHOT</version>
-=======
     <version>8.0.0-SNAPSHOT</version>
->>>>>>> 4b760d3b
   </parent>
   <modelVersion>4.0.0</modelVersion>
 
@@ -40,10 +37,5 @@
       <artifactId>openejb-http</artifactId>
       <version>${project.version}</version>
     </dependency>
-    <dependency>
-      <groupId>junit</groupId>
-      <artifactId>junit</artifactId>
-      <scope>test</scope>
-    </dependency>
   </dependencies>
 </project>