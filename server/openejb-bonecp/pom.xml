--- conflicted
+++ resolved
@@ -20,11 +20,7 @@
   <parent>
     <artifactId>server</artifactId>
     <groupId>org.apache.tomee</groupId>
-<<<<<<< HEAD
-    <version>7.1.0-TT.2</version>
-=======
     <version>7.1.1-SNAPSHOT</version>
->>>>>>> 50c6e3d0
   </parent>
   <modelVersion>4.0.0</modelVersion>
 
