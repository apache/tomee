--- conflicted
+++ resolved
@@ -23,11 +23,7 @@
   <parent>
     <artifactId>server</artifactId>
     <groupId>org.apache.tomee</groupId>
-<<<<<<< HEAD
     <version>7.0.5-TT.3</version>
-=======
-    <version>7.0.6-SNAPSHOT</version>
->>>>>>> 4aa5c3a3
   </parent>
 
   <artifactId>openejb-hessian</artifactId>
@@ -37,11 +33,7 @@
     <dependency>
       <groupId>${project.groupId}</groupId>
       <artifactId>openejb-http</artifactId>
-<<<<<<< HEAD
       <version>7.0.5-TT.3</version>
-=======
-      <version>7.0.6-SNAPSHOT</version>
->>>>>>> 4aa5c3a3
       <scope>provided</scope>
     </dependency>
     <dependency>
