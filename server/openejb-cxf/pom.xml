<?xml version="1.0" encoding="UTF-8"?>
<!--

    Licensed to the Apache Software Foundation (ASF) under one or more
    contributor license agreements.  See the NOTICE file distributed with
    this work for additional information regarding copyright ownership.
    The ASF licenses this file to You under the Apache License, Version 2.0
    (the "License"); you may not use this file except in compliance with
    the License.  You may obtain a copy of the License at

       http://www.apache.org/licenses/LICENSE-2.0

    Unless required by applicable law or agreed to in writing, software
    distributed under the License is distributed on an "AS IS" BASIS,
    WITHOUT WARRANTIES OR CONDITIONS OF ANY KIND, either express or implied.
    See the License for the specific language governing permissions and
    limitations under the License.
-->

<!-- $Rev$ $Date$ -->

<project xmlns="http://maven.apache.org/POM/4.0.0" xmlns:xsi="http://www.w3.org/2001/XMLSchema-instance" xsi:schemaLocation="http://maven.apache.org/POM/4.0.0 http://maven.apache.org/maven-v4_0_0.xsd">
  <parent>
    <artifactId>server</artifactId>
    <groupId>org.apache.tomee</groupId>
<<<<<<< HEAD
    <version>7.0.6-SNAPSHOT</version>
=======
    <version>8.0.0-SNAPSHOT</version>
>>>>>>> 4b760d3b
  </parent>

  <modelVersion>4.0.0</modelVersion>
  <artifactId>openejb-cxf</artifactId>
  <packaging>jar</packaging>
  <name>OpenEJB :: Server :: CXF</name>

  <properties>
    <tomee.build.name>${project.groupId}.server.cxf</tomee.build.name>
    <wss4j.version>2.2.2</wss4j.version>
    <openejb.osgi.import.pkg>
      org.apache.xml.resolver*;resolution:=optional,
      *
    </openejb.osgi.import.pkg>
  </properties>

  <dependencies>
    <dependency>
      <groupId>junit</groupId>
      <artifactId>junit</artifactId>
      <scope>test</scope>
    </dependency>
    <dependency>
      <groupId>${project.groupId}</groupId>
      <artifactId>openejb-webservices</artifactId>
      <version>${project.version}</version>
    </dependency>
    <dependency>
      <groupId>${project.groupId}</groupId>
      <artifactId>openejb-cxf-transport</artifactId>
      <version>${project.version}</version>
    </dependency>
    <dependency>
      <groupId>wsdl4j</groupId>
      <artifactId>wsdl4j</artifactId>
    </dependency>
    <dependency>
      <groupId>org.apache.wss4j</groupId>
      <artifactId>wss4j-ws-security-dom</artifactId>
      <version>${wss4j.version}</version>
      <exclusions>
        <exclusion>
          <groupId>org.apache.geronimo.specs</groupId>
          <artifactId>geronimo-javamail_1.4_spec</artifactId>
        </exclusion>
        <exclusion>
          <groupId>net.sf.ehcache</groupId>
          <artifactId>ehcache</artifactId>
        </exclusion>
        <exclusion>
          <artifactId>guava</artifactId>
          <groupId>com.google.guava</groupId>
        </exclusion>
        <exclusion>
          <groupId>org.codehaus.woodstox</groupId>
          <artifactId>woodstox-core-asl</artifactId>
        </exclusion>
        <exclusion>
          <groupId>io.dropwizard.metrics</groupId>
          <artifactId>metrics-core</artifactId>
        </exclusion>
      </exclusions>
    </dependency>
    <!-- Override the bcprov from the previous artifact -->
    <dependency>
      <groupId>org.bouncycastle</groupId>
      <artifactId>bcprov-jdk15on</artifactId>
      <version>1.60</version>
    </dependency>
    <dependency>
      <groupId>org.apache.wss4j</groupId>
      <artifactId>wss4j-policy</artifactId>
      <version>${wss4j.version}</version>
    </dependency>
    <dependency>
      <groupId>org.apache.wss4j</groupId>
      <artifactId>wss4j-ws-security-stax</artifactId>
      <version>${wss4j.version}</version>
      <exclusions>
        <exclusion>
          <groupId>net.sf.ehcache</groupId>
          <artifactId>ehcache</artifactId>
        </exclusion>
      </exclusions>
    </dependency>
    <dependency>
      <groupId>org.apache.wss4j</groupId>
      <artifactId>wss4j-ws-security-policy-stax</artifactId>
      <version>${wss4j.version}</version>
    </dependency>
    <dependency>
      <groupId>org.apache.xbean</groupId>
      <artifactId>xbean-finder-shaded</artifactId>
    </dependency>
    <dependency>
      <groupId>org.apache.geronimo.components</groupId>
      <artifactId>geronimo-transaction</artifactId>
    </dependency>
    <dependency>
      <groupId>org.apache.xbean</groupId>
      <artifactId>xbean-reflect</artifactId>
    </dependency>
    <dependency>
      <groupId>org.slf4j</groupId>
      <artifactId>slf4j-api</artifactId>
    </dependency>
    <dependency>
      <groupId>javax.xml.bind</groupId>
      <artifactId>jaxb-api</artifactId>
    </dependency>
    <dependency>
      <groupId>com.sun.xml.bind</groupId>
      <artifactId>jaxb-impl</artifactId>
    </dependency>
    <dependency>
      <groupId>com.sun.xml.bind</groupId>
      <artifactId>jaxb-core</artifactId>
    </dependency>
    <dependency>
      <groupId>org.apache.cxf</groupId>
      <artifactId>cxf-rt-frontend-jaxws</artifactId>
      <version>${cxf.version}</version>
      <exclusions>
        <exclusion>
          <groupId>org.ow2.asm</groupId>
          <artifactId>asm</artifactId>
        </exclusion>
        <exclusion>
          <groupId>org.apache.geronimo.specs</groupId>
          <artifactId>geronimo-javamail_1.4_spec</artifactId>
        </exclusion>
        <exclusion>
          <groupId>javax.annotation</groupId>
          <artifactId>javax.annotation-api</artifactId>
        </exclusion>
        <exclusion>
          <groupId>com.sun.xml.bind</groupId>
          <artifactId>jaxb-core</artifactId>
        </exclusion>
        <exclusion>
          <groupId>com.sun.xml.bind</groupId>
          <artifactId>jaxb-impl</artifactId>
        </exclusion>
      </exclusions>
    </dependency>
    <dependency>
      <groupId>org.apache.cxf</groupId>
      <artifactId>cxf-rt-ws-security</artifactId>
      <version>${cxf.version}</version>
      <exclusions>
        <exclusion>
          <groupId>net.sf.ehcache</groupId>
          <artifactId>ehcache</artifactId>
        </exclusion>
      </exclusions>
    </dependency>
    <!-- This is required on IBM JDKs (and potentially others) because saaj-impl depends
         on Sun's internal copy of Xerces. See OPENEJB-1126. -->
    <dependency>
      <groupId>com.sun.xml.parsers</groupId>
      <artifactId>jaxp-ri</artifactId>
      <version>1.4.2</version>
      <scope>test</scope>
    </dependency>
  </dependencies>

  <profiles>
    <profile>
      <id>default-build</id>
      <activation>
        <jdk>[1.7,1.9)</jdk>
      </activation>
      <dependencies>
        <dependency>
          <groupId>com.sun.xml.messaging.saaj</groupId>
          <artifactId>saaj-impl</artifactId>
          <version>1.3.23</version>
          <!-- not yet supported by wss4j/cxf but needed for java 9, when supported we just upgrade since target=1.7 so fine for the main build
          <version>1.4.0-b03</version>
          -->
          <exclusions>
            <exclusion>
              <groupId>javax.xml.soap</groupId>
              <artifactId>javax.xml.soap-api</artifactId>
            </exclusion>
          </exclusions>
        </dependency>
      </dependencies>
    </profile>
    <profile>
      <id>java-9</id>
      <activation>
        <jdk>9</jdk>
      </activation>
      <dependencies>
        <dependency>
          <groupId>com.sun.xml.messaging.saaj</groupId>
          <artifactId>saaj-impl</artifactId>
          <version>1.4.0-b03</version>
        </dependency>
      </dependencies>
    </profile>
  </profiles>
</project><|MERGE_RESOLUTION|>--- conflicted
+++ resolved
@@ -19,15 +19,12 @@
 
 <!-- $Rev$ $Date$ -->
 
-<project xmlns="http://maven.apache.org/POM/4.0.0" xmlns:xsi="http://www.w3.org/2001/XMLSchema-instance" xsi:schemaLocation="http://maven.apache.org/POM/4.0.0 http://maven.apache.org/maven-v4_0_0.xsd">
+<project xmlns="http://maven.apache.org/POM/4.0.0" xmlns:xsi="http://www.w3.org/2001/XMLSchema-instance"
+         xsi:schemaLocation="http://maven.apache.org/POM/4.0.0 http://maven.apache.org/maven-v4_0_0.xsd">
   <parent>
     <artifactId>server</artifactId>
     <groupId>org.apache.tomee</groupId>
-<<<<<<< HEAD
-    <version>7.0.6-SNAPSHOT</version>
-=======
     <version>8.0.0-SNAPSHOT</version>
->>>>>>> 4b760d3b
   </parent>
 
   <modelVersion>4.0.0</modelVersion>
@@ -208,12 +205,6 @@
           <!-- not yet supported by wss4j/cxf but needed for java 9, when supported we just upgrade since target=1.7 so fine for the main build
           <version>1.4.0-b03</version>
           -->
-          <exclusions>
-            <exclusion>
-              <groupId>javax.xml.soap</groupId>
-              <artifactId>javax.xml.soap-api</artifactId>
-            </exclusion>
-          </exclusions>
         </dependency>
       </dependencies>
     </profile>
