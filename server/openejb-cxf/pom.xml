--- conflicted
+++ resolved
@@ -132,10 +132,6 @@
       <artifactId>slf4j-api</artifactId>
     </dependency>
     <dependency>
-<<<<<<< HEAD
-      <groupId>javax.xml.bind</groupId>
-      <artifactId>jaxb-api</artifactId>
-=======
       <groupId>jakarta.xml.bind</groupId>
       <artifactId>jakarta.xml.bind-api</artifactId>
       <exclusions>
@@ -144,20 +140,16 @@
           <artifactId>jakarta.activation-api</artifactId>
         </exclusion>
       </exclusions>
->>>>>>> f57e6ae6
     </dependency>
     <dependency>
       <groupId>org.glassfish.jaxb</groupId>
       <artifactId>jaxb-runtime</artifactId>
-<<<<<<< HEAD
-=======
-      <exclusions>
-        <exclusion> <!-- Is already included in java-ee-api -->
-          <groupId>jakarta.activation</groupId>
-          <artifactId>jakarta.activation-api</artifactId>
-        </exclusion>
-      </exclusions>
->>>>>>> f57e6ae6
+    </dependency>
+    <dependency>
+      <groupId>com.sun.xml.bind</groupId>
+      <artifactId>jaxb-core</artifactId>
+        </exclusion>
+      </exclusions>
     </dependency>
     <dependency>
       <groupId>org.apache.cxf</groupId>
