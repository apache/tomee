--- conflicted
+++ resolved
@@ -20,17 +20,6 @@
 import org.apache.johnzon.mapper.access.AccessMode;
 
 import javax.activation.DataSource;
-<<<<<<< HEAD
-import javax.json.bind.JsonbConfig;
-import javax.ws.rs.Consumes;
-import javax.ws.rs.Produces;
-import javax.ws.rs.WebApplicationException;
-import javax.ws.rs.core.MediaType;
-import javax.ws.rs.core.MultivaluedMap;
-import javax.ws.rs.ext.Provider;
-import java.io.File;
-import java.io.OutputStream;
-=======
 import javax.annotation.Priority;
 import javax.json.bind.JsonbConfig;
 import javax.ws.rs.Consumes;
@@ -38,7 +27,6 @@
 import javax.ws.rs.core.MediaType;
 import javax.ws.rs.ext.Provider;
 import java.io.File;
->>>>>>> 17f2a998
 import java.io.Reader;
 import java.lang.annotation.Annotation;
 import java.lang.reflect.Type;
@@ -59,28 +47,10 @@
     public boolean isWriteable(Class<?> type, Type genericType, Annotation[] annotations, MediaType mediaType) {
         // let the CXF built-in writer handle this one
         // TODO: add a setting?
-<<<<<<< HEAD
-        if (DataSource.class.isAssignableFrom(type)) {
-            return false;
-        }
-
-        if (byte[].class.isAssignableFrom(type)) {
-            return false;
-        }
-
-        if (File.class.isAssignableFrom(type)) {
-            return false;
-        }
-
-        if (Reader.class.isAssignableFrom(type)) {
-            return false;
-        }
-=======
         if (DataSource.class.isAssignableFrom(type)) return false;
         if (byte[].class.isAssignableFrom(type)) return false;
         if (File.class.isAssignableFrom(type)) return false;
         if (Reader.class.isAssignableFrom(type)) return false;
->>>>>>> 17f2a998
 
         return super.isWriteable(type, genericType, annotations, mediaType);
     }
@@ -89,20 +59,10 @@
     public boolean isReadable(Class<?> type, Type genericType, Annotation[] annotations, MediaType mediaType) {
         // let the CXF built-in writer handle this one
         // TODO: add a setting?
-<<<<<<< HEAD
-        if (DataSource.class.isAssignableFrom(type)) {
-            return false;
-        }
-
-        if (byte[].class.isAssignableFrom(type)) {
-            return false;
-        }
-=======
         if (DataSource.class.isAssignableFrom(type)) return false;
         if (byte[].class.isAssignableFrom(type)) return false;
         if (File.class.isAssignableFrom(type)) return false;
         if (Reader.class.isAssignableFrom(type)) return false;
->>>>>>> 17f2a998
 
         return super.isReadable(type, genericType, annotations, mediaType);
     }
