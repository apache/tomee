<?xml version="1.0" encoding="UTF-8"?>
<!--

    Licensed to the Apache Software Foundation (ASF) under one or more
    contributor license agreements.  See the NOTICE file distributed with
    this work for additional information regarding copyright ownership.
    The ASF licenses this file to You under the Apache License, Version 2.0
    (the "License"); you may not use this file except in compliance with
    the License.  You may obtain a copy of the License at

       http://www.apache.org/licenses/LICENSE-2.0

    Unless required by applicable law or agreed to in writing, software
    distributed under the License is distributed on an "AS IS" BASIS,
    WITHOUT WARRANTIES OR CONDITIONS OF ANY KIND, either express or implied.
    See the License for the specific language governing permissions and
    limitations under the License.
-->

<!-- $Rev$ $Date$ -->

<project xmlns="http://maven.apache.org/POM/4.0.0" xmlns:xsi="http://www.w3.org/2001/XMLSchema-instance"
         xsi:schemaLocation="http://maven.apache.org/POM/4.0.0 http://maven.apache.org/maven-v4_0_0.xsd">
  <parent>
    <artifactId>server</artifactId>
    <groupId>org.apache.tomee</groupId>
    <version>8.0.0-SNAPSHOT</version>
  </parent>
  <modelVersion>4.0.0</modelVersion>
  <artifactId>openejb-webservices</artifactId>
  <packaging>jar</packaging>
  <name>OpenEJB :: Server :: Webservices</name>
  <properties>
    <tomee.build.name>${project.groupId}.server.webservices</tomee.build.name>
  </properties>
  <dependencies>
<!--    <dependency>--> <!-- workaround for SaajUniverseTest, our ProviderLocator doesnt use system property first - we should fix it -->
<!-- Removed as included in javaee-api-8.0.0
      <groupId>javax.xml.soap</groupId>
      <artifactId>javax.xml.soap-api</artifactId>
      <version>1.4.0-b01</version>
      <scope>test</scope>
    </dependency>--> 

    <dependency>
      <groupId>${project.groupId}</groupId>
      <artifactId>openejb-loader</artifactId>
      <version>${project.version}</version>
    </dependency>
    <dependency>
      <groupId>${project.groupId}</groupId>
      <artifactId>openejb-core</artifactId>
      <version>${project.version}</version>
    </dependency>
    <dependency>
      <groupId>${project.groupId}</groupId>
      <artifactId>openejb-server</artifactId>
      <version>${project.version}</version>
    </dependency>
    <dependency>
      <groupId>${project.groupId}</groupId>
      <artifactId>openejb-http</artifactId>
      <version>${project.version}</version>
    </dependency>
    <dependency>
<<<<<<< HEAD
      <groupId>javax.xml.bind</groupId>
      <artifactId>jaxb-api</artifactId>
=======
      <groupId>jakarta.xml.bind</groupId>
      <artifactId>jakarta.xml.bind-api</artifactId>
      <exclusions>
        <exclusion>
          <groupId>jakarta.activation</groupId>
          <artifactId>jakarta.activation-api</artifactId>
        </exclusion>
      </exclusions>      
>>>>>>> f57e6ae6
    </dependency>
    <dependency>
      <groupId>org.glassfish.jaxb</groupId>
      <artifactId>jaxb-runtime</artifactId>
<<<<<<< HEAD
=======
      <exclusions>
        <exclusion> <!-- Is already included in java-ee-api -->
          <groupId>jakarta.activation</groupId>
          <artifactId>jakarta.activation-api</artifactId>
        </exclusion>
      </exclusions>
>>>>>>> f57e6ae6
    </dependency>
    <dependency>
      <groupId>org.codehaus.swizzle</groupId>
      <artifactId>swizzle-stream</artifactId>
    </dependency>

    <!-- spec dependencies -->
    <dependency>
      <groupId>${project.groupId}</groupId>
      <artifactId>javaee-api</artifactId>
    </dependency>
    <dependency>
      <groupId>wsdl4j</groupId>
      <artifactId>wsdl4j</artifactId>
    </dependency>

    <!-- Test only dependencies -->
    <dependency>
      <groupId>axis</groupId>
      <artifactId>axis</artifactId>
      <scope>test</scope>
    </dependency>
    <dependency>
      <groupId>com.sun.xml.messaging.saaj</groupId>
      <artifactId>saaj-impl</artifactId>
      <version>1.4.0-b03</version>
      <scope>test</scope>
      <exclusions>
        <exclusion>
          <groupId>javax.activation</groupId>
          <artifactId>activation</artifactId>
        </exclusion>
        <exclusion>
          <groupId>javax.xml.soap</groupId>
          <artifactId>javax.xml.soap-api</artifactId>
        </exclusion>
      </exclusions>
    </dependency>
  </dependencies>
</project><|MERGE_RESOLUTION|>--- conflicted
+++ resolved
@@ -63,10 +63,6 @@
       <version>${project.version}</version>
     </dependency>
     <dependency>
-<<<<<<< HEAD
-      <groupId>javax.xml.bind</groupId>
-      <artifactId>jaxb-api</artifactId>
-=======
       <groupId>jakarta.xml.bind</groupId>
       <artifactId>jakarta.xml.bind-api</artifactId>
       <exclusions>
@@ -75,20 +71,16 @@
           <artifactId>jakarta.activation-api</artifactId>
         </exclusion>
       </exclusions>      
->>>>>>> f57e6ae6
     </dependency>
     <dependency>
       <groupId>org.glassfish.jaxb</groupId>
       <artifactId>jaxb-runtime</artifactId>
-<<<<<<< HEAD
-=======
       <exclusions>
         <exclusion> <!-- Is already included in java-ee-api -->
           <groupId>jakarta.activation</groupId>
           <artifactId>jakarta.activation-api</artifactId>
         </exclusion>
       </exclusions>
->>>>>>> f57e6ae6
     </dependency>
     <dependency>
       <groupId>org.codehaus.swizzle</groupId>
