--- conflicted
+++ resolved
@@ -23,11 +23,7 @@
   <parent>
     <artifactId>server</artifactId>
     <groupId>org.apache.tomee</groupId>
-<<<<<<< HEAD
-    <version>7.1.1-TT.4</version>
-=======
     <version>7.1.2-SNAPSHOT</version>
->>>>>>> 2a783f2a
   </parent>
   <modelVersion>4.0.0</modelVersion>
   <artifactId>openejb-webservices</artifactId>
