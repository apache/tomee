<?xml version="1.0" encoding="UTF-8"?>
<!--

    Licensed to the Apache Software Foundation (ASF) under one or more
    contributor license agreements.  See the NOTICE file distributed with
    this work for additional information regarding copyright ownership.
    The ASF licenses this file to You under the Apache License, Version 2.0
    (the "License"); you may not use this file except in compliance with
    the License.  You may obtain a copy of the License at

       http://www.apache.org/licenses/LICENSE-2.0

    Unless required by applicable law or agreed to in writing, software
    distributed under the License is distributed on an "AS IS" BASIS,
    WITHOUT WARRANTIES OR CONDITIONS OF ANY KIND, either express or implied.
    See the License for the specific language governing permissions and
    limitations under the License.
-->

<!-- $Rev$ $Date$ -->

<project xmlns="http://maven.apache.org/POM/4.0.0" xmlns:xsi="http://www.w3.org/2001/XMLSchema-instance" xsi:schemaLocation="http://maven.apache.org/POM/4.0.0 http://maven.apache.org/maven-v4_0_0.xsd">
  <parent>
    <artifactId>server</artifactId>
    <groupId>org.apache.tomee</groupId>
<<<<<<< HEAD
    <version>7.0.6-SNAPSHOT</version>
=======
    <version>8.0.0-SNAPSHOT</version>
>>>>>>> 4b760d3b
  </parent>
  <modelVersion>4.0.0</modelVersion>
  <artifactId>openejb-webservices</artifactId>
  <packaging>jar</packaging>
  <name>OpenEJB :: Server :: Webservices</name>
  <properties>
    <tomee.build.name>${project.groupId}.server.webservices</tomee.build.name>
  </properties>
  <dependencies>
    <dependency> <!-- workaround for SaajUniverseTest, our ProviderLocator doesnt use system property first - we should fix it -->
      <groupId>javax.xml.soap</groupId>
      <artifactId>javax.xml.soap-api</artifactId>
      <version>1.4.0-b01</version>
      <scope>test</scope>
    </dependency>

    <dependency>
      <groupId>${project.groupId}</groupId>
      <artifactId>openejb-loader</artifactId>
      <version>${project.version}</version>
    </dependency>
    <dependency>
      <groupId>${project.groupId}</groupId>
      <artifactId>openejb-core</artifactId>
      <version>${project.version}</version>
    </dependency>
    <dependency>
      <groupId>${project.groupId}</groupId>
      <artifactId>openejb-server</artifactId>
      <version>${project.version}</version>
    </dependency>
    <dependency>
      <groupId>${project.groupId}</groupId>
      <artifactId>openejb-http</artifactId>
      <version>${project.version}</version>
    </dependency>
    <dependency>
      <groupId>javax.xml.bind</groupId>
      <artifactId>jaxb-api</artifactId>
    </dependency>
    <dependency>
      <groupId>com.sun.xml.bind</groupId>
      <artifactId>jaxb-impl</artifactId>
    </dependency>
    <dependency>
      <groupId>com.sun.xml.bind</groupId>
      <artifactId>jaxb-core</artifactId>
    </dependency>

    <dependency>
      <groupId>org.codehaus.swizzle</groupId>
      <artifactId>swizzle-stream</artifactId>
    </dependency>

    <!-- spec dependencies -->
    <dependency>
      <groupId>${project.groupId}</groupId>
      <artifactId>javaee-api</artifactId>
    </dependency>
    <dependency>
      <groupId>wsdl4j</groupId>
      <artifactId>wsdl4j</artifactId>
    </dependency>

    <!-- Test only dependencies -->
    <dependency>
      <groupId>junit</groupId>
      <artifactId>junit</artifactId>
      <scope>test</scope>
    </dependency>
    <dependency>
      <groupId>axis</groupId>
      <artifactId>axis</artifactId>
      <scope>test</scope>
    </dependency>
    <dependency>
      <groupId>com.sun.xml.messaging.saaj</groupId>
      <artifactId>saaj-impl</artifactId>
      <version>1.4.0-b03</version>
      <scope>test</scope>
      <exclusions>
        <exclusion>
          <groupId>javax.activation</groupId>
          <artifactId>activation</artifactId>
        </exclusion>
        <exclusion>
          <groupId>javax.xml.soap</groupId>
          <artifactId>javax.xml.soap-api</artifactId>
        </exclusion>
      </exclusions>
    </dependency>
  </dependencies>
</project><|MERGE_RESOLUTION|>--- conflicted
+++ resolved
@@ -19,15 +19,12 @@
 
 <!-- $Rev$ $Date$ -->
 
-<project xmlns="http://maven.apache.org/POM/4.0.0" xmlns:xsi="http://www.w3.org/2001/XMLSchema-instance" xsi:schemaLocation="http://maven.apache.org/POM/4.0.0 http://maven.apache.org/maven-v4_0_0.xsd">
+<project xmlns="http://maven.apache.org/POM/4.0.0" xmlns:xsi="http://www.w3.org/2001/XMLSchema-instance"
+         xsi:schemaLocation="http://maven.apache.org/POM/4.0.0 http://maven.apache.org/maven-v4_0_0.xsd">
   <parent>
     <artifactId>server</artifactId>
     <groupId>org.apache.tomee</groupId>
-<<<<<<< HEAD
-    <version>7.0.6-SNAPSHOT</version>
-=======
     <version>8.0.0-SNAPSHOT</version>
->>>>>>> 4b760d3b
   </parent>
   <modelVersion>4.0.0</modelVersion>
   <artifactId>openejb-webservices</artifactId>
@@ -94,11 +91,6 @@
 
     <!-- Test only dependencies -->
     <dependency>
-      <groupId>junit</groupId>
-      <artifactId>junit</artifactId>
-      <scope>test</scope>
-    </dependency>
-    <dependency>
       <groupId>axis</groupId>
       <artifactId>axis</artifactId>
       <scope>test</scope>
@@ -113,10 +105,6 @@
           <groupId>javax.activation</groupId>
           <artifactId>activation</artifactId>
         </exclusion>
-        <exclusion>
-          <groupId>javax.xml.soap</groupId>
-          <artifactId>javax.xml.soap-api</artifactId>
-        </exclusion>
       </exclusions>
     </dependency>
   </dependencies>
