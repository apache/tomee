<?xml version="1.0" encoding="UTF-8"?>
<!--
  Licensed to the Apache Software Foundation (ASF) under one or more
      contributor license agreements.  See the NOTICE file distributed with
      this work for additional information regarding copyright ownership.
      The ASF licenses this file to You under the Apache License, Version 2.0
      (the "License"); you may not use this file except in compliance with
      the License.  You may obtain a copy of the License at

         http://www.apache.org/licenses/LICENSE-2.0

      Unless required by applicable law or agreed to in writing, software
      distributed under the License is distributed on an "AS IS" BASIS,
      WITHOUT WARRANTIES OR CONDITIONS OF ANY KIND, either express or implied.
      See the License for the specific language governing permissions and
      limitations under the License.
  -->
<project xmlns="http://maven.apache.org/POM/4.0.0" xmlns:xsi="http://www.w3.org/2001/XMLSchema-instance" xsi:schemaLocation="http://maven.apache.org/POM/4.0.0 http://maven.apache.org/xsd/maven-4.0.0.xsd">
  <modelVersion>4.0.0</modelVersion>

  <parent>
    <artifactId>server</artifactId>
    <groupId>org.apache.openejb</groupId>
<<<<<<< HEAD
    <version>4.7.5-TT.15</version>
=======
    <version>4.7.6-SNAPSHOT</version>
>>>>>>> bfdd20c7
  </parent>

  <artifactId>openejb-cxf-transport</artifactId>
  <name>OpenEJB :: Server :: CXF Transport</name>

  <dependencies>
    <dependency>
      <groupId>${project.groupId}</groupId>
      <artifactId>openejb-http</artifactId>
      <version>${project.version}</version>
    </dependency>
    <dependency>
      <groupId>org.apache.cxf</groupId>
      <artifactId>cxf-rt-transports-http</artifactId>
      <version>${cxf.version}</version>
    </dependency>
    <dependency>
      <groupId>org.apache.cxf</groupId>
      <artifactId>cxf-rt-management</artifactId>
      <version>${cxf.version}</version>
    </dependency>
  </dependencies>

</project><|MERGE_RESOLUTION|>--- conflicted
+++ resolved
@@ -21,11 +21,7 @@
   <parent>
     <artifactId>server</artifactId>
     <groupId>org.apache.openejb</groupId>
-<<<<<<< HEAD
-    <version>4.7.5-TT.15</version>
-=======
-    <version>4.7.6-SNAPSHOT</version>
->>>>>>> bfdd20c7
+    <version>4.7.5-TT.16</version>
   </parent>
 
   <artifactId>openejb-cxf-transport</artifactId>
@@ -38,12 +34,12 @@
       <version>${project.version}</version>
     </dependency>
     <dependency>
-      <groupId>org.apache.cxf</groupId>
+      <groupId>org.apache.tomee.patch</groupId>
       <artifactId>cxf-rt-transports-http</artifactId>
       <version>${cxf.version}</version>
     </dependency>
     <dependency>
-      <groupId>org.apache.cxf</groupId>
+      <groupId>org.apache.tomee.patch</groupId>
       <artifactId>cxf-rt-management</artifactId>
       <version>${cxf.version}</version>
     </dependency>
