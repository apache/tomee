/**
 * Licensed to the Apache Software Foundation (ASF) under one or more
 * contributor license agreements.  See the NOTICE file distributed with
 * this work for additional information regarding copyright ownership.
 * The ASF licenses this file to You under the Apache License, Version 2.0
 * (the "License"); you may not use this file except in compliance with
 * the License.  You may obtain a copy of the License at
 *
 *     http://www.apache.org/licenses/LICENSE-2.0
 *
 * Unless required by applicable law or agreed to in writing, software
 * distributed under the License is distributed on an "AS IS" BASIS,
 * WITHOUT WARRANTIES OR CONDITIONS OF ANY KIND, either express or implied.
 * See the License for the specific language governing permissions and
 * limitations under the License.
 */
package org.apache.openejb.server.httpd;

import org.apache.openejb.assembler.classic.AppInfo;
import org.apache.openejb.assembler.classic.Assembler;
import org.apache.openejb.assembler.classic.WebAppInfo;
import org.apache.openejb.core.WebContext;
import org.apache.openejb.loader.SystemInstance;
import org.apache.openejb.server.httpd.session.SessionManager;
import org.apache.openejb.spi.SecurityService;
import org.apache.openejb.util.ArrayEnumeration;
import org.apache.openejb.util.Logger;

import java.io.BufferedReader;
import java.io.ByteArrayOutputStream;
import java.io.DataInput;
import java.io.DataInputStream;
import java.io.EOFException;
import java.io.IOException;
import java.io.InputStream;
import java.io.UnsupportedEncodingException;
import java.lang.reflect.InvocationHandler;
import java.lang.reflect.Proxy;
import java.net.URI;
import java.net.URISyntaxException;
import java.net.URLDecoder;
import java.security.Principal;
import java.util.ArrayList;
import java.util.Arrays;
import java.util.Collection;
import java.util.Enumeration;
import java.util.HashMap;
import java.util.LinkedList;
import java.util.List;
import java.util.Locale;
import java.util.Map;
import java.util.StringTokenizer;
import javax.security.auth.login.LoginException;
import javax.servlet.AsyncContext;
import javax.servlet.DispatcherType;
import javax.servlet.RequestDispatcher;
import javax.servlet.ServletContext;
import javax.servlet.ServletException;
import javax.servlet.ServletInputStream;
import javax.servlet.ServletRequest;
import javax.servlet.ServletRequestEvent;
import javax.servlet.ServletRequestListener;
import javax.servlet.ServletResponse;
import javax.servlet.http.Cookie;
import javax.servlet.http.HttpServletRequest;
import javax.servlet.http.HttpServletResponse;
import javax.servlet.http.HttpSessionEvent;
import javax.servlet.http.HttpUpgradeHandler;
import javax.servlet.http.Part;

import static java.util.Collections.singletonList;

/**
 * A class to take care of HTTP Requests.  It parses headers, content, form and url
 * parameters.
 */
public class HttpRequestImpl implements HttpRequest {
    private static final String FORM_URL_ENCODED = "application/x-www-form-urlencoded";
    private static final String TRANSFER_ENCODING = "Transfer-Encoding";
    private static final String CHUNKED = "chunked";

    public static final Class<?>[] SERVLET_CONTEXT_INTERFACES = new Class<?>[]{ServletContext.class};
    public static final InvocationHandler SERVLET_CONTEXT_HANDLER = new InvocationHandler() {
        @Override
        public Object invoke(final Object proxy, final java.lang.reflect.Method method, final Object[] args) throws Throwable {
            return null;
        }
    };

    private EndWebBeansListener end;
    private BeginWebBeansListener begin;
    private WebContext application;

    /**
     * 5.1.1    Method
     */
    private String method;

    /**
     * 5.1.2    Request-URI
     */
    private URI uri;

    /**
     * the headers for this page
     */
    private final Map<String, String> headers = new HashMap<>();

    /**
     * the form parameters for this page
     */
    private final Map<String, String> formParams = new HashMap<>();

    /**
     * the URL (or query) parameters for this page
     */
    private final Map<String, List<String>> queryParams = new HashMap<>();

    /**
     * All form and query parameters.  Query parameters override form parameters.
     */
    private final Map<String, List<String>> parameters = new HashMap<>();

    private final Map<String, Part> parts = new HashMap<>();

    /**
     * Cookies sent from the client
     */
    private Map<String, String> cookies;

    /**
     * the content of the body of the request
     */
    private byte[] body;
    private ServletByteArrayIntputStream in;
    private int length;
    private String contentType;

    /**
     * the address the request came in on
     */
    private final URI socketURI;

    /**
     * Request scoped data which is set and used by application code.
     */
    private final Map<String, Object> attributes = new HashMap<>();

    private String path = "/";
    private Locale locale = Locale.getDefault();
    private HttpSession session;
    private String encoding = "UTF-8";
    private ServletContext context = null;
    private String contextPath = "";
    private String servletPath = null;
    private Collection<ServletRequestListener> listeners;

    private volatile boolean asyncStarted;
    private boolean noPathInfo;

    public HttpRequestImpl(URI socketURI) {
        this.socketURI = socketURI;
    }

    public void setUri(final URI uri) {
        this.uri = uri;
    }

    /**
     * Gets a header based the header name passed in.
     *
     * @param name The name of the header to get
     * @return The value of the header
     */
    public String getHeader(String name) {
        return headers.get(name);
    }

    @Override
    public Enumeration<String> getHeaderNames() {
        return new ArrayEnumeration(new ArrayList<>(headers.keySet()));
    }

    @Override
    public Enumeration<String> getHeaders(String s) {
        return new ArrayEnumeration(Arrays.asList(headers.get(s)));
    }

    @Override
    public int getIntHeader(String s) {
        return Integer.parseInt(s);
    }

    /**
     * Gets a form parameter based on the name passed in.
     *
     * @param name The name of the form parameter to get
     * @return The value of the parameter
     */
    public String getFormParameter(String name) {
        return formParams.get(name);
    }

    public Map<String, String> getFormParameters() {
        return new HashMap<>(formParams);
    }

    /**
     * Gets the request method.
     *
     * @return the request method
     */
    public String getMethod() {
        return method;
    }

    @Override
    public Part getPart(String s) throws IOException, ServletException {
        return parts.get(s);
    }

    @Override
    public <T extends HttpUpgradeHandler> T upgrade(final Class<T> httpUpgradeHandlerClass) throws IOException, ServletException {
        throw new UnsupportedOperationException("upgrade not supported");
    }

    @Override
    public Collection<Part> getParts() throws IOException, ServletException {
        return parts.values();
    }

    public void noPathInfo() { // todo: enhance it
        noPathInfo = true;
    }

    @Override
    public String getPathInfo() {
        if (noPathInfo) {
            return null;
        }
        if (servletPath != null) {
            return path.substring(servletPath.length());
        }
        return path;
    }

    @Override
    public String getPathTranslated() {
        return path;
    }

    @Override
    public String getQueryString() {
        StringBuilder str = new StringBuilder("");
        for (final Map.Entry<String, List<String>> q : queryParams.entrySet()) {
            for (final String v : q.getValue()) {
                str.append(q.getKey()).append("=").append(v).append("&");
            }
        }
        String out = str.toString();
        if (out.isEmpty()) {
            return out;
        }
        return out.substring(0, out.length() - 1);
    }

    @Override
    public String getRemoteUser() {
        return null; // TODO
    }

    @Override
    public String getRequestedSessionId() {
        if (session != null) {
            return session.getId();
        }
        return null;
    }

    @Override
    public String getRequestURI() {
        return getURI().getRawPath();
    }

    @Override
    public StringBuffer getRequestURL() {
        return new StringBuffer(uri.getScheme() + "://" + uri.getAuthority() + uri.getRawPath());
    }

    @Override
    public String getServletPath() {
        if (servletPath != null) {
            return servletPath;
        }
        if ("/".equals(path) && uri != null) { // not initialized, contextpath = "" so let use it for our router (HttpListenerRegistry)
            return uri.getPath();
        }
        return path;
    }

    public void initServletPath(final String servlet) {
        servletPath = servlet;
    }

    public void addQueryParams(final String query) {
        parseQueryParams(query);
        parameters.putAll(queryParams); // a merge would be better
    }

    /**
     * Gets the URI for the current URL page.
     *
     * @return the URI
     */
    public URI getURI() {
        return uri;
    }

    public int getContentLength() {
        return length;
    }

    @Override
    public long getContentLengthLong() {
        return getContentLength();
    }

    public String getContentType() {
        return contentType;
    }

    @Override
    public DispatcherType getDispatcherType() {
        return DispatcherType.REQUEST;
    }

    public ServletInputStream getInputStream() throws IOException {
        return this.in;
    }

    @Override
    public String getLocalAddr() {
        return getURI().getHost();
    }

    @Override
    public Locale getLocale() {
        return locale;
    }

    @Override
    public Enumeration<Locale> getLocales() {
        return new ArrayEnumeration(Arrays.asList(Locale.getAvailableLocales()));
    }

    @Override
    public String getLocalName() {
        return locale.getLanguage();
    }

    @Override
    public int getLocalPort() {
        return getURI().getPort();
    }

    /*------------------------------------------------------------*/
    /*  Methods for reading in and parsing a request              */
    /*------------------------------------------------------------*/

    /**
     * parses the request into the 3 different parts, request, headers, and body
     *
     * @param input the data input for this page
     * @throws java.io.IOException if an exception is thrown
     */
    protected boolean readMessage(InputStream input) throws IOException {
        final DataInput di = new DataInputStream(input);

        if (!readRequestLine(di)) {
            return false;
        }
        readHeaders(di);
        readBody(di);

        for (final Map.Entry<String, String> formParameters : getFormParameters().entrySet()) {
            parameters.put(formParameters.getKey(), singletonList(formParameters.getValue()));
        }
        parameters.putAll(queryParams);

        if (headers.containsKey("Cookie")) {
            final String cookie = headers.get("Cookie");
            if (cookie != null) {
                final String[] cookies = cookie.split(";");
                for (String c : cookies) {
                    final String current = c.trim();
                    if (current.startsWith("EJBSESSIONID=")) {
                        final SessionManager.SessionWrapper sessionWrapper =
                                SystemInstance.get().getComponent(SessionManager.class).findSession(current.substring("EJBSESSIONID=".length()));
                        session = sessionWrapper == null ? null : sessionWrapper.session;
                    } else if (current.startsWith("JSESSIONID=")) {
                        final SessionManager.SessionWrapper sessionWrapper =
                                SystemInstance.get().getComponent(SessionManager.class).findSession(current.substring("JSESSIONID=".length()));
                        session = sessionWrapper == null ? null : sessionWrapper.session;
                    }
                }
            }
        }
        return true;
    }

    public void print(final Logger log, boolean formatXml) {
        if (log.isDebugEnabled()) {
            final StringBuilder builder = new StringBuilder();
            builder.append("******************* REQUEST ******************\n");
            builder.append(method).append(" ").append(uri).append("\n");
            for (Map.Entry<String, String> entry : headers.entrySet()) {
                builder.append(entry).append("\n");
            }
            builder.append("\n");

            final String text = new String(body);
            if (formatXml && OpenEJBHttpServer.isTextXml(headers)) {
                builder.append(OpenEJBHttpServer.reformat(text)).append("\n");
            } else {
                builder.append(text).append("\n");
            }
            builder.append("**********************************************").append("\n");
            log.debug(builder.toString());
        }
    }

    /**
     * reads and parses the request line
     *
     * @param in the input to be read
     * @throws java.io.IOException if an exception is thrown
     */
    private boolean readRequestLine(DataInput in) throws IOException {
        String line;
        try {
            line = in.readLine();
//            System.out.println(line);
        } catch (Exception e) {
            throw new IOException("Could not read the HTTP Request Line :"
                + e.getClass().getName()
                + " : "
                + e.getMessage());
        }
        if (line == null) {
            return false;
        }

        StringTokenizer lineParts = new StringTokenizer(line, " ");
        /* [1] Parse the method */
        parseMethod(lineParts);
        /* [2] Parse the URI */
        parseURI(lineParts);
        return true;
    }

    /**
     * parses the method for this page
     *
     * @param lineParts a StringTokenizer of the request line
     * @throws java.io.IOException if an exeption is thrown
     */
    private void parseMethod(StringTokenizer lineParts) throws IOException {
        String token;
        try {
            token = lineParts.nextToken();
        } catch (final Exception e) {
            throw new IOException("Could not parse the HTTP Request Method :"
                + e.getClass().getName()
                + " : "
                + e.getMessage());
        }

        // in JAXRS you can create your own method
        try { // to control the case
            method = Method.valueOf(token.toUpperCase(Locale.ENGLISH)).name();
        } catch (final Exception e) {
            method = token;
        }
        /*
        if (token.equalsIgnoreCase("GET")) {
            method = Method.GET.name();
        } else if (token.equalsIgnoreCase("POST")) {
            method = Method.POST.name();
        } else if (token.equalsIgnoreCase("PUT")) {
            method = Method.PUT.name();
        } else if (token.equalsIgnoreCase("DELETE")) {
            method = Method.DELETE.name();
        } else if (token.equalsIgnoreCase("HEAD")) {
            method = Method.HEAD.name();
        } else if (token.equalsIgnoreCase("OPTIONS")) {
            method = Method.HEAD.name();
        } else if (token.equalsIgnoreCase("PATCH")) {
            method = Method.PATCH.name();
        } else {
            method = Method.UNSUPPORTED.name();
            throw new IOException("Unsupported HTTP Request Method :" + token);
        }
        */
    }

    /**
     * parses the URI into the different parts
     *
     * @param lineParts a StringTokenizer of the URI
     * @throws java.io.IOException if an exeption is thrown
     */
    public void parseURI(StringTokenizer lineParts) throws IOException {
        String token;
        try {
            token = lineParts.nextToken();
        } catch (Exception e) {
            throw new IOException("Could not parse the HTTP Request Method :"
                + e.getClass().getName()
                + " : "
                + e.getMessage());
        }

        try {
            uri = new URI(socketURI.toString() + token.replace("//", "/"));
        } catch (URISyntaxException e) {
            throw new IOException("Malformed URI :" + token + " Exception: " + e.getMessage());
        }

        parseQueryParams(uri.getQuery());
    }

    /**
     * parses the URL (or query) parameters
     *
     * @param query the URL (or query) parameters to be parsed
     */
    private void parseQueryParams(String query) {
        if (query == null)
            return;
        StringTokenizer parameters = new StringTokenizer(query, "&");

        while (parameters.hasMoreTokens()) {
            StringTokenizer param = new StringTokenizer(parameters.nextToken(), "=");

            /* [1] Parse the Name */
            if (!param.hasMoreTokens())
                continue;
            String name = URLDecoder.decode(param.nextToken());
            if (name == null)
                continue;

            String value;
            /* [2] Parse the Value */
            if (!param.hasMoreTokens()) {
                value = "";
            } else {
                value = URLDecoder.decode(param.nextToken());
            }

            List<String> list = queryParams.get(name);
            if (list == null) {
                list = new LinkedList<String>();
                queryParams.put(name, list);
            }
            list.add(value);
        }
    }

    /**
     * reads the headers from the data input sent from the browser
     *
     * @param in the data input sent from the browser
     * @throws java.io.IOException if an exeption is thrown
     */
    private void readHeaders(DataInput in) throws IOException {
//        System.out.println("\nREQUEST");
        while (true) {
            // Header Field
            String hf;

            try {
                hf = in.readLine();
                //System.out.println(hf);
            } catch (Exception e) {
                throw new IOException("Could not read the HTTP Request Header Field :"
                    + e.getClass().getName()
                    + " : "
                    + e.getMessage());
            }

            if (hf == null || hf.equals("")) {
                break;
            }

            /* [1] parse the name */
            int colonIndex = hf.indexOf((int) ':');
            String name = hf.substring(0, colonIndex);
            if (name == null)
                break;

            /* [2] Parse the Value */
            String value = hf.substring(colonIndex + 1, hf.length());
            if (value == null)
                break;
            value = value.trim();
            headers.put(name, value);
        }

        // Update the URI to be what the client sees the the server as.
        String host = headers.get("Host");
        if (host != null) {
            String hostName;
            int port = uri.getPort();
            int idx = host.indexOf(":");
            if (idx >= 0) {
                hostName = host.substring(0, idx);
                try {
                    port = Integer.parseInt(host.substring(idx + 1));
                } catch (NumberFormatException ignore) {
                }
            } else {
                hostName = host;
            }

            try {
                uri = new URI(uri.getScheme(),
                    uri.getUserInfo(), hostName, port,
                    uri.getPath(), uri.getQuery(),
                    uri.getFragment());
            } catch (URISyntaxException ignore) {
            }
        }

        //temp-debug-------------------------------------------
        //java.util.Iterator myKeys = headers.keySet().iterator();
        //String temp = null;
        //while(myKeys.hasNext()) {
        //    temp = (String)myKeys.next();
        //    System.out.println("Test: " + temp + "=" + headers.get(temp));
        //}
        //end temp-debug---------------------------------------
    }

    private boolean hasBody() {
        return !method.equals(Method.GET.name()) && !method.equals(Method.DELETE.name())
            && !method.equals(Method.HEAD.name()) && !method.equals(Method.OPTIONS.name());
    }

    /**
     * reads the body from the data input passed in
     *
     * @param in the data input with the body of the page
     * @throws java.io.IOException if an exception is thrown
     */
    private void readBody(DataInput in) throws IOException {
        //System.out.println("Body Length: " + body.length);
        // Content-type: application/x-www-form-urlencoded
        // or multipart/form-data
        length = parseContentLength();

        contentType = getHeader(HttpRequest.HEADER_CONTENT_TYPE);

        final boolean hasBody = hasBody();
        if (hasBody && contentType != null && contentType.startsWith(FORM_URL_ENCODED)) {
            String rawParams;

            try {
                body = readContent(in);
                this.in = new ServletByteArrayIntputStream(body);
                rawParams = new String(body);
            } catch (Exception e) {
                throw (IOException) new IOException("Could not read the HTTP Request Body: " + e.getMessage()).initCause(e);
            }

            StringTokenizer parameters = new StringTokenizer(rawParams, "&");
            String name;
            String value;

            while (parameters.hasMoreTokens()) {
                StringTokenizer param = new StringTokenizer(parameters.nextToken(), "=");

                /* [1] Parse the Name */
                name = URLDecoder.decode(param.nextToken(), "UTF-8");
                if (name == null)
                    break;

                /* [2] Parse the Value */
                if (param.hasMoreTokens()) {
                    value = URLDecoder.decode(param.nextToken(), "UTF-8");
                } else {
                    value = ""; //if there is no token set value to blank string
                }

                if (value == null)
                    value = "";

                formParams.put(name, value);
                //System.out.println(name + ": " + value);
            }
        } else if (hasBody && CHUNKED.equals(headers.get(TRANSFER_ENCODING))) {
            try {
                ByteArrayOutputStream out = new ByteArrayOutputStream(4096);
                for (String line = in.readLine(); line != null; line = in.readLine()) {
                    // read the size line which is in hex
                    String sizeString = line.split(";", 2)[0];
                    int size = Integer.parseInt(sizeString, 16);

                    // if size is 0 we are done
                    if (size == 0) break;

                    // read the chunk and append to byte array
                    byte[] chunk = new byte[size];
                    in.readFully(chunk);
                    out.write(chunk);

                    // read off the trailing new line characters after the chunk
                    in.readLine();
                }
                body = out.toByteArray();
                this.in = new ServletByteArrayIntputStream(body);
            } catch (Exception e) {
                throw (IOException) new IOException("Unable to read chunked body").initCause(e);
            }
        } else if (hasBody) {
            // TODO This really is terrible
            body = readContent(in);
            this.in = new ServletByteArrayIntputStream(body);
        } else {
            body = new byte[0];
            this.in = new ServletByteArrayIntputStream(body);
        }

    }

    private byte[] readContent(DataInput in) throws IOException {
        if (length >= 0) {
            byte[] body = new byte[length];
            in.readFully(body);
            return body;
        } else {
            ByteArrayOutputStream out = new ByteArrayOutputStream(4096);
            try {
                boolean atLineStart = true;
                while (true) {
                    byte b = in.readByte();

                    if (b == '\r') {
                        // read the next byte
                        out.write(b);
                        b = in.readByte();
                    }

                    if (b == '\n') {
                        if (atLineStart) {
                            // blank line signals end of data
                            break;
                        }
                        atLineStart = true;
                    } else {
                        atLineStart = false;
                    }
                    out.write(b);
                }
            } catch (EOFException e) {
                // done reading
            }
            byte[] body = out.toByteArray();
            return body;
        }
    }

    private int parseContentLength() {
        // Content-length: 384
        String len = getHeader(HttpRequest.HEADER_CONTENT_LENGTH);
        //System.out.println("readRequestBody Content-Length: " + len);

        int length = -1;
        if (len != null) {
            try {
                length = Integer.parseInt(len);
            } catch (Exception e) {
                //don't care
            }
        }
        return length;
    }

    @Override
    public boolean authenticate(HttpServletResponse httpServletResponse) throws IOException, ServletException {
        return true; // TODO?
    }

    @Override
    public String getAuthType() {
        return "BASIC"; // to manage?
    }

    @Override
    public String getContextPath() {
        return contextPath;
    }

    public String extractContextPath() {
        if (SystemInstance.get().getOptions().get("openejb.webservice.old-deployment", false)) {
            return path;
        }

        String uri = getURI().getPath();
        if (uri.startsWith("/")) {
            uri = uri.substring(1);
        }
        int idx = uri.indexOf("/");
        if (idx < 0) {
            return uri;
        }
        return uri.substring(0, idx);
    }

    @Override
    public Cookie[] getCookies() {
        if (cookies != null) return toCookies(cookies);

        cookies = new HashMap<String, String>();

        String cookieHeader = getHeader(HEADER_COOKIE);
        if (cookieHeader == null) return toCookies(cookies);

        StringTokenizer tokens = new StringTokenizer(cookieHeader, ";");
        while (tokens.hasMoreTokens()) {
            StringTokenizer token = new StringTokenizer(tokens.nextToken(), "=");
            String name = token.nextToken();
            String value = token.nextToken();
            cookies.put(name, value);
        }
        return toCookies(cookies);
    }

    protected Map<?, ?> getInternalCookies() {
        if (cookies != null) return cookies;

        cookies = new HashMap<String, String>();

        String cookieHeader = getHeader(HEADER_COOKIE);
        if (cookieHeader == null) return cookies;

        StringTokenizer tokens = new StringTokenizer(cookieHeader, ";");
        while (tokens.hasMoreTokens()) {
            StringTokenizer token = new StringTokenizer(tokens.nextToken(), "=");
            String name = token.nextToken();
            String value = token.nextToken();
            cookies.put(name, value);
        }
        return cookies;
    }

    private Cookie[] toCookies(Map<String, String> cookies) {
        Cookie[] out = new Cookie[cookies.size()];
        int i = 0;
        for (Map.Entry<String, String> entry : cookies.entrySet()) {
            out[i++] = new Cookie(entry.getKey(), entry.getValue());
        }
        return out;
    }

    @Override
    public long getDateHeader(String s) {
        return Long.parseLong(s);
    }

    protected String getCookie(String name) {
        return (String) getInternalCookies().get(name);
    }

    public HttpSession getSession(boolean create) {
        if (session == null && create) {
            long timeout = -1; // default is infinite *here* only
            if (contextPath != null) { // TODO: webapp should be contextual, would need to normalize jaxws, jaxrs, servlet, jsf...before but would be better
                final Assembler assembler = SystemInstance.get().getComponent(Assembler.class);
                if (assembler != null) {
                    for (final AppInfo info : assembler.getDeployedApplications()) {
                        for (final WebAppInfo webApp : info.webApps) {
                            if (webApp.contextRoot.replace("/", "").equals(contextPath.replace("/", ""))) {
                                timeout = webApp.sessionTimeout;
                            }
                        }
                    }
                }
            }

<<<<<<< HEAD
            final HttpSessionImpl impl = new HttpSessionImpl(contextPath, timeout);
=======
            final HttpSessionImpl impl = new HttpSessionImpl(contextPath, timeout) {
                @Override
                public void invalidate() {
                    super.invalidate();
                    HttpRequestImpl.this.session = null;
                }
            };
>>>>>>> 87a2991d
            session = impl;
            if (begin != null) {
                begin.sessionCreated(new HttpSessionEvent(session));
                session = new SessionInvalidateListener(session, begin);
            }
            impl.callListeners(); // can call req.getSession() so do it after affectation + do it after cdi init

            final SessionManager sessionManager = SystemInstance.get().getComponent(SessionManager.class);
            final SessionManager.SessionWrapper previous = sessionManager.newSession(begin, end, session, application);
            if (previous != null) {
                session = previous.session;
            }
        }

        if (session != null) {
            return new ServletSessionAdapter(session) {
                @Override
                public void invalidate() {
                    super.invalidate();

                    // after invalidating the session we need to remove the reference to the cached Session
                    HttpRequestImpl.this.session = null;
                }
            };
        }

        return null;
    }

    protected URI getSocketURI() {
        return socketURI;
    }

    @Override
    public Principal getUserPrincipal() {
        return SystemInstance.get().getComponent(SecurityService.class).getCallerPrincipal();
    }

    @Override
    public boolean isRequestedSessionIdFromCookie() {
        return false;
    }

    @Override
    public boolean isRequestedSessionIdFromUrl() {
        return false;
    }

    @Override
    public boolean isRequestedSessionIdFromURL() {
        return false;
    }

    @Override
    public boolean isRequestedSessionIdValid() {
        return false;
    }

    @Override
    public boolean isUserInRole(final String s) {
        return SystemInstance.get().getComponent(SecurityService.class).isCallerInRole(s);
    }

    @Override
    public void login(final String s, final String s1) throws ServletException {
        final SecurityService component = SystemInstance.get().getComponent(SecurityService.class);
        try {
            final Object uuid = component.login(s, s1);
            component.associate(uuid);
        } catch (final LoginException e) {
            throw new ServletException(e);
        }
    }

    @Override
    public void logout() throws ServletException {
        final SecurityService component = SystemInstance.get().getComponent(SecurityService.class);
        try {
            final Object disassociate = component.disassociate();
            if (disassociate != null) {
                component.logout(disassociate);
            }
        } catch (final LoginException e) {
            throw new SecurityException(e);
        }
    }

    public HttpSession getSession() {
        return getSession(true);
    }

    @Override
    public String changeSessionId() {
        if (session != null) {
            if (HttpSessionImpl.class.isInstance(session)) {
                HttpSessionImpl.class.cast(session).newSessionId();
            }
            return session.getId();
        }
        return null;
    }

    @Override
    public AsyncContext getAsyncContext() {
        setAttribute("openejb_async", "true");
        return new OpenEJBAsyncContext(this /* TODO */, HttpResponse.class.cast(getAttribute("openejb_response")), contextPath);
    }

    public Object getAttribute(String name) {
        return attributes.get(name);
    }

    @Override
    public Enumeration<String> getAttributeNames() {
        return new ArrayEnumeration(new ArrayList<String>(attributes.keySet()));
    }

    @Override
    public String getCharacterEncoding() {
        return encoding;
    }

    public void setAttribute(String name, Object value) {
        attributes.put(name, value);
    }

    @Override
    public void setCharacterEncoding(String s) throws UnsupportedEncodingException {
        encoding = s;
    }

    @Override
    public AsyncContext startAsync() {
        return startAsync(this, HttpResponse.class.cast(getAttribute("openejb_response")));
    }

    @Override // avoids the need of org.apache.openejb.server.httpd.WebBeansFilter in embedded mode
    public AsyncContext startAsync(final ServletRequest servletRequest, final ServletResponse servletResponse) {
        setAttribute("openejb_async", "true");
        final OpenEJBAsyncContext asyncContext = new OpenEJBAsyncContext(HttpServletRequest.class.cast(servletRequest) /* TODO */, servletResponse, contextPath);
        asyncContext.internalStartAsync();
        asyncStarted = true;
        return new WebBeansFilter.AsynContextWrapper(asyncContext, servletRequest);
    }

    public String getParameter(String name) {
        final List<String> strings = parameters.get(name);
        return strings == null ? null : strings.iterator().next();
    }

    @Override
    public Map<String, String[]> getParameterMap() {
        final Map<String, String[]> params = new HashMap<String, String[]>();
        for (final Map.Entry<String, List<String>> p : parameters.entrySet()) {
            final List<String> values = p.getValue();
            params.put(p.getKey(), values.toArray(new String[values.size()]));
        }
        return params;
    }

    @Override
    public Enumeration<String> getParameterNames() {
        return new ArrayEnumeration(new ArrayList<>(parameters.keySet()));
    }

    @Override
    public String[] getParameterValues(final String s) {
        final List<String> strings = parameters.get(s);
        return strings == null ? null : strings.toArray(new String[strings.size()]);
    }

    @Override
    public String getProtocol() {
        return uri.getScheme();
    }

    @Override
    public BufferedReader getReader() throws IOException {
        return null;
    }

    @Override
    public String getRealPath(String s) {
        return path;
    }

    @Deprecated // TODO should be dropped, do we drop axis module as well?
    public Map<String, String> getParameters() {
        final HashMap<String, String> converted = new HashMap<String, String>(parameters.size());
        for (final Map.Entry<String, List<String>> entry : parameters.entrySet()) {
            converted.put(entry.getKey(), entry.getValue().iterator().next());
        }
        return converted;
    }

    public String getRemoteAddr() {
        // todo how do we get this value?
        return null;
    }

    @Override
    public String getRemoteHost() {
        return getURI().getHost();
    }

    @Override
    public int getRemotePort() {
        return getURI().getPort();
    }

    @Override
    public RequestDispatcher getRequestDispatcher(String s) {
        return new SimpleDispatcher(s);
    }

    @Override
    public String getScheme() {
        return getURI().getScheme();
    }

    @Override
    public String getServerName() {
        return getURI().getHost();
    }

    @Override
    public int getServerPort() {
        return getURI().getPort();
    }

    @Override
    public ServletContext getServletContext() { // we need a not null value but it is not intended to be used in standalone for now
        if (context == null) {
            context = (ServletContext) Proxy.newProxyInstance(
                Thread.currentThread().getContextClassLoader(), SERVLET_CONTEXT_INTERFACES, SERVLET_CONTEXT_HANDLER);
        }
        return context;
    }

    @Override
    public boolean isAsyncStarted() {
        return asyncStarted;
    }

    @Override
    public boolean isAsyncSupported() {
        return true;
    }

    @Override
    public boolean isSecure() {
        return false; // TODO?
    }

    @Override
    public void removeAttribute(String s) {
        attributes.remove(s);
    }

    public void setPath(final String path) {
        this.path = path;
    }

    public String requestRawPath() {
        try {
            return new URI(getRequestURI()).getRawPath();
        } catch (URISyntaxException e) {
            return getRequestURI();
        }
    }

    public void initPathFromContext(final String context) {
        if (!"/".equals(path)) { // already done
            return;
        }

        final String rawPath = requestRawPath();
        if (context != null) {
            if (context.endsWith("/")) {
                final int endIndex = context.length() - 1;
                path = rawPath.substring(endIndex, rawPath.length());
                contextPath = context.substring(0, endIndex);
            } else {
                path = rawPath.substring(context.length(), rawPath.length());
                contextPath = context;
            }
        }
    }

    public void setEndListener(final EndWebBeansListener end) {
        if (this.end == null) {
            this.end = end;
        }
    }

    public void setApplication(final WebContext app) {
        this.application = app;
    }

    public void setBeginListener(final BeginWebBeansListener begin) {
        if (this.begin == null) {
            this.begin = begin;
        }
    }

    public void init() {
        if (begin != null && getAttribute("openejb_requestInitialized") == null) {
            setAttribute("openejb_requestInitialized", "ok"); // if called again we loose the request scope
            begin.requestInitialized(new ServletRequestEvent(getServletContext(), this));
        }

        listeners = LightweightWebAppBuilderListenerExtractor.findByTypeForContext(contextPath, ServletRequestListener.class);
        if (!listeners.isEmpty()) {
            final ServletRequestEvent event = new ServletRequestEvent(getServletContext(), this);
            for (final ServletRequestListener listener : listeners) {
                listener.requestInitialized(event);
            }
        }
    }

    public void destroy() {
        final boolean openejbRequestDestroyed = getAttribute("openejb_requestDestroyed") == null;
        if (listeners != null && !listeners.isEmpty()) {
            if (begin != null && end != null && openejbRequestDestroyed) {
                end.requestDestroyed(new ServletRequestEvent(getServletContext(), this));
            }
            final ServletRequestEvent event = new ServletRequestEvent(getServletContext(), this);
            for (final ServletRequestListener listener : listeners) {
                listener.requestDestroyed(event);
            }
        }
        if (begin != null && openejbRequestDestroyed) {
            setAttribute("openejb_requestDestroyed", "ok");
            begin.requestDestroyed(new ServletRequestEvent(getServletContext(), this));
        }
    }

    protected class SessionInvalidateListener extends ServletSessionAdapter {
        private final BeginWebBeansListener listener;

        public SessionInvalidateListener(final javax.servlet.http.HttpSession session, final BeginWebBeansListener end) {
            super(session);
            listener = end;
        }

        @Override
        public void invalidate() {
            try {
                super.invalidate();
            } finally {
                listener.sessionDestroyed(new HttpSessionEvent(session));
            }
        }
    }

    private static class SimpleDispatcher implements RequestDispatcher {
        private final String path;

        public SimpleDispatcher(final String path) {
            this.path = path;
        }

        @Override
        public void forward(final ServletRequest request, final ServletResponse response) throws ServletException, IOException {
            if (!HttpRequestImpl.class.isInstance(request)) {
                if (HttpServletResponse.class.isInstance(response)) {
                    HttpServletResponse.class.cast(response).sendError(HttpServletResponse.SC_NOT_FOUND);
                }
                return;
            }

            final HttpRequestImpl cast = HttpRequestImpl.class.cast(request);
            final HttpRequestImpl httpRequest = new HttpRequestImpl(cast.socketURI);
            httpRequest.uri = cast.uri;
            httpRequest.parameters.putAll(cast.parameters);
            httpRequest.initPathFromContext(cast.contextPath);
            httpRequest.initServletPath(path);
            httpRequest.method = cast.method;

            try {
                SystemInstance.get().getComponent(HttpListenerRegistry.class).onMessage(
                        httpRequest,
                        HttpResponse.class.isInstance(response)? HttpResponse.class.cast(response) : new ServletResponseAdapter(HttpServletResponse.class.cast(response)));
            } catch (final Exception e) {
                throw new ServletException(e.getMessage(), e);
            }
        }

        @Override
        public void include(final ServletRequest request, final ServletResponse response) throws ServletException, IOException {
            // not yet supported: TODO: fake response write in ByteArrayOutputStream and then call HttpListenerRegistry and write it back
        }
    }
}<|MERGE_RESOLUTION|>--- conflicted
+++ resolved
@@ -887,9 +887,6 @@
                 }
             }
 
-<<<<<<< HEAD
-            final HttpSessionImpl impl = new HttpSessionImpl(contextPath, timeout);
-=======
             final HttpSessionImpl impl = new HttpSessionImpl(contextPath, timeout) {
                 @Override
                 public void invalidate() {
@@ -897,7 +894,6 @@
                     HttpRequestImpl.this.session = null;
                 }
             };
->>>>>>> 87a2991d
             session = impl;
             if (begin != null) {
                 begin.sessionCreated(new HttpSessionEvent(session));
