--- conflicted
+++ resolved
@@ -112,17 +112,11 @@
                 }
             }
 
-<<<<<<< HEAD
-        final SessionManager sessionManager = SystemInstance.get().getComponent(SessionManager.class);
-        if (sessionManager != null) {
-            sessionManager.removeSession(sessionId);
-=======
             final SessionManager sessionManager = SystemInstance.get().getComponent(SessionManager.class);
             if (sessionManager != null) {
                 sessionManager.removeSession(sessionId);
             }
             valid = false;
->>>>>>> 87a2991d
         }
     }
 
