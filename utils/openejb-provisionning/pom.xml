<?xml version="1.0" encoding="UTF-8"?>
<!--

    Licensed to the Apache Software Foundation (ASF) under one or more
    contributor license agreements.  See the NOTICE file distributed with
    this work for additional information regarding copyright ownership.
    The ASF licenses this file to You under the Apache License, Version 2.0
    (the "License"); you may not use this file except in compliance with
    the License.  You may obtain a copy of the License at

       http://www.apache.org/licenses/LICENSE-2.0

    Unless required by applicable law or agreed to in writing, software
    distributed under the License is distributed on an "AS IS" BASIS,
    WITHOUT WARRANTIES OR CONDITIONS OF ANY KIND, either express or implied.
    See the License for the specific language governing permissions and
    limitations under the License.
-->
<project xmlns="http://maven.apache.org/POM/4.0.0" xmlns:xsi="http://www.w3.org/2001/XMLSchema-instance" xsi:schemaLocation="http://maven.apache.org/POM/4.0.0 http://maven.apache.org/xsd/maven-4.0.0.xsd">
  <parent>
    <artifactId>utils</artifactId>
    <groupId>org.apache.tomee</groupId>
<<<<<<< HEAD
    <version>8.0.6-TT.6-SNAPSHOT</version>
=======
    <version>8.0.9-SNAPSHOT</version>
>>>>>>> 17f2a998
  </parent>
  <modelVersion>4.0.0</modelVersion>

  <artifactId>openejb-provisionning</artifactId>
  <name>TomEE :: Utils :: Provisionning</name>

  <properties>
    <tomee.build.name>${project.groupId}.util.provisionning</tomee.build.name>
  </properties>
  <dependencies>
    <dependency>
      <groupId>org.jboss.shrinkwrap.resolver</groupId>
      <artifactId>shrinkwrap-resolver-impl-maven</artifactId>
      <version>${version.shrinkwrap.resolver.bom}</version>
    </dependency>

    <!-- for resolver -->
    <dependency>
      <groupId>${project.groupId}</groupId>
      <artifactId>openejb-loader</artifactId>
      <version>${project.version}</version>
      <scope>provided</scope>
    </dependency>
    <dependency>
      <groupId>${project.groupId}</groupId>
      <artifactId>openejb-core</artifactId>
      <version>${project.version}</version>
      <scope>provided</scope>
    </dependency>
  </dependencies>

  <build>
    <plugins>
      <plugin>
        <groupId>org.apache.maven.plugins</groupId>
        <artifactId>maven-assembly-plugin</artifactId>
        <executions>
          <execution>
            <id>bin</id>
            <phase>package</phase>
            <goals>
              <goal>single</goal>
            </goals>
            <configuration>
              <descriptors>
                <descriptor>src/main/assembly/provisionning.xml</descriptor>
              </descriptors>
              <appendAssemblyId>false</appendAssemblyId>
              <tarLongFileMode>gnu</tarLongFileMode>
            </configuration>
          </execution>
        </executions>
      </plugin>
    </plugins>
  </build>
</project><|MERGE_RESOLUTION|>--- conflicted
+++ resolved
@@ -20,11 +20,7 @@
   <parent>
     <artifactId>utils</artifactId>
     <groupId>org.apache.tomee</groupId>
-<<<<<<< HEAD
-    <version>8.0.6-TT.6-SNAPSHOT</version>
-=======
     <version>8.0.9-SNAPSHOT</version>
->>>>>>> 17f2a998
   </parent>
   <modelVersion>4.0.0</modelVersion>
 
