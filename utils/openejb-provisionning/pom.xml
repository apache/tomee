<?xml version="1.0" encoding="UTF-8"?>
<!--

    Licensed to the Apache Software Foundation (ASF) under one or more
    contributor license agreements.  See the NOTICE file distributed with
    this work for additional information regarding copyright ownership.
    The ASF licenses this file to You under the Apache License, Version 2.0
    (the "License"); you may not use this file except in compliance with
    the License.  You may obtain a copy of the License at

       http://www.apache.org/licenses/LICENSE-2.0

    Unless required by applicable law or agreed to in writing, software
    distributed under the License is distributed on an "AS IS" BASIS,
    WITHOUT WARRANTIES OR CONDITIONS OF ANY KIND, either express or implied.
    See the License for the specific language governing permissions and
    limitations under the License.
-->
<project xmlns="http://maven.apache.org/POM/4.0.0" xmlns:xsi="http://www.w3.org/2001/XMLSchema-instance" xsi:schemaLocation="http://maven.apache.org/POM/4.0.0 http://maven.apache.org/xsd/maven-4.0.0.xsd">
  <parent>
    <artifactId>utils</artifactId>
    <groupId>org.apache.tomee</groupId>
<<<<<<< HEAD
    <version>7.0.6-SNAPSHOT</version>
=======
    <version>8.0.0-SNAPSHOT</version>
>>>>>>> 4b760d3b
  </parent>
  <modelVersion>4.0.0</modelVersion>

  <artifactId>openejb-provisionning</artifactId>
  <name>OpenEJB :: Utils :: Provisionning</name>

  <properties>
    <tomee.build.name>${project.groupId}.util.provisionning</tomee.build.name>
  </properties>
  <dependencies>
    <dependency>
      <groupId>org.jboss.shrinkwrap.resolver</groupId>
      <artifactId>shrinkwrap-resolver-impl-maven</artifactId>
      <version>${version.shrinkwrap.resolver.bom}</version>
    </dependency>

    <!-- for resolver -->
    <dependency>
      <groupId>${project.groupId}</groupId>
      <artifactId>openejb-loader</artifactId>
      <version>${project.version}</version>
      <scope>provided</scope>
    </dependency>
    <dependency>
      <groupId>${project.groupId}</groupId>
      <artifactId>openejb-core</artifactId>
      <version>${project.version}</version>
      <scope>provided</scope>
    </dependency>
    <dependency>
      <groupId>junit</groupId>
      <artifactId>junit</artifactId>
      <scope>test</scope>
    </dependency>
  </dependencies>

  <build>
    <plugins>
      <plugin>
        <groupId>org.apache.maven.plugins</groupId>
        <artifactId>maven-assembly-plugin</artifactId>
        <executions>
          <execution>
            <id>bin</id>
            <phase>package</phase>
            <goals>
              <goal>single</goal>
            </goals>
            <configuration>
              <descriptors>
                <descriptor>src/main/assembly/provisionning.xml</descriptor>
              </descriptors>
              <appendAssemblyId>false</appendAssemblyId>
              <tarLongFileMode>gnu</tarLongFileMode>
            </configuration>
          </execution>
        </executions>
      </plugin>
    </plugins>
  </build>
</project><|MERGE_RESOLUTION|>--- conflicted
+++ resolved
@@ -16,15 +16,13 @@
     See the License for the specific language governing permissions and
     limitations under the License.
 -->
-<project xmlns="http://maven.apache.org/POM/4.0.0" xmlns:xsi="http://www.w3.org/2001/XMLSchema-instance" xsi:schemaLocation="http://maven.apache.org/POM/4.0.0 http://maven.apache.org/xsd/maven-4.0.0.xsd">
+<project xmlns="http://maven.apache.org/POM/4.0.0"
+         xmlns:xsi="http://www.w3.org/2001/XMLSchema-instance"
+         xsi:schemaLocation="http://maven.apache.org/POM/4.0.0 http://maven.apache.org/xsd/maven-4.0.0.xsd">
   <parent>
     <artifactId>utils</artifactId>
     <groupId>org.apache.tomee</groupId>
-<<<<<<< HEAD
-    <version>7.0.6-SNAPSHOT</version>
-=======
     <version>8.0.0-SNAPSHOT</version>
->>>>>>> 4b760d3b
   </parent>
   <modelVersion>4.0.0</modelVersion>
 
@@ -54,11 +52,6 @@
       <version>${project.version}</version>
       <scope>provided</scope>
     </dependency>
-    <dependency>
-      <groupId>junit</groupId>
-      <artifactId>junit</artifactId>
-      <scope>test</scope>
-    </dependency>
   </dependencies>
 
   <build>
