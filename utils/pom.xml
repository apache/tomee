--- conflicted
+++ resolved
@@ -20,11 +20,7 @@
   <parent>
     <artifactId>tomee-project</artifactId>
     <groupId>org.apache.tomee</groupId>
-<<<<<<< HEAD
-    <version>8.0.2-TT.2-SNAPSHOT</version>
-=======
     <version>8.0.2-TT.4-SNAPSHOT</version>
->>>>>>> a9910db3
   </parent>
   <modelVersion>4.0.0</modelVersion>
   <artifactId>utils</artifactId>
