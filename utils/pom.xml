<?xml version="1.0" encoding="UTF-8"?>
<!--

    Licensed to the Apache Software Foundation (ASF) under one or more
    contributor license agreements.  See the NOTICE file distributed with
    this work for additional information regarding copyright ownership.
    The ASF licenses this file to You under the Apache License, Version 2.0
    (the "License"); you may not use this file except in compliance with
    the License.  You may obtain a copy of the License at

       http://www.apache.org/licenses/LICENSE-2.0

    Unless required by applicable law or agreed to in writing, software
    distributed under the License is distributed on an "AS IS" BASIS,
    WITHOUT WARRANTIES OR CONDITIONS OF ANY KIND, either express or implied.
    See the License for the specific language governing permissions and
    limitations under the License.
-->
<project xmlns="http://maven.apache.org/POM/4.0.0" xmlns:xsi="http://www.w3.org/2001/XMLSchema-instance" xsi:schemaLocation="http://maven.apache.org/POM/4.0.0 http://maven.apache.org/maven-v4_0_0.xsd">
  <parent>
    <artifactId>openejb</artifactId>
    <groupId>org.apache.openejb</groupId>
<<<<<<< HEAD
    <version>4.5.2</version>
=======
    <version>4.5.3-SNAPSHOT</version>
>>>>>>> df65dc9d
  </parent>
  <modelVersion>4.0.0</modelVersion>
  <artifactId>utils</artifactId>
  <packaging>pom</packaging>
  <name>OpenEJB :: Utils</name>

  <modules>
    <module>webdeployer</module>
    <module>openejb-core-hibernate</module>
    <module>openejb-provisionning</module>
    <module>openejb-mockito</module>
  </modules>
</project><|MERGE_RESOLUTION|>--- conflicted
+++ resolved
@@ -20,11 +20,7 @@
   <parent>
     <artifactId>openejb</artifactId>
     <groupId>org.apache.openejb</groupId>
-<<<<<<< HEAD
-    <version>4.5.2</version>
-=======
     <version>4.5.3-SNAPSHOT</version>
->>>>>>> df65dc9d
   </parent>
   <modelVersion>4.0.0</modelVersion>
   <artifactId>utils</artifactId>
