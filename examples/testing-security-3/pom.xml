<?xml version="1.0" encoding="UTF-8"?>
<!--

    Licensed to the Apache Software Foundation (ASF) under one or more
    contributor license agreements.  See the NOTICE file distributed with
    this work for additional information regarding copyright ownership.
    The ASF licenses this file to You under the Apache License, Version 2.0
    (the "License"); you may not use this file except in compliance with
    the License.  You may obtain a copy of the License at

       http://www.apache.org/licenses/LICENSE-2.0

    Unless required by applicable law or agreed to in writing, software
    distributed under the License is distributed on an "AS IS" BASIS,
    WITHOUT WARRANTIES OR CONDITIONS OF ANY KIND, either express or implied.
    See the License for the specific language governing permissions and
    limitations under the License.
-->
<!-- $Rev: 636494 $ $Date: 2008-03-12 21:24:02 +0100 (Wed, 12 Mar 2008) $ -->
<project xmlns="http://maven.apache.org/POM/4.0.0" xmlns:xsi="http://www.w3.org/2001/XMLSchema-instance" xsi:schemaLocation="http://maven.apache.org/POM/4.0.0 http://maven.apache.org/maven-v4_0_0.xsd">
  <modelVersion>4.0.0</modelVersion>
  <groupId>org.superbiz</groupId>
  <artifactId>testing-security-3</artifactId>
  <packaging>jar</packaging>
<<<<<<< HEAD
  <version>8.0.2-TT.5-SNAPSHOT</version>
=======
  <version>8.0.4-SNAPSHOT</version>
>>>>>>> ca0e90e6
  <name>TomEE :: Examples :: Testing Security Service Provider</name>
  <properties>
    <project.build.sourceEncoding>UTF-8</project.build.sourceEncoding>
  </properties>
  <build>
    <defaultGoal>install</defaultGoal>
    <plugins>
      <plugin>
        <groupId>org.apache.maven.plugins</groupId>
        <artifactId>maven-compiler-plugin</artifactId>
        <version>3.5.1</version>
        <configuration>
          <source>1.8</source>
          <target>1.8</target>
        </configuration>
      </plugin>
      <plugin>
        <groupId>org.apache.maven.plugins</groupId>
        <artifactId>maven-surefire-plugin</artifactId>
        <version>2.22.1</version>
        <configuration>
          <argLine>-Djdk.attach.allowAttachSelf</argLine>
        </configuration>
      </plugin>
      <plugin>
        <groupId>org.tomitribe.transformer</groupId>
        <artifactId>org.eclipse.transformer.maven</artifactId>
        <version>0.1.1a</version>
        <configuration>
          <classifier>jakartaee9</classifier>
        </configuration>
        <executions>
          <execution>
            <goals>
              <goal>run</goal>
            </goals>
            <phase>package</phase>
          </execution>
        </executions>
      </plugin>
    </plugins>
  </build>
  <repositories>
    <repository>
      <id>apache-m2-snapshot</id>
      <name>Apache Snapshot Repository</name>
      <url>https://repository.apache.org/content/groups/snapshots</url>
    </repository>
    <repository>
      <id>tomitribe-all</id>
      <name>Tomitribe Repository</name>
      <url>https://repository.tomitribe.com/content/groups/tomitribe/</url>
    </repository>
  </repositories>
  <dependencies>
    <dependency>
      <groupId>org.apache.tomee</groupId>
      <artifactId>javaee-api</artifactId>
      <version>[8.0,)</version>
      <scope>provided</scope>
    </dependency>
    <dependency>
      <groupId>junit</groupId>
      <artifactId>junit</artifactId>
      <version>4.12</version>
      <scope>test</scope>
    </dependency>
    <!--
    The <scope>test</scope> guarantees that non of your runtime
    code is dependent on any OpenEJB classes.
    -->
    <dependency>
      <groupId>org.apache.tomee</groupId>
      <artifactId>openejb-core</artifactId>
<<<<<<< HEAD
      <version>8.0.2-TT.5-SNAPSHOT</version>
=======
      <version>8.0.4-SNAPSHOT</version>
>>>>>>> ca0e90e6
      <scope>provided</scope>
    </dependency>
  </dependencies>
  <!--
  This section allows you to configure where to publish libraries for sharing.
  It is not required and may be deleted.  For more information see:
  http://maven.apache.org/plugins/maven-deploy-plugin/
  -->
  <distributionManagement>
    <repository>
      <id>localhost</id>
      <url>file://${basedir}/target/repo/</url>
    </repository>
    <snapshotRepository>
      <id>localhost</id>
      <url>file://${basedir}/target/snapshot-repo/</url>
    </snapshotRepository>
  </distributionManagement>
</project><|MERGE_RESOLUTION|>--- conflicted
+++ resolved
@@ -22,11 +22,7 @@
   <groupId>org.superbiz</groupId>
   <artifactId>testing-security-3</artifactId>
   <packaging>jar</packaging>
-<<<<<<< HEAD
   <version>8.0.2-TT.5-SNAPSHOT</version>
-=======
-  <version>8.0.4-SNAPSHOT</version>
->>>>>>> ca0e90e6
   <name>TomEE :: Examples :: Testing Security Service Provider</name>
   <properties>
     <project.build.sourceEncoding>UTF-8</project.build.sourceEncoding>
@@ -101,11 +97,7 @@
     <dependency>
       <groupId>org.apache.tomee</groupId>
       <artifactId>openejb-core</artifactId>
-<<<<<<< HEAD
       <version>8.0.2-TT.5-SNAPSHOT</version>
-=======
-      <version>8.0.4-SNAPSHOT</version>
->>>>>>> ca0e90e6
       <scope>provided</scope>
     </dependency>
   </dependencies>
