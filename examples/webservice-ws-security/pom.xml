<?xml version="1.0" encoding="UTF-8"?>
<!--

    Licensed to the Apache Software Foundation (ASF) under one or more
    contributor license agreements.  See the NOTICE file distributed with
    this work for additional information regarding copyright ownership.
    The ASF licenses this file to You under the Apache License, Version 2.0
    (the "License"); you may not use this file except in compliance with
    the License.  You may obtain a copy of the License at

       http://www.apache.org/licenses/LICENSE-2.0

    Unless required by applicable law or agreed to in writing, software
    distributed under the License is distributed on an "AS IS" BASIS,
    WITHOUT WARRANTIES OR CONDITIONS OF ANY KIND, either express or implied.
    See the License for the specific language governing permissions and
    limitations under the License.
-->

<!-- $Rev: 684173 $ $Date: 2008-08-08 20:13:24 -0700 (Fri, 08 Aug 2008) $ -->

<project xmlns="http://maven.apache.org/POM/4.0.0" xmlns:xsi="http://www.w3.org/2001/XMLSchema-instance" xsi:schemaLocation="http://maven.apache.org/POM/4.0.0 http://maven.apache.org/maven-v4_0_0.xsd">
  <modelVersion>4.0.0</modelVersion>
  <groupId>org.superbiz</groupId>
  <artifactId>webservice-ws-security</artifactId>
  <packaging>jar</packaging>
<<<<<<< HEAD
  <version>1.0</version>
=======
  <version>1.0-SNAPSHOT</version>
>>>>>>> df65dc9d
  <name>OpenEJB :: Web Examples :: EJB WebService with WS-Security</name>
  <properties>
    <project.build.sourceEncoding>UTF-8</project.build.sourceEncoding>
  </properties>
  <repositories>
    <repository>
      <id>apache-m2-snapshot</id>
      <name>Apache Snapshot Repository</name>
      <url>http://repository.apache.org/snapshots</url>
    </repository>
  </repositories>
  <dependencies>
    <dependency>
      <groupId>org.apache.openejb</groupId>
      <artifactId>javaee-api</artifactId>
      <version>6.0-4</version>
    </dependency>
    <dependency>
      <groupId>junit</groupId>
      <artifactId>junit</artifactId>
      <version>4.10</version>
      <scope>test</scope>
    </dependency>

    <!--
    The <scope>test</scope> guarantees that non of your runtime
    code is dependent on any OpenEJB classes.
    -->
    <dependency>
      <groupId>org.apache.openejb</groupId>
      <artifactId>openejb-cxf</artifactId>
<<<<<<< HEAD
      <version>4.5.2</version>
=======
      <version>4.5.3-SNAPSHOT</version>
>>>>>>> df65dc9d
      <scope>test</scope>
    </dependency>
    <!-- This is required on IBM JDKs (and potentially others) because saaj-impl depends
         on Sun's internal copy of Xerces. See OPENEJB-1126. -->
    <dependency>
      <groupId>com.sun.xml.parsers</groupId>
      <artifactId>jaxp-ri</artifactId>
      <version>1.4.2</version>
      <scope>test</scope>
    </dependency>
  </dependencies>
  <build>
    <defaultGoal>install</defaultGoal>
    <pluginManagement>
      <plugins>
        <plugin>
          <groupId>org.apache.maven.plugins</groupId>
          <artifactId>maven-surefire-plugin</artifactId>
          <version>2.13</version>
        </plugin>
      </plugins>
    </pluginManagement>
    <plugins>
      <plugin>
        <groupId>org.apache.maven.plugins</groupId>
        <artifactId>maven-compiler-plugin</artifactId>
        <version>3.0</version>
        <configuration>
          <source>1.6</source>
          <target>1.6</target>
        </configuration>
      </plugin>
      <plugin>
        <groupId>org.apache.maven.plugins</groupId>
        <artifactId>maven-clover-plugin</artifactId>
        <version>2.4</version>
        <configuration>
          <jdk>1.6</jdk>
          <excludes>
            <exclude>**/package-info.java</exclude>
          </excludes>
          <cloverOutputDirectory>${basedir}/target/cloverOut</cloverOutputDirectory>
        </configuration>
        <executions>
          <execution>
            <id>site</id>
            <phase>pre-site</phase>
            <goals>
              <goal>instrument</goal>
              <goal>aggregate</goal>
              <goal>save-history</goal>
            </goals>
          </execution>
        </executions>
      </plugin>
      <plugin>
        <groupId>org.apache.maven.plugins</groupId>
        <artifactId>maven-antrun-plugin</artifactId>
        <version>1.7</version>
        <executions>
          <execution>
            <id>generate-keys</id>
            <phase>process-test-resources</phase>
            <goals>
              <goal>run</goal>
            </goals>
            <configuration>
              <target name="generate keys">
                <ant antfile="create-keystores.xml" target="run"/>
              </target>
            </configuration>
          </execution>
        </executions>
      </plugin>
    </plugins>
  </build>
  <!--
  This section allows you to configure where to publish libraries for sharing.
  It is not required and may be deleted.  For more information see:
  http://maven.apache.org/plugins/maven-deploy-plugin/
  -->
  <distributionManagement>
    <repository>
      <id>localhost</id>
      <url>file://${basedir}/target/repo/</url>
    </repository>
    <snapshotRepository>
      <id>localhost</id>
      <url>file://${basedir}/target/snapshot-repo/</url>
    </snapshotRepository>
  </distributionManagement>
</project><|MERGE_RESOLUTION|>--- conflicted
+++ resolved
@@ -24,11 +24,7 @@
   <groupId>org.superbiz</groupId>
   <artifactId>webservice-ws-security</artifactId>
   <packaging>jar</packaging>
-<<<<<<< HEAD
-  <version>1.0</version>
-=======
   <version>1.0-SNAPSHOT</version>
->>>>>>> df65dc9d
   <name>OpenEJB :: Web Examples :: EJB WebService with WS-Security</name>
   <properties>
     <project.build.sourceEncoding>UTF-8</project.build.sourceEncoding>
@@ -60,11 +56,7 @@
     <dependency>
       <groupId>org.apache.openejb</groupId>
       <artifactId>openejb-cxf</artifactId>
-<<<<<<< HEAD
-      <version>4.5.2</version>
-=======
       <version>4.5.3-SNAPSHOT</version>
->>>>>>> df65dc9d
       <scope>test</scope>
     </dependency>
     <!-- This is required on IBM JDKs (and potentially others) because saaj-impl depends
