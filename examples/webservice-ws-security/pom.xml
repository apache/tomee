--- conflicted
+++ resolved
@@ -57,11 +57,7 @@
     <dependency>
       <groupId>org.apache.tomee</groupId>
       <artifactId>openejb-cxf</artifactId>
-<<<<<<< HEAD
-      <version>7.0.4-TT.2</version>
-=======
       <version>7.0.5-TT.1</version>
->>>>>>> 0408de92
       <scope>test</scope>
     </dependency>
   </dependencies>
