<?xml version="1.0" encoding="UTF-8"?>
<!--

    Licensed to the Apache Software Foundation (ASF) under one or more
    contributor license agreements.  See the NOTICE file distributed with
    this work for additional information regarding copyright ownership.
    The ASF licenses this file to You under the Apache License, Version 2.0
    (the "License"); you may not use this file except in compliance with
    the License.  You may obtain a copy of the License at

       http://www.apache.org/licenses/LICENSE-2.0

    Unless required by applicable law or agreed to in writing, software
    distributed under the License is distributed on an "AS IS" BASIS,
    WITHOUT WARRANTIES OR CONDITIONS OF ANY KIND, either express or implied.
    See the License for the specific language governing permissions and
    limitations under the License.
-->
<project xmlns="http://maven.apache.org/POM/4.0.0" xmlns:xsi="http://www.w3.org/2001/XMLSchema-instance" xsi:schemaLocation="http://maven.apache.org/POM/4.0.0 http://maven.apache.org/xsd/maven-4.0.0.xsd">
  <modelVersion>4.0.0</modelVersion>
  <groupId>org.apache.tomee</groupId>
  <artifactId>vaadin-lts-v08-simple</artifactId>
<<<<<<< HEAD
  <version>8.0.6-TT.6-SNAPSHOT</version>
=======
  <version>8.0.9-SNAPSHOT</version>

>>>>>>> 17f2a998
  <name>TomEE :: Examples :: Vaadin LTS V08</name>
  <packaging>war</packaging>
  <!--
This section allows you to configure where to publish libraries for sharing.
It is not required and may be deleted.  For more information see:
http://maven.apache.org/plugins/maven-deploy-plugin/
-->
  <distributionManagement>
    <repository>
      <id>localhost</id>
      <url>file://${basedir}/target/repo/</url>
    </repository>
    <snapshotRepository>
      <id>localhost</id>
      <url>file://${basedir}/target/snapshot-repo/</url>
    </snapshotRepository>
  </distributionManagement>
  <repositories>
    <repository>
      <id>apache-m2-snapshot</id>
      <name>Apache Snapshot Repository</name>
      <url>https://repository.apache.org/content/groups/snapshots</url>
    </repository>
    <repository>
      <id>tomitribe-all</id>
      <name>Tomitribe Repository</name>
      <url>https://repository.tomitribe.com/content/groups/tomitribe/</url>
    </repository>
  </repositories>
  <properties>
    <!--<maven.compiler.release>11</maven.compiler.release>-->
    <maven.compiler.target>8</maven.compiler.target>
    <maven.compiler.source>8</maven.compiler.source>
    <project.build.sourceEncoding>UTF-8</project.build.sourceEncoding>
    <project.reporting.outputEncoding>UTF-8</project.reporting.outputEncoding>
    <vaadin.version>8.8.2</vaadin.version>
  </properties>
  <dependencyManagement>
    <dependencies>
      <!--Vaadin -->
      <dependency>
        <groupId>com.vaadin</groupId>
        <artifactId>vaadin-bom</artifactId>
        <version>${vaadin.version}</version>
        <type>pom</type>
        <scope>import</scope>
      </dependency>
    </dependencies>
  </dependencyManagement>
  <dependencies>
    <!--Vaadin -->
    <dependency>
      <groupId>com.vaadin</groupId>
      <artifactId>vaadin-server</artifactId>
    </dependency>
    <dependency>
      <groupId>com.vaadin</groupId>
      <artifactId>vaadin-themes</artifactId>
    </dependency>
    <dependency>
      <groupId>com.vaadin</groupId>
      <artifactId>vaadin-client-compiled</artifactId>
    </dependency>
    <dependency>
      <groupId>org.apache.tomee</groupId>
      <artifactId>javaee-api</artifactId>
      <version>[8.0,)</version>
      <scope>provided</scope>
    </dependency>
    <!--
    The <scope>test</scope> guarantees that non of your runtime
    code is dependent on any OpenEJB classes.
    -->
    <dependency>
      <groupId>org.apache.tomee</groupId>
      <artifactId>openejb-cxf-rs</artifactId>
<<<<<<< HEAD
      <version>8.0.6-TT.6-SNAPSHOT</version>
=======
      <version>8.0.9-SNAPSHOT</version>
>>>>>>> 17f2a998
      <scope>test</scope>
    </dependency>
  </dependencies>
  <build>
    <plugins>
      <plugin>
        <groupId>org.apache.tomee.maven</groupId>
        <artifactId>tomee-maven-plugin</artifactId>
        <version>${project.version}</version>
        <configuration>
          <tomeeClassifier>webprofile</tomeeClassifier>
          <context>ROOT</context>
        </configuration>
      </plugin>
      <plugin>
        <groupId>org.apache.maven.plugins</groupId>
        <artifactId>maven-war-plugin</artifactId>
        <version>3.2.2</version>
        <configuration>
          <failOnMissingWebXml>false</failOnMissingWebXml>
        </configuration>
      </plugin>
      <plugin>
        <groupId>org.apache.maven.plugins</groupId>
        <artifactId>maven-compiler-plugin</artifactId>
        <version>3.8.0</version>
      </plugin>
    </plugins>
  </build>
</project><|MERGE_RESOLUTION|>--- conflicted
+++ resolved
@@ -20,12 +20,8 @@
   <modelVersion>4.0.0</modelVersion>
   <groupId>org.apache.tomee</groupId>
   <artifactId>vaadin-lts-v08-simple</artifactId>
-<<<<<<< HEAD
-  <version>8.0.6-TT.6-SNAPSHOT</version>
-=======
   <version>8.0.9-SNAPSHOT</version>
 
->>>>>>> 17f2a998
   <name>TomEE :: Examples :: Vaadin LTS V08</name>
   <packaging>war</packaging>
   <!--
@@ -102,11 +98,7 @@
     <dependency>
       <groupId>org.apache.tomee</groupId>
       <artifactId>openejb-cxf-rs</artifactId>
-<<<<<<< HEAD
-      <version>8.0.6-TT.6-SNAPSHOT</version>
-=======
       <version>8.0.9-SNAPSHOT</version>
->>>>>>> 17f2a998
       <scope>test</scope>
     </dependency>
   </dependencies>
