<?xml version="1.0" encoding="UTF-8"?>
<!--

    Licensed to the Apache Software Foundation (ASF) under one or more
    contributor license agreements.  See the NOTICE file distributed with
    this work for additional information regarding copyright ownership.
    The ASF licenses this file to You under the Apache License, Version 2.0
    (the "License"); you may not use this file except in compliance with
    the License.  You may obtain a copy of the License at

       http://www.apache.org/licenses/LICENSE-2.0

    Unless required by applicable law or agreed to in writing, software
    distributed under the License is distributed on an "AS IS" BASIS,
    WITHOUT WARRANTIES OR CONDITIONS OF ANY KIND, either express or implied.
    See the License for the specific language governing permissions and
    limitations under the License.
-->
<project xmlns="http://maven.apache.org/POM/4.0.0" xmlns:xsi="http://www.w3.org/2001/XMLSchema-instance" xsi:schemaLocation="http://maven.apache.org/POM/4.0.0 http://maven.apache.org/maven-v4_0_0.xsd">
  <modelVersion>4.0.0</modelVersion>
  <groupId>org.superbiz</groupId>
  <artifactId>dynamic-dao-implementation</artifactId>
  <packaging>jar</packaging>
<<<<<<< HEAD
  <version>8.0.6-TT.6-SNAPSHOT</version>
=======
  <version>8.0.9-SNAPSHOT</version>
>>>>>>> 17f2a998
  <name>TomEE :: Examples :: Dynamic DAO Implementation</name>
  <properties>
    <project.build.sourceEncoding>UTF-8</project.build.sourceEncoding>
  </properties>
  <build>
    <defaultGoal>install</defaultGoal>
    <plugins>
      <plugin>
        <groupId>org.apache.maven.plugins</groupId>
        <artifactId>maven-compiler-plugin</artifactId>
        <version>3.5.1</version>
        <configuration>
          <source>1.8</source>
          <target>1.8</target>
        </configuration>
      </plugin>
      <plugin>
        <groupId>org.apache.maven.plugins</groupId>
        <artifactId>maven-surefire-plugin</artifactId>
        <version>2.22.1</version>
        <configuration>
          <argLine>-Djdk.attach.allowAttachSelf</argLine>
        </configuration>
      </plugin>
      <plugin>
        <groupId>org.tomitribe.transformer</groupId>
        <artifactId>org.eclipse.transformer.maven</artifactId>
        <version>0.1.1a</version>
        <configuration>
          <classifier>jakartaee9</classifier>
        </configuration>
        <executions>
          <execution>
            <goals>
              <goal>run</goal>
            </goals>
            <phase>package</phase>
          </execution>
        </executions>
      </plugin>
    </plugins>
  </build>
  <repositories>
    <repository>
      <id>apache-m2-snapshot</id>
      <name>Apache Snapshot Repository</name>
      <url>https://repository.apache.org/content/groups/snapshots</url>
    </repository>
    <repository>
      <id>tomitribe-all</id>
      <name>Tomitribe Repository</name>
      <url>https://repository.tomitribe.com/content/groups/tomitribe/</url>
    </repository>
  </repositories>
  <dependencies>
    <dependency>
      <groupId>org.apache.tomee</groupId>
      <artifactId>javaee-api</artifactId>
      <version>[8.0,)</version>
      <scope>provided</scope>
    </dependency>
    <dependency>
      <groupId>junit</groupId>
      <artifactId>junit</artifactId>
      <version>4.12</version>
      <scope>test</scope>
    </dependency>
    <!--
    The <scope>test</scope> guarantees that non of your runtime
    code is dependent on any OpenEJB classes.
    -->
    <dependency>
      <groupId>org.apache.tomee</groupId>
      <artifactId>openejb-core</artifactId>
<<<<<<< HEAD
      <version>8.0.6-TT.6-SNAPSHOT</version>
=======
      <version>8.0.9-SNAPSHOT</version>
>>>>>>> 17f2a998
      <scope>test</scope>
    </dependency>
  </dependencies>
  <!--
  This section allows you to configure where to publish libraries for sharing.
  It is not required and may be deleted.  For more information see:
  http://maven.apache.org/plugins/maven-deploy-plugin/
  -->
  <distributionManagement>
    <repository>
      <id>localhost</id>
      <url>file://${basedir}/target/repo/</url>
    </repository>
    <snapshotRepository>
      <id>localhost</id>
      <url>file://${basedir}/target/snapshot-repo/</url>
    </snapshotRepository>
  </distributionManagement>
</project><|MERGE_RESOLUTION|>--- conflicted
+++ resolved
@@ -21,11 +21,7 @@
   <groupId>org.superbiz</groupId>
   <artifactId>dynamic-dao-implementation</artifactId>
   <packaging>jar</packaging>
-<<<<<<< HEAD
-  <version>8.0.6-TT.6-SNAPSHOT</version>
-=======
   <version>8.0.9-SNAPSHOT</version>
->>>>>>> 17f2a998
   <name>TomEE :: Examples :: Dynamic DAO Implementation</name>
   <properties>
     <project.build.sourceEncoding>UTF-8</project.build.sourceEncoding>
@@ -100,11 +96,7 @@
     <dependency>
       <groupId>org.apache.tomee</groupId>
       <artifactId>openejb-core</artifactId>
-<<<<<<< HEAD
-      <version>8.0.6-TT.6-SNAPSHOT</version>
-=======
       <version>8.0.9-SNAPSHOT</version>
->>>>>>> 17f2a998
       <scope>test</scope>
     </dependency>
   </dependencies>
