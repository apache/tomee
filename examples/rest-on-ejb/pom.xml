--- conflicted
+++ resolved
@@ -19,27 +19,20 @@
 
 <!-- $Rev: 1090810 $ $Date: 2011-04-10 16:49:26 +0200 (dim., 10 avr. 2011) $ -->
 
-<project xmlns="http://maven.apache.org/POM/4.0.0" xmlns:xsi="http://www.w3.org/2001/XMLSchema-instance" xsi:schemaLocation="http://maven.apache.org/POM/4.0.0 http://maven.apache.org/maven-v4_0_0.xsd">
+<project xmlns="http://maven.apache.org/POM/4.0.0" xmlns:xsi="http://www.w3.org/2001/XMLSchema-instance"
+         xsi:schemaLocation="http://maven.apache.org/POM/4.0.0 http://maven.apache.org/maven-v4_0_0.xsd">
 
   <modelVersion>4.0.0</modelVersion>
 
   <groupId>org.superbiz</groupId>
   <artifactId>rest-on-ejb</artifactId>
   <packaging>jar</packaging>
-<<<<<<< HEAD
-  <version>7.0.6-SNAPSHOT</version>
-=======
   <version>8.0.0-SNAPSHOT</version>
->>>>>>> 4b760d3b
   <name>OpenEJB :: Examples :: REST and EJB</name>
 
   <properties>
     <project.build.sourceEncoding>UTF-8</project.build.sourceEncoding>
-<<<<<<< HEAD
-    <tomee.version>7.0.6-SNAPSHOT</tomee.version>
-=======
     <tomee.version>8.0.0-SNAPSHOT</tomee.version>
->>>>>>> 4b760d3b
   </properties>
 
   <build>
@@ -59,7 +52,7 @@
         <artifactId>maven-surefire-plugin</artifactId>
         <version>2.18.1</version>
         <configuration>
-          <argLine>"-javaagent:${settings.localRepository}/org/apache/tomee/openejb-javaagent/7.0.6-SNAPSHOT/openejb-javaagent-7.0.6-SNAPSHOT.jar"</argLine>
+          <argLine>"-javaagent:${settings.localRepository}/org/apache/tomee/openejb-javaagent/${tomee.version}/openejb-javaagent-${tomee.version}.jar"</argLine>
         </configuration>
       </plugin>
     </plugins>
@@ -92,7 +85,7 @@
     <dependency>
       <groupId>org.apache.tomee</groupId>
       <artifactId>openejb-cxf-rs</artifactId>
-      <version>7.0.6-SNAPSHOT</version>
+      <version>${tomee.version}</version>
       <scope>test</scope>
     </dependency>
     <dependency>
