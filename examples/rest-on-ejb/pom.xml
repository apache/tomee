--- conflicted
+++ resolved
@@ -22,19 +22,11 @@
   <groupId>org.superbiz</groupId>
   <artifactId>rest-on-ejb</artifactId>
   <packaging>jar</packaging>
-<<<<<<< HEAD
-  <version>8.0.6-TT.6-SNAPSHOT</version>
-  <name>TomEE :: Examples :: REST and EJB</name>
-  <properties>
-    <project.build.sourceEncoding>UTF-8</project.build.sourceEncoding>
-    <tomee.version>8.0.6-TT.6-SNAPSHOT</tomee.version>
-=======
   <version>8.0.9-SNAPSHOT</version>
   <name>TomEE :: Examples :: REST and EJB</name>
   <properties>
     <project.build.sourceEncoding>UTF-8</project.build.sourceEncoding>
     <tomee.version>8.0.9-SNAPSHOT</tomee.version>
->>>>>>> 17f2a998
   </properties>
   <build>
     <defaultGoal>install</defaultGoal>
