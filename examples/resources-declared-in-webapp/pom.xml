<?xml version="1.0" encoding="UTF-8"?>
<!--

    Licensed to the Apache Software Foundation (ASF) under one or more
    contributor license agreements.  See the NOTICE file distributed with
    this work for additional information regarding copyright ownership.
    The ASF licenses this file to You under the Apache License, Version 2.0
    (the "License"); you may not use this file except in compliance with
    the License.  You may obtain a copy of the License at

       http://www.apache.org/licenses/LICENSE-2.0

    Unless required by applicable law or agreed to in writing, software
    distributed under the License is distributed on an "AS IS" BASIS,
    WITHOUT WARRANTIES OR CONDITIONS OF ANY KIND, either express or implied.
    See the License for the specific language governing permissions and
    limitations under the License.
-->
<project xmlns="http://maven.apache.org/POM/4.0.0" xmlns:xsi="http://www.w3.org/2001/XMLSchema-instance" xsi:schemaLocation="http://maven.apache.org/POM/4.0.0 http://maven.apache.org/maven-v4_0_0.xsd">

  <modelVersion>4.0.0</modelVersion>

  <groupId>org.superbiz</groupId>
  <artifactId>resources-declared-in-webapp</artifactId>
  <packaging>war</packaging>
<<<<<<< HEAD
  <version>1.1.0-TT.1</version>
=======
  <version>7.1.1-SNAPSHOT</version>
>>>>>>> 50c6e3d0
  <name>OpenEJB :: Web Examples :: Resource Declared In A Webapp</name>

  <properties>
    <project.build.sourceEncoding>UTF-8</project.build.sourceEncoding>
<<<<<<< HEAD
    <tomee.version>7.1.0-TT.2</tomee.version>
=======
    <tomee.version>7.1.1-SNAPSHOT</tomee.version>
>>>>>>> 50c6e3d0
  </properties>

  <repositories>
    <repository>
      <id>apache-m2-snapshot</id>
      <name>Apache Snapshot Repository</name>
      <url>https://repository.apache.org/content/groups/snapshots</url>
    </repository>
    <repository>
      <id>tomcat-m2-repo</id>
      <name>Tomcat Dev Repository</name>
      <url>http://tomcat.apache.org/dev/dist/m2-repository/</url>
    </repository>
  </repositories>

  <pluginRepositories>
    <pluginRepository>
      <id>apache-m2-snapshot</id>
      <name>Apache Snapshot Repository</name>
      <url>https://repository.apache.org/content/groups/snapshots</url>
    </pluginRepository>
  </pluginRepositories>

  <build>
    <defaultGoal>package</defaultGoal>
    <plugins>
      <plugin>
        <groupId>org.apache.maven.plugins</groupId>
        <artifactId>maven-compiler-plugin</artifactId>
        <version>3.5.1</version>
        <configuration>
          <source>1.7</source>
          <target>1.7</target>
        </configuration>
      </plugin>
      <plugin>
        <artifactId>maven-war-plugin</artifactId>
        <version>3.1.0</version>
        <configuration>
          <packagingExcludes>WEB-INF/web.xml</packagingExcludes>
        </configuration>
      </plugin>
      <plugin>
        <groupId>com.googlecode.t7mp</groupId>
        <artifactId>maven-t7-plugin</artifactId>
        <version>0.9.7</version>
        <configuration>
          <tomcatHttpPort>1234</tomcatHttpPort>
          <tomcatShutdownPort>13245</tomcatShutdownPort>
          <tomcatVersion>7.0.27</tomcatVersion>
          <webapps>
            <webappArtifact>
              <groupId>org.apache.tomee</groupId>
              <artifactId>openejb-tomcat-plus-webapp</artifactId>
<<<<<<< HEAD
              <version>7.1.0-TT.2</version>
=======
              <version>7.1.1-SNAPSHOT</version>
>>>>>>> 50c6e3d0
              <contextPath>openejb</contextPath>
            </webappArtifact>
          </webapps>
        </configuration>
      </plugin>
    </plugins>
  </build>

  <dependencies>
    <dependency>
      <groupId>org.apache.tomee</groupId>
      <artifactId>javaee-api</artifactId>
      <version>7.0</version>
      <scope>provided</scope>
    </dependency>
  </dependencies>

  <!--
  This section allows you to configure where to publish libraries for sharing.
  It is not required and may be deleted.  For more information see:
  http://maven.apache.org/plugins/maven-deploy-plugin/
  -->
  <distributionManagement>
    <repository>
      <id>localhost</id>
      <url>file://${basedir}/target/repo/</url>
    </repository>
    <snapshotRepository>
      <id>localhost</id>
      <url>file://${basedir}/target/snapshot-repo/</url>
    </snapshotRepository>
  </distributionManagement>
</project><|MERGE_RESOLUTION|>--- conflicted
+++ resolved
@@ -23,20 +23,12 @@
   <groupId>org.superbiz</groupId>
   <artifactId>resources-declared-in-webapp</artifactId>
   <packaging>war</packaging>
-<<<<<<< HEAD
-  <version>1.1.0-TT.1</version>
-=======
   <version>7.1.1-SNAPSHOT</version>
->>>>>>> 50c6e3d0
   <name>OpenEJB :: Web Examples :: Resource Declared In A Webapp</name>
 
   <properties>
     <project.build.sourceEncoding>UTF-8</project.build.sourceEncoding>
-<<<<<<< HEAD
-    <tomee.version>7.1.0-TT.2</tomee.version>
-=======
     <tomee.version>7.1.1-SNAPSHOT</tomee.version>
->>>>>>> 50c6e3d0
   </properties>
 
   <repositories>
@@ -91,11 +83,7 @@
             <webappArtifact>
               <groupId>org.apache.tomee</groupId>
               <artifactId>openejb-tomcat-plus-webapp</artifactId>
-<<<<<<< HEAD
-              <version>7.1.0-TT.2</version>
-=======
               <version>7.1.1-SNAPSHOT</version>
->>>>>>> 50c6e3d0
               <contextPath>openejb</contextPath>
             </webappArtifact>
           </webapps>
