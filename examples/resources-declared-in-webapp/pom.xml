--- conflicted
+++ resolved
@@ -23,20 +23,12 @@
   <groupId>org.superbiz</groupId>
   <artifactId>resources-declared-in-webapp</artifactId>
   <packaging>war</packaging>
-<<<<<<< HEAD
   <version>1.1.0-TT.1</version>
-=======
-  <version>7.0.6-SNAPSHOT</version>
->>>>>>> 4aa5c3a3
   <name>OpenEJB :: Web Examples :: Resource Declared In A Webapp</name>
 
   <properties>
     <project.build.sourceEncoding>UTF-8</project.build.sourceEncoding>
-<<<<<<< HEAD
     <tomee.version>7.0.5-TT.3</tomee.version>
-=======
-    <tomee.version>7.0.5</tomee.version>
->>>>>>> 4aa5c3a3
   </properties>
 
   <repositories>
