--- conflicted
+++ resolved
@@ -23,11 +23,7 @@
   <artifactId>jsf-cdi-and-ejb</artifactId>
   <packaging>war</packaging>
   <name>TomEE :: Web Examples :: JSF - CDI and EJB</name>
-<<<<<<< HEAD
   <version>8.0.2-TT.5-SNAPSHOT</version>
-=======
-  <version>8.0.4-SNAPSHOT</version>
->>>>>>> ca0e90e6
   <url>http://tomee.apache.org</url>
   <properties>
     <project.build.sourceEncoding>UTF-8</project.build.sourceEncoding>
