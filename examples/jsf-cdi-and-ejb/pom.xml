--- conflicted
+++ resolved
@@ -23,11 +23,7 @@
   <artifactId>jsf-cdi-and-ejb</artifactId>
   <packaging>war</packaging>
   <name>TomEE :: Web Examples :: JSF - CDI and EJB</name>
-<<<<<<< HEAD
-  <version>8.0.2-TT.2-SNAPSHOT</version>
-=======
   <version>8.0.2-TT.4-SNAPSHOT</version>
->>>>>>> a9910db3
   <url>http://tomee.apache.org</url>
   <properties>
     <project.build.sourceEncoding>UTF-8</project.build.sourceEncoding>
@@ -65,7 +61,7 @@
       <releases>
         <enabled>false</enabled>
       </releases>
-      <snapshots/>
+      <snapshots />
       <id>apache-maven-snapshots</id>
       <url>https://repository.apache.org/content/groups/snapshots/
       </url>
