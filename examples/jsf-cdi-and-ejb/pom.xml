--- conflicted
+++ resolved
@@ -23,11 +23,7 @@
   <artifactId>jsf-cdi-and-ejb</artifactId>
   <packaging>war</packaging>
   <name>OpenEJB :: Web Examples :: JSF - CDI and EJB</name>
-<<<<<<< HEAD
-  <version>1.1.0-TT.1</version>
-=======
   <version>7.1.1-SNAPSHOT</version>
->>>>>>> 50c6e3d0
   <url>http://tomee.apache.org</url>
   <properties>
     <project.build.sourceEncoding>UTF-8</project.build.sourceEncoding>
