--- conflicted
+++ resolved
@@ -23,11 +23,7 @@
   <artifactId>jsf-cdi-and-ejb</artifactId>
   <packaging>war</packaging>
   <name>TomEE :: Web Examples :: JSF - CDI and EJB</name>
-<<<<<<< HEAD
-  <version>8.0.6-TT.6-SNAPSHOT</version>
-=======
   <version>8.0.9-SNAPSHOT</version>
->>>>>>> 17f2a998
   <url>http://tomee.apache.org</url>
   <properties>
     <project.build.sourceEncoding>UTF-8</project.build.sourceEncoding>
