<?xml version="1.0" encoding="UTF-8"?>
<!--

    Licensed to the Apache Software Foundation (ASF) under one or more
    contributor license agreements.  See the NOTICE file distributed with
    this work for additional information regarding copyright ownership.
    The ASF licenses this file to You under the Apache License, Version 2.0
    (the "License"); you may not use this file except in compliance with
    the License.  You may obtain a copy of the License at

       http://www.apache.org/licenses/LICENSE-2.0

    Unless required by applicable law or agreed to in writing, software
    distributed under the License is distributed on an "AS IS" BASIS,
    WITHOUT WARRANTIES OR CONDITIONS OF ANY KIND, either express or implied.
    See the License for the specific language governing permissions and
    limitations under the License.
-->
<project xmlns="http://maven.apache.org/POM/4.0.0" xmlns:xsi="http://www.w3.org/2001/XMLSchema-instance" xsi:schemaLocation="http://maven.apache.org/POM/4.0.0 http://maven.apache.org/maven-v4_0_0.xsd">
  <modelVersion>4.0.0</modelVersion>
  <groupId>org.superbiz</groupId>
  <artifactId>webservice-ws-with-resources-config</artifactId>
  <packaging>jar</packaging>
<<<<<<< HEAD
  <version>8.0.6-TT.6-SNAPSHOT</version>
=======
  <version>8.0.9-SNAPSHOT</version>
>>>>>>> 17f2a998
  <name>TomEE :: Web Examples :: EJB WebService WS Security with resources.xml</name>
  <properties>
    <project.build.sourceEncoding>UTF-8</project.build.sourceEncoding>
  </properties>
  <repositories>
    <repository>
      <id>apache-m2-snapshot</id>
      <name>Apache Snapshot Repository</name>
      <url>https://repository.apache.org/content/groups/snapshots</url>
    </repository>
    <repository>
      <id>tomitribe-all</id>
      <name>Tomitribe Repository</name>
      <url>https://repository.tomitribe.com/content/groups/tomitribe/</url>
    </repository>
  </repositories>
  <dependencies>
    <dependency>
<<<<<<< HEAD
      <groupId>org.apache.tomee</groupId>
      <artifactId>openejb-cxf</artifactId>
      <version>8.0.6-TT.6-SNAPSHOT</version>
=======
      <groupId>org.apache.tomee.bom</groupId>
      <artifactId>tomee-plus</artifactId>
      <version>8.0.9-SNAPSHOT</version>
>>>>>>> 17f2a998
      <scope>provided</scope>
    </dependency>
    <dependency>
      <groupId>junit</groupId>
      <artifactId>junit</artifactId>
      <version>4.12</version>
      <scope>test</scope>
    </dependency>
  </dependencies>
  <build>
    <defaultGoal>install</defaultGoal>
    <plugins>
      <plugin>
        <groupId>org.apache.maven.plugins</groupId>
        <artifactId>maven-compiler-plugin</artifactId>
        <version>3.5.1</version>
        <configuration>
          <source>1.8</source>
          <target>1.8</target>
        </configuration>
      </plugin>
      <plugin>
        <groupId>org.tomitribe.transformer</groupId>
        <artifactId>org.eclipse.transformer.maven</artifactId>
        <version>0.1.1a</version>
        <configuration>
          <classifier>jakartaee9</classifier>
        </configuration>
        <executions>
          <execution>
            <goals>
              <goal>run</goal>
            </goals>
            <phase>package</phase>
          </execution>
        </executions>
      </plugin>
    </plugins>
  </build>
  <!--
  This section allows you to configure where to publish libraries for sharing.
  It is not required and may be deleted.  For more information see:
  http://maven.apache.org/plugins/maven-deploy-plugin/
  -->
  <distributionManagement>
    <repository>
      <id>localhost</id>
      <url>file://${basedir}/target/repo/</url>
    </repository>
    <snapshotRepository>
      <id>localhost</id>
      <url>file://${basedir}/target/snapshot-repo/</url>
    </snapshotRepository>
  </distributionManagement>
</project><|MERGE_RESOLUTION|>--- conflicted
+++ resolved
@@ -21,11 +21,7 @@
   <groupId>org.superbiz</groupId>
   <artifactId>webservice-ws-with-resources-config</artifactId>
   <packaging>jar</packaging>
-<<<<<<< HEAD
-  <version>8.0.6-TT.6-SNAPSHOT</version>
-=======
   <version>8.0.9-SNAPSHOT</version>
->>>>>>> 17f2a998
   <name>TomEE :: Web Examples :: EJB WebService WS Security with resources.xml</name>
   <properties>
     <project.build.sourceEncoding>UTF-8</project.build.sourceEncoding>
@@ -44,15 +40,9 @@
   </repositories>
   <dependencies>
     <dependency>
-<<<<<<< HEAD
-      <groupId>org.apache.tomee</groupId>
-      <artifactId>openejb-cxf</artifactId>
-      <version>8.0.6-TT.6-SNAPSHOT</version>
-=======
       <groupId>org.apache.tomee.bom</groupId>
       <artifactId>tomee-plus</artifactId>
       <version>8.0.9-SNAPSHOT</version>
->>>>>>> 17f2a998
       <scope>provided</scope>
     </dependency>
     <dependency>
