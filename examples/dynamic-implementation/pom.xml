<?xml version="1.0" encoding="UTF-8"?>
<!--
    Licensed to the Apache Software Foundation (ASF) under one or more
    contributor license agreements.  See the NOTICE file distributed with
    this work for additional information regarding copyright ownership.
    The ASF licenses this file to You under the Apache License, Version 2.0
    (the "License"); you may not use this file except in compliance with
    the License.  You may obtain a copy of the License at

       http://www.apache.org/licenses/LICENSE-2.0

    Unless required by applicable law or agreed to in writing, software
    distributed under the License is distributed on an "AS IS" BASIS,
    WITHOUT WARRANTIES OR CONDITIONS OF ANY KIND, either express or implied.
    See the License for the specific language governing permissions and
    limitations under the License.
  -->
<project xmlns="http://maven.apache.org/POM/4.0.0" xmlns:xsi="http://www.w3.org/2001/XMLSchema-instance" xsi:schemaLocation="http://maven.apache.org/POM/4.0.0 http://maven.apache.org/maven-v4_0_0.xsd">
  <modelVersion>4.0.0</modelVersion>
  <groupId>org.superbiz</groupId>
  <artifactId>dynamic-implementation</artifactId>
  <packaging>jar</packaging>
<<<<<<< HEAD
  <version>7.1.1-TT.4</version>
=======
  <version>7.1.2-SNAPSHOT</version>
>>>>>>> 2a783f2a
  <name>OpenEJB :: Examples :: Dynamic Implementation</name>
  <properties>
    <project.build.sourceEncoding>UTF-8</project.build.sourceEncoding>
  </properties>
  <build>
    <defaultGoal>install</defaultGoal>
    <plugins>
      <plugin>
        <groupId>org.apache.maven.plugins</groupId>
        <artifactId>maven-compiler-plugin</artifactId>
        <version>3.5.1</version>
        <configuration>
          <source>1.7</source>
          <target>1.7</target>
        </configuration>
      </plugin>
    </plugins>
  </build>
  <repositories>
    <repository>
      <id>apache-m2-snapshot</id>
      <name>Apache Snapshot Repository</name>
      <url>https://repository.apache.org/content/groups/snapshots</url>
    </repository>
  </repositories>
  <dependencies>
    <dependency>
      <groupId>org.apache.tomee</groupId>
      <artifactId>javaee-api</artifactId>
      <version>7.0</version>
      <scope>provided</scope>
    </dependency>
    <dependency>
      <groupId>org.apache.tomee</groupId>
      <artifactId>openejb-api</artifactId>
<<<<<<< HEAD
      <version>7.1.1-TT.4</version>
=======
      <version>7.1.2-SNAPSHOT</version>
>>>>>>> 2a783f2a
    </dependency>
    <dependency>
      <groupId>junit</groupId>
      <artifactId>junit</artifactId>
      <version>4.12</version>
      <scope>test</scope>
    </dependency>

    <!--
    The <scope>test</scope> guarantees that non of your runtime
    code is dependent on any OpenEJB classes.
    -->
    <dependency>
      <groupId>org.apache.tomee</groupId>
      <artifactId>openejb-core</artifactId>
<<<<<<< HEAD
      <version>7.1.1-TT.4</version>
=======
      <version>7.1.2-SNAPSHOT</version>
>>>>>>> 2a783f2a
      <scope>test</scope>
    </dependency>
  </dependencies>

  <!--
  This section allows you to configure where to publish libraries for sharing.
  It is not required and may be deleted.  For more information see:
  http://maven.apache.org/plugins/maven-deploy-plugin/
  -->
  <distributionManagement>
    <repository>
      <id>localhost</id>
      <url>file://${basedir}/target/repo/</url>
    </repository>
    <snapshotRepository>
      <id>localhost</id>
      <url>file://${basedir}/target/snapshot-repo/</url>
    </snapshotRepository>
  </distributionManagement>

</project>
<|MERGE_RESOLUTION|>--- conflicted
+++ resolved
@@ -20,11 +20,7 @@
   <groupId>org.superbiz</groupId>
   <artifactId>dynamic-implementation</artifactId>
   <packaging>jar</packaging>
-<<<<<<< HEAD
-  <version>7.1.1-TT.4</version>
-=======
   <version>7.1.2-SNAPSHOT</version>
->>>>>>> 2a783f2a
   <name>OpenEJB :: Examples :: Dynamic Implementation</name>
   <properties>
     <project.build.sourceEncoding>UTF-8</project.build.sourceEncoding>
@@ -60,11 +56,7 @@
     <dependency>
       <groupId>org.apache.tomee</groupId>
       <artifactId>openejb-api</artifactId>
-<<<<<<< HEAD
-      <version>7.1.1-TT.4</version>
-=======
       <version>7.1.2-SNAPSHOT</version>
->>>>>>> 2a783f2a
     </dependency>
     <dependency>
       <groupId>junit</groupId>
@@ -80,11 +72,7 @@
     <dependency>
       <groupId>org.apache.tomee</groupId>
       <artifactId>openejb-core</artifactId>
-<<<<<<< HEAD
-      <version>7.1.1-TT.4</version>
-=======
       <version>7.1.2-SNAPSHOT</version>
->>>>>>> 2a783f2a
       <scope>test</scope>
     </dependency>
   </dependencies>
