--- conflicted
+++ resolved
@@ -20,11 +20,7 @@
   <groupId>org.superbiz</groupId>
   <artifactId>jaxrs-filter</artifactId>
   <packaging>war</packaging>
-<<<<<<< HEAD
-  <version>8.0.6-TT.6-SNAPSHOT</version>
-=======
   <version>8.0.9-SNAPSHOT</version>
->>>>>>> 17f2a998
   <name>TomEE :: Examples :: JAXRS Filter</name>
   <url>http://maven.apache.org</url>
   <dependencies>
