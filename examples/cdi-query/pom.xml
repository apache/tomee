<?xml version="1.0" encoding="UTF-8"?>
<!--

    Licensed to the Apache Software Foundation (ASF) under one or more
    contributor license agreements.  See the NOTICE file distributed with
    this work for additional information regarding copyright ownership.
    The ASF licenses this file to You under the Apache License, Version 2.0
    (the "License"); you may not use this file except in compliance with
    the License.  You may obtain a copy of the License at

       http://www.apache.org/licenses/LICENSE-2.0

    Unless required by applicable law or agreed to in writing, software
    distributed under the License is distributed on an "AS IS" BASIS,
    WITHOUT WARRANTIES OR CONDITIONS OF ANY KIND, either express or implied.
    See the License for the specific language governing permissions and
    limitations under the License.
-->
<project xmlns="http://maven.apache.org/POM/4.0.0" xmlns:xsi="http://www.w3.org/2001/XMLSchema-instance"
         xsi:schemaLocation="http://maven.apache.org/POM/4.0.0 http://maven.apache.org/maven-v4_0_0.xsd">
  <modelVersion>4.0.0</modelVersion>

  <groupId>org.superbiz</groupId>
  <artifactId>cdi-query</artifactId>
  <packaging>jar</packaging>
<<<<<<< HEAD
  <version>1.0</version>
=======
  <version>1.0-SNAPSHOT</version>
>>>>>>> df65dc9d
  <name>OpenEJB :: Examples :: CDI Query</name>

  <dependencies>
    <dependency>
      <groupId>org.apache.openejb</groupId>
      <artifactId>javaee-api</artifactId>
      <version>6.0-4</version>
      <scope>provided</scope>
    </dependency>

    <dependency>
      <groupId>com.mysema.querydsl</groupId>
      <artifactId>querydsl-jpa</artifactId>
      <version>2.8.0</version>
    </dependency>
    <dependency>
      <groupId>com.ctp.cdi.query</groupId>
      <artifactId>cdi-query-api</artifactId>
      <version>1.0.0.Alpha5</version>
    </dependency>
    <dependency>
      <groupId>com.ctp.cdi.query</groupId>
      <artifactId>cdi-query-impl</artifactId>
      <version>1.0.0.Alpha5</version>
      <scope>runtime</scope>
      <exclusions>
        <exclusion>
          <groupId>org.jboss.arquillian.junit</groupId>
          <artifactId>arquillian-junit-container</artifactId>
        </exclusion>
        <exclusion>
          <groupId>org.jboss.arquillian.protocol</groupId>
          <artifactId>arquillian-protocol-servlet</artifactId>
        </exclusion>
      </exclusions>
    </dependency>

    <dependency>
      <groupId>junit</groupId>
      <artifactId>junit</artifactId>
      <version>4.10</version>
      <scope>test</scope>
    </dependency>
    <dependency>
      <groupId>org.apache.openejb</groupId>
      <artifactId>openejb-core</artifactId>
<<<<<<< HEAD
      <version>4.5.2</version>
=======
      <version>4.5.3-SNAPSHOT</version>
>>>>>>> df65dc9d
      <scope>provided</scope>
    </dependency>
  </dependencies>

  <build>
    <defaultGoal>install</defaultGoal>
    <plugins>
      <plugin>
        <groupId>org.apache.maven.plugins</groupId>
        <artifactId>maven-compiler-plugin</artifactId>
        <version>3.0</version>
        <configuration>
          <source>1.6</source>
          <target>1.6</target>
        </configuration>
      </plugin>
    </plugins>
  </build>

  <repositories>
    <repository>
      <id>apache-m2-snapshot</id>
      <name>Apache Snapshot Repository</name>
      <url>http://repository.apache.org/snapshots</url>
    </repository>
    <repository>
      <id>ctp-consulting-m2-snapshot</id>
      <name>Ctp Consulting Snapshot Repository</name>
      <url>https://repository-ctpconsulting.forge.cloudbees.com/snapshot/</url>
    </repository>
  </repositories>

  <properties>
    <project.build.sourceEncoding>UTF-8</project.build.sourceEncoding>
  </properties>

  <!--
  This section allows you to configure where to publish libraries for sharing.
  It is not required and may be deleted.  For more information see:
  http://maven.apache.org/plugins/maven-deploy-plugin/
  -->
  <distributionManagement>
    <repository>
      <id>localhost</id>
      <url>file://${basedir}/target/repo/</url>
    </repository>
    <snapshotRepository>
      <id>localhost</id>
      <url>file://${basedir}/target/snapshot-repo/</url>
    </snapshotRepository>
  </distributionManagement>
</project>
<|MERGE_RESOLUTION|>--- conflicted
+++ resolved
@@ -23,11 +23,7 @@
   <groupId>org.superbiz</groupId>
   <artifactId>cdi-query</artifactId>
   <packaging>jar</packaging>
-<<<<<<< HEAD
-  <version>1.0</version>
-=======
   <version>1.0-SNAPSHOT</version>
->>>>>>> df65dc9d
   <name>OpenEJB :: Examples :: CDI Query</name>
 
   <dependencies>
@@ -46,12 +42,12 @@
     <dependency>
       <groupId>com.ctp.cdi.query</groupId>
       <artifactId>cdi-query-api</artifactId>
-      <version>1.0.0.Alpha5</version>
+      <version>1.0.0.Alpha5-SNAPSHOT</version>
     </dependency>
     <dependency>
       <groupId>com.ctp.cdi.query</groupId>
       <artifactId>cdi-query-impl</artifactId>
-      <version>1.0.0.Alpha5</version>
+      <version>1.0.0.Alpha5-SNAPSHOT</version>
       <scope>runtime</scope>
       <exclusions>
         <exclusion>
@@ -74,11 +70,7 @@
     <dependency>
       <groupId>org.apache.openejb</groupId>
       <artifactId>openejb-core</artifactId>
-<<<<<<< HEAD
-      <version>4.5.2</version>
-=======
       <version>4.5.3-SNAPSHOT</version>
->>>>>>> df65dc9d
       <scope>provided</scope>
     </dependency>
   </dependencies>
