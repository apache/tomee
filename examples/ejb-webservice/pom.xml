--- conflicted
+++ resolved
@@ -24,11 +24,7 @@
   <groupId>org.superbiz</groupId>
   <artifactId>ejb-webservice</artifactId>
   <packaging>war</packaging>
-<<<<<<< HEAD
-  <version>1.0</version>
-=======
   <version>1.0-SNAPSHOT</version>
->>>>>>> df65dc9d
   <name>OpenEJB :: Web Examples :: EJB WebService</name>
   <properties>
     <project.build.sourceEncoding>UTF-8</project.build.sourceEncoding>
