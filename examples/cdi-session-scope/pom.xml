--- conflicted
+++ resolved
@@ -15,11 +15,7 @@
   <groupId>org.superbiz</groupId>
   <artifactId>cdi-session-scope</artifactId>
   <name>TomEE :: Examples :: CDI Session Scope</name>
-<<<<<<< HEAD
   <version>8.0.2-TT.5-SNAPSHOT</version>
-=======
-  <version>8.0.4-SNAPSHOT</version>
->>>>>>> ca0e90e6
   <packaging>war</packaging>
   <properties>
     <project.build.sourceEncoding>UTF-8</project.build.sourceEncoding>
@@ -47,11 +43,7 @@
       <plugin>
         <groupId>org.apache.tomee.maven</groupId>
         <artifactId>tomee-maven-plugin</artifactId>
-<<<<<<< HEAD
         <version>8.0.2-TT.5-SNAPSHOT</version>
-=======
-        <version>8.0.4-SNAPSHOT</version>
->>>>>>> ca0e90e6
         <configuration>
           <context>${project.artifactId}</context>
         </configuration>
