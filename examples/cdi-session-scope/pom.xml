<!-- Licensed to the Apache Software Foundation (ASF) under one or more contributor 
	license agreements. See the NOTICE file distributed with this work for additional 
	information regarding copyright ownership. The ASF licenses this file to 
	You under the Apache License, Version 2.0 (the "License"); you may not use 
	this file except in compliance with the License. You may obtain a copy of 
	the License at http://www.apache.org/licenses/LICENSE-2.0 Unless required 
	by applicable law or agreed to in writing, software distributed under the 
	License is distributed on an "AS IS" BASIS, WITHOUT WARRANTIES OR CONDITIONS
	OF ANY KIND, either express or implied. See the License for the specific 
	language governing permissions and limitations under the License.
-->
<project xmlns="http://maven.apache.org/POM/4.0.0" xmlns:xsi="http://www.w3.org/2001/XMLSchema-instance" xsi:schemaLocation="http://maven.apache.org/POM/4.0.0 http://maven.apache.org/xsd/maven-4.0.0.xsd">
  <modelVersion>4.0.0</modelVersion>
  <groupId>org.superbiz</groupId>
  <artifactId>cdi-session-scope</artifactId>
  <name>OpenEJB :: Examples :: CDI Session Scope</name>
<<<<<<< HEAD
  <version>7.1.1-TT.4</version>
=======
  <version>7.1.2-SNAPSHOT</version>
>>>>>>> 2a783f2a
  <packaging>war</packaging>

  <properties>
    <project.build.sourceEncoding>UTF-8</project.build.sourceEncoding>
  </properties>

  <build>
    <defaultGoal>install</defaultGoal>
    <plugins>
      <plugin>
        <groupId>org.apache.maven.plugins</groupId>
        <artifactId>maven-compiler-plugin</artifactId>
        <version>3.5.1</version>
        <configuration>
          <source>1.7</source>
          <target>1.7</target>
        </configuration>
      </plugin>
      <plugin>
        <groupId>org.apache.maven.plugins</groupId>
        <artifactId>maven-war-plugin</artifactId>
        <version>3.1.0</version>
        <configuration>
          <failOnMissingWebXml>false</failOnMissingWebXml>
        </configuration>
      </plugin>
      <plugin>
        <groupId>org.apache.tomee.maven</groupId>
        <artifactId>tomee-maven-plugin</artifactId>
<<<<<<< HEAD
        <version>7.1.1-TT.4</version>
=======
        <version>7.1.2-SNAPSHOT</version>
>>>>>>> 2a783f2a
      </plugin>
    </plugins>
  </build>

  <repositories>
    <repository>
      <id>apache-m2-snapshot</id>
      <name>Apache Snapshot Repository</name>
      <url>https://repository.apache.org/content/groups/snapshots</url>
    </repository>
  </repositories>
  <pluginRepositories>
    <pluginRepository>
      <id>apache-m2-snapshot</id>
      <name>Apache Snapshot Repository</name>
      <url>https://repository.apache.org/content/groups/snapshots</url>
    </pluginRepository>
  </pluginRepositories>

  <dependencies>
    <dependency>
      <groupId>org.apache.tomee</groupId>
      <artifactId>javaee-api</artifactId>
      <version>7.0</version>
      <scope>provided</scope>
    </dependency>
    <dependency>
      <groupId>junit</groupId>
      <artifactId>junit</artifactId>
      <version>4.12</version>
      <scope>test</scope>
    </dependency>
  </dependencies>

  <!--
  This section allows you to configure where to publish libraries for sharing.
  It is not required and may be deleted.  For more information see:
  http://maven.apache.org/plugins/maven-deploy-plugin/
  -->
  <distributionManagement>
    <repository>
      <id>localhost</id>
      <url>file://${basedir}/target/repo/</url>
    </repository>
    <snapshotRepository>
      <id>localhost</id>
      <url>file://${basedir}/target/snapshot-repo/</url>
    </snapshotRepository>
  </distributionManagement>

</project><|MERGE_RESOLUTION|>--- conflicted
+++ resolved
@@ -14,11 +14,7 @@
   <groupId>org.superbiz</groupId>
   <artifactId>cdi-session-scope</artifactId>
   <name>OpenEJB :: Examples :: CDI Session Scope</name>
-<<<<<<< HEAD
-  <version>7.1.1-TT.4</version>
-=======
   <version>7.1.2-SNAPSHOT</version>
->>>>>>> 2a783f2a
   <packaging>war</packaging>
 
   <properties>
@@ -48,11 +44,7 @@
       <plugin>
         <groupId>org.apache.tomee.maven</groupId>
         <artifactId>tomee-maven-plugin</artifactId>
-<<<<<<< HEAD
-        <version>7.1.1-TT.4</version>
-=======
         <version>7.1.2-SNAPSHOT</version>
->>>>>>> 2a783f2a
       </plugin>
     </plugins>
   </build>
