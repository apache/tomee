<!-- Licensed to the Apache Software Foundation (ASF) under one or more contributor 
	license agreements. See the NOTICE file distributed with this work for additional 
	information regarding copyright ownership. The ASF licenses this file to 
	You under the Apache License, Version 2.0 (the "License"); you may not use 
	this file except in compliance with the License. You may obtain a copy of 
	the License at http://www.apache.org/licenses/LICENSE-2.0 Unless required 
	by applicable law or agreed to in writing, software distributed under the 
	License is distributed on an "AS IS" BASIS, WITHOUT WARRANTIES OR CONDITIONS
	OF ANY KIND, either express or implied. See the License for the specific 
	language governing permissions and limitations under the License.
-->
<project xmlns="http://maven.apache.org/POM/4.0.0" xmlns:xsi="http://www.w3.org/2001/XMLSchema-instance"
         xsi:schemaLocation="http://maven.apache.org/POM/4.0.0 http://maven.apache.org/xsd/maven-4.0.0.xsd">
  <modelVersion>4.0.0</modelVersion>
  <groupId>org.superbiz</groupId>
  <artifactId>cdi-session-scope</artifactId>
  <name>OpenEJB :: Examples :: CDI Session Scope</name>
  <version>1.1.0</version>
  <packaging>war</packaging>

  <properties>
    <project.build.sourceEncoding>UTF-8</project.build.sourceEncoding>
  </properties>

  <build>
    <defaultGoal>install</defaultGoal>
    <plugins>
      <plugin>
        <groupId>org.apache.maven.plugins</groupId>
        <artifactId>maven-compiler-plugin</artifactId>
        <version>3.0</version>
        <configuration>
          <source>1.6</source>
          <target>1.6</target>
        </configuration>
      </plugin>
      <plugin>
        <groupId>org.apache.maven.plugins</groupId>
        <artifactId>maven-war-plugin</artifactId>
        <version>2.2</version>
        <configuration>
          <failOnMissingWebXml>false</failOnMissingWebXml>
        </configuration>
      </plugin>
      <plugin>
        <groupId>org.apache.openejb.maven</groupId>
        <artifactId>tomee-maven-plugin</artifactId>
<<<<<<< HEAD
        <version>1.1.0</version>
=======
        <version>1.6.0-SNAPSHOT</version>
>>>>>>> d17c5134
      </plugin>
    </plugins>
  </build>

  <repositories>
    <repository>
      <id>apache-m2-snapshot</id>
      <name>Apache Snapshot Repository</name>
      <url>http://repository.apache.org/snapshots</url>
    </repository>
  </repositories>
  <pluginRepositories>
    <pluginRepository>
      <id>apache-m2-snapshot</id>
      <name>Apache Snapshot Repository</name>
      <url>http://repository.apache.org/snapshots</url>
    </pluginRepository>
  </pluginRepositories>

  <dependencies>
    <dependency>
      <groupId>org.apache.openejb</groupId>
      <artifactId>javaee-api</artifactId>
      <version>6.0-5</version>
      <scope>provided</scope>
    </dependency>
    <dependency>
      <groupId>junit</groupId>
      <artifactId>junit</artifactId>
      <version>4.10</version>
      <scope>test</scope>
    </dependency>
  </dependencies>

  <!--
  This section allows you to configure where to publish libraries for sharing.
  It is not required and may be deleted.  For more information see:
  http://maven.apache.org/plugins/maven-deploy-plugin/
  -->
  <distributionManagement>
    <repository>
      <id>localhost</id>
      <url>file://${basedir}/target/repo/</url>
    </repository>
    <snapshotRepository>
      <id>localhost</id>
      <url>file://${basedir}/target/snapshot-repo/</url>
    </snapshotRepository>
  </distributionManagement>

</project><|MERGE_RESOLUTION|>--- conflicted
+++ resolved
@@ -15,7 +15,7 @@
   <groupId>org.superbiz</groupId>
   <artifactId>cdi-session-scope</artifactId>
   <name>OpenEJB :: Examples :: CDI Session Scope</name>
-  <version>1.1.0</version>
+  <version>1.1.0-SNAPSHOT</version>
   <packaging>war</packaging>
 
   <properties>
@@ -45,11 +45,7 @@
       <plugin>
         <groupId>org.apache.openejb.maven</groupId>
         <artifactId>tomee-maven-plugin</artifactId>
-<<<<<<< HEAD
-        <version>1.1.0</version>
-=======
         <version>1.6.0-SNAPSHOT</version>
->>>>>>> d17c5134
       </plugin>
     </plugins>
   </build>
