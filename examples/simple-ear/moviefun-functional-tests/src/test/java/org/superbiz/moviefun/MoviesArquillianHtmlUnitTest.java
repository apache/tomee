--- conflicted
+++ resolved
@@ -37,11 +37,7 @@
 
     @Deployment
     public static EnterpriseArchive createDeployment() {
-<<<<<<< HEAD
-        final EnterpriseArchive enterpriseArchive = Maven.resolver().resolve("org.superbiz:moviefun-ear:ear:7.1.1-TT.2")
-=======
         final EnterpriseArchive enterpriseArchive = Maven.resolver().resolve("org.superbiz:moviefun-ear:ear:7.1.2-SNAPSHOT")
->>>>>>> 2a783f2a
                 .withoutTransitivity().asSingle(EnterpriseArchive.class);
 
         System.out.println(enterpriseArchive.toString(true));
