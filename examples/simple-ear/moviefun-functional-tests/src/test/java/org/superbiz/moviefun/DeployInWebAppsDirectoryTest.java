/**
 * Licensed to the Apache Software Foundation (ASF) under one or more
 * contributor license agreements.  See the NOTICE file distributed with
 * this work for additional information regarding copyright ownership.
 * The ASF licenses this file to You under the Apache License, Version 2.0
 * (the "License"); you may not use this file except in compliance with
 * the License.  You may obtain a copy of the License at
 * <p/>
 * http://www.apache.org/licenses/LICENSE-2.0
 * <p/>
 * Unless required by applicable law or agreed to in writing, software
 * distributed under the License is distributed on an "AS IS" BASIS,
 * WITHOUT WARRANTIES OR CONDITIONS OF ANY KIND, either express or implied.
 * See the License for the specific language governing permissions and
 * limitations under the License.
 */
package org.superbiz.moviefun;

import com.gargoylesoftware.htmlunit.WebClient;
import com.gargoylesoftware.htmlunit.html.HtmlPage;
import org.apache.openejb.loader.IO;
import org.apache.tomee.arquillian.remote.RemoteTomEEConfiguration;
import org.apache.tomee.arquillian.remote.RemoteTomEEContainer;
import org.jboss.shrinkwrap.resolver.api.maven.Maven;
import org.junit.Ignore;
import org.junit.Test;

import java.io.File;
import java.io.IOException;
import java.util.concurrent.Callable;

import static org.junit.Assert.assertTrue;

@Ignore("Not implemented yet")
/*
 * This test deploys the ear in a manual fashion. Normally the remote adapter deploys using the deployer.
 * Here we'll use the arquillian adapter to control the lifecycle of the server, but we'll do the deploy
 * by hand into the webapps directory directly. The EAR deployment was fixed in TOMEE-2145.
 *
 */
public class DeployInWebAppsDirectoryTest {

    @Test
    public void test() throws Exception {
        final RemoteTomEEConfiguration configuration = new RemoteTomEEConfiguration();
        configuration.setGroupId("org.apache.tomee");
        configuration.setArtifactId("apache-tomee");
        configuration.setClassifier("plus");
<<<<<<< HEAD
        configuration.setVersion("7.1.0-TT.2");
=======
        configuration.setVersion("7.1.1-SNAPSHOT");
>>>>>>> 50c6e3d0
        configuration.setHttpPort(-1);

        final RemoteTomEEContainer container = new RemoteTomEEContainer();
        container.setup(configuration);

        try {
            container.start();

            final File webapps = new File(configuration.getDir(), "apache-tomee-" + configuration.getClassifier() + "-" + configuration.getVersion() + "/webapps");
            webapps.mkdirs();

            final File enterpriseArchive = Maven.resolver().resolve("org.superbiz:moviefun-ear:ear:1.1.0-SNAPSHOT")
                    .withoutTransitivity().asSingleFile();

            IO.copy(enterpriseArchive, new File(webapps, "moviefun-ear.ear"));
            final String appUrl = "http://localhost:" + configuration.getHttpPort() + "/moviefun";

            runTests(appUrl);

            container.stop();

            // restart the container, make sure all is still well
            container.start();

        } finally {
            container.stop();
        }
    }

    private void runTests(final String appUrl) throws IOException {
        final WebClient webClient = new WebClient();

        HtmlPage page = attempt(new Callable<HtmlPage>() {

            @Override
            public HtmlPage call() throws Exception {
                return getPage(webClient, appUrl);
            }
        }, 30);

        assertMoviesPresent(page);

        page = webClient.getPage(appUrl + "/moviefun");

        assertMoviesPresent(page);
        webClient.closeAllWindows();
    }

    private <T> T attempt(final Callable<T> callable, int numberOfAttempts) {
        int tries = 0;

        while (tries < numberOfAttempts) {
            try {
                return callable.call();
            } catch (final Exception e) {
                // ignore the exception and try again
                tries++;
                try {
                    Thread.sleep(1000);
                } catch (final InterruptedException ie) {
                    // ignore
                }
            }
        }

        throw new IllegalStateException("Unable to invoke callable successfully after " + numberOfAttempts + " attempts");
    }

    private HtmlPage getPage(final WebClient webClient, final String url) throws IOException {
        return webClient.getPage(url + "/setup.jsp");
    }

    private void assertMoviesPresent(HtmlPage page) {
        String pageAsText = page.asText();
        assertTrue(pageAsText.contains("Wedding Crashers"));
        assertTrue(pageAsText.contains("Starsky & Hutch"));
        assertTrue(pageAsText.contains("Shanghai Knights"));
        assertTrue(pageAsText.contains("I-Spy"));
        assertTrue(pageAsText.contains("The Royal Tenenbaums"));
    }
}<|MERGE_RESOLUTION|>--- conflicted
+++ resolved
@@ -46,11 +46,7 @@
         configuration.setGroupId("org.apache.tomee");
         configuration.setArtifactId("apache-tomee");
         configuration.setClassifier("plus");
-<<<<<<< HEAD
-        configuration.setVersion("7.1.0-TT.2");
-=======
         configuration.setVersion("7.1.1-SNAPSHOT");
->>>>>>> 50c6e3d0
         configuration.setHttpPort(-1);
 
         final RemoteTomEEContainer container = new RemoteTomEEContainer();
