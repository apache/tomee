<?xml version="1.0" encoding="UTF-8"?>
<!--
  Licensed to the Apache Software Foundation (ASF) under one or more
   contributor license agreements.  See the NOTICE file distributed with
   this work for additional information regarding copyright ownership.
   The ASF licenses this file to You under the Apache License, Version 2.0
   (the "License"); you may not use this file except in compliance with
   the License.  You may obtain a copy of the License at

       http://www.apache.org/licenses/LICENSE-2.0

    Unless required by applicable law or agreed to in writing, software
    distributed under the License is distributed on an "AS IS" BASIS,
    WITHOUT WARRANTIES OR CONDITIONS OF ANY KIND, either express or implied.
    See the License for the specific language governing permissions and
    limitations under the License.
-->
<project xmlns="http://maven.apache.org/POM/4.0.0" xmlns:xsi="http://www.w3.org/2001/XMLSchema-instance" xsi:schemaLocation="http://maven.apache.org/POM/4.0.0 http://maven.apache.org/maven-v4_0_0.xsd">
  <modelVersion>4.0.0</modelVersion>

  <parent>
    <groupId>org.superbiz</groupId>
    <artifactId>moviefun-ear-parent</artifactId>
<<<<<<< HEAD
    <version>8.0.6-TT.6-SNAPSHOT</version>
=======
    <version>8.0.9-SNAPSHOT</version>
>>>>>>> 17f2a998
  </parent>
  <artifactId>moviefun-webapp</artifactId>
  <packaging>war</packaging>
  <name>TomEE :: Examples :: Simple EAR :: Webapp</name>
  <properties>
    <project.build.sourceEncoding>UTF-8</project.build.sourceEncoding>
  </properties>

  <dependencies>
    <dependency>
      <groupId>org.superbiz</groupId>
      <artifactId>moviefun-business-model</artifactId>
      <version>${project.version}</version>
      <scope>provided</scope>
    </dependency>
    <dependency>
      <groupId>org.apache.tomee</groupId>
      <artifactId>javaee-api</artifactId>
      <version>7.0</version>
      <scope>provided</scope>
    </dependency>
    <dependency>
      <groupId>junit</groupId>
      <artifactId>junit</artifactId>
      <version>4.12</version>
      <scope>test</scope>
    </dependency>
    <dependency>
      <groupId>javax.servlet</groupId>
      <artifactId>jstl</artifactId>
      <version>1.2</version>
      <scope>provided</scope>
    </dependency>
    <dependency>
      <groupId>org.apache.tomee</groupId>
      <artifactId>openejb-core</artifactId>
<<<<<<< HEAD
      <version>8.0.6-TT.6-SNAPSHOT</version>
=======
      <version>8.0.9-SNAPSHOT</version>
>>>>>>> 17f2a998
      <scope>test</scope>
    </dependency>
    <dependency>
      <groupId>taglibs</groupId>
      <artifactId>standard</artifactId>
      <version>1.1.2</version>
      <scope>provided</scope>
    </dependency>
    <dependency>
      <groupId>net.sourceforge.htmlunit</groupId>
      <artifactId>htmlunit</artifactId>
      <version>2.8</version>
      <type>jar</type>
      <scope>test</scope>
    </dependency>
  </dependencies>
</project><|MERGE_RESOLUTION|>--- conflicted
+++ resolved
@@ -21,11 +21,7 @@
   <parent>
     <groupId>org.superbiz</groupId>
     <artifactId>moviefun-ear-parent</artifactId>
-<<<<<<< HEAD
-    <version>8.0.6-TT.6-SNAPSHOT</version>
-=======
     <version>8.0.9-SNAPSHOT</version>
->>>>>>> 17f2a998
   </parent>
   <artifactId>moviefun-webapp</artifactId>
   <packaging>war</packaging>
@@ -62,11 +58,7 @@
     <dependency>
       <groupId>org.apache.tomee</groupId>
       <artifactId>openejb-core</artifactId>
-<<<<<<< HEAD
-      <version>8.0.6-TT.6-SNAPSHOT</version>
-=======
       <version>8.0.9-SNAPSHOT</version>
->>>>>>> 17f2a998
       <scope>test</scope>
     </dependency>
     <dependency>
