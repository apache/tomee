--- conflicted
+++ resolved
@@ -21,11 +21,7 @@
   <modelVersion>4.0.0</modelVersion>
   <groupId>org.superbiz</groupId>
   <artifactId>moviefun-ear-parent</artifactId>
-<<<<<<< HEAD
-  <version>8.0.2-TT.2-SNAPSHOT</version>
-=======
   <version>8.0.2-TT.4-SNAPSHOT</version>
->>>>>>> a9910db3
   <packaging>pom</packaging>
   <name>TomEE :: Examples :: Simple EAR</name>
   <modules>
@@ -37,11 +33,7 @@
   </modules>
   <properties>
     <project.build.sourceEncoding>UTF-8</project.build.sourceEncoding>
-<<<<<<< HEAD
-    <tomee.version>8.0.2-TT.2-SNAPSHOT</tomee.version>
-=======
     <tomee.version>8.0.2-TT.3-SNAPSHOT</tomee.version>
->>>>>>> a9910db3
   </properties>
   <repositories>
     <repository>
