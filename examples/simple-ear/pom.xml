<?xml version="1.0" encoding="UTF-8"?>
<!--

    Licensed to the Apache Software Foundation (ASF) under one or more
    contributor license agreements.  See the NOTICE file distributed with
    this work for additional information regarding copyright ownership.
    The ASF licenses this file to You under the Apache License, Version 2.0
    (the "License"); you may not use this file except in compliance with
    the License.  You may obtain a copy of the License at

       http://www.apache.org/licenses/LICENSE-2.0

    Unless required by applicable law or agreed to in writing, software
    distributed under the License is distributed on an "AS IS" BASIS,
    WITHOUT WARRANTIES OR CONDITIONS OF ANY KIND, either express or implied.
    See the License for the specific language governing permissions and
    limitations under the License.
-->
<!-- $Rev: 661532 $ $Date: 2008-05-29 16:46:42 -0700 (Thu, 29 May 2008) $ -->
<project xmlns="http://maven.apache.org/POM/4.0.0" xmlns:xsi="http://www.w3.org/2001/XMLSchema-instance" xsi:schemaLocation="http://maven.apache.org/POM/4.0.0 http://maven.apache.org/maven-v4_0_0.xsd">
  <modelVersion>4.0.0</modelVersion>
  <groupId>org.superbiz</groupId>
  <artifactId>moviefun-ear-parent</artifactId>
<<<<<<< HEAD
  <version>8.0.6-TT.6-SNAPSHOT</version>
=======
  <version>8.0.9-SNAPSHOT</version>
>>>>>>> 17f2a998
  <packaging>pom</packaging>
  <name>TomEE :: Examples :: Simple EAR</name>
  <modules>
    <module>moviefun-business-model</module>
    <module>moviefun-business-logic</module>
    <module>moviefun-webapp</module>
    <module>moviefun-ear</module>
    <module>moviefun-functional-tests</module>
  </modules>
  <properties>
    <project.build.sourceEncoding>UTF-8</project.build.sourceEncoding>
<<<<<<< HEAD
    <tomee.version>8.0.6-TT.5-SNAPSHOT</tomee.version>
=======
    <tomee.version>8.0.9-SNAPSHOT</tomee.version>
>>>>>>> 17f2a998
  </properties>
  <repositories>
    <repository>
      <id>apache-m2-snapshot</id>
      <name>Apache Snapshot Repository</name>
      <url>https://repository.apache.org/content/groups/snapshots/</url>
    </repository>
    <repository>
      <id>tomitribe-all</id>
      <name>Tomitribe Repository</name>
      <url>https://repository.tomitribe.com/content/groups/tomitribe/</url>
    </repository>
  </repositories>
  <build>
    <defaultGoal>install</defaultGoal>
    <testResources>
      <testResource>
        <directory>src/test/resources</directory>
        <filtering>true</filtering>
      </testResource>
    </testResources>
    <pluginManagement>
      <plugins>
        <plugin>
          <groupId>org.apache.maven.plugins</groupId>
          <artifactId>maven-compiler-plugin</artifactId>
          <version>3.5.1</version>
          <configuration>
            <source>1.7</source>
            <target>1.7</target>
          </configuration>
        </plugin>
        <plugin>
          <groupId>org.apache.maven.plugins</groupId>
          <artifactId>maven-surefire-plugin</artifactId>
          <version>2.18.1</version>
          <configuration>
            <systemProperties>
              <property>
                <name>tomee.version</name>
                <value>${tomee.version}</value>
              </property>
            </systemProperties>
          </configuration>
        </plugin>
      </plugins>
    </pluginManagement>
  </build>
  <dependencyManagement>
    <dependencies>
      <dependency>
        <groupId>org.apache.tomee</groupId>
        <artifactId>javaee-api</artifactId>
        <version>7.0</version>
      </dependency>
      <dependency>
        <groupId>junit</groupId>
        <artifactId>junit</artifactId>
        <version>4.12</version>
      </dependency>
    </dependencies>
  </dependencyManagement>
  <!--
  This section allows you to configure where to publish libraries for sharing.
  It is not required and may be deleted.  For more information see:
  http://maven.apache.org/plugins/maven-deploy-plugin/
  -->
  <distributionManagement>
    <repository>
      <id>localhost</id>
      <url>file://${basedir}/target/repo/</url>
    </repository>
    <snapshotRepository>
      <id>localhost</id>
      <url>file://${basedir}/target/snapshot-repo/</url>
    </snapshotRepository>
  </distributionManagement>
</project><|MERGE_RESOLUTION|>--- conflicted
+++ resolved
@@ -21,11 +21,7 @@
   <modelVersion>4.0.0</modelVersion>
   <groupId>org.superbiz</groupId>
   <artifactId>moviefun-ear-parent</artifactId>
-<<<<<<< HEAD
-  <version>8.0.6-TT.6-SNAPSHOT</version>
-=======
   <version>8.0.9-SNAPSHOT</version>
->>>>>>> 17f2a998
   <packaging>pom</packaging>
   <name>TomEE :: Examples :: Simple EAR</name>
   <modules>
@@ -37,11 +33,7 @@
   </modules>
   <properties>
     <project.build.sourceEncoding>UTF-8</project.build.sourceEncoding>
-<<<<<<< HEAD
-    <tomee.version>8.0.6-TT.5-SNAPSHOT</tomee.version>
-=======
     <tomee.version>8.0.9-SNAPSHOT</tomee.version>
->>>>>>> 17f2a998
   </properties>
   <repositories>
     <repository>
