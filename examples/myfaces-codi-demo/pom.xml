<!-- Licensed to the Apache Software Foundation (ASF) under one or more contributor 
	license agreements. See the NOTICE file distributed with this work for additional 
	information regarding copyright ownership. The ASF licenses this file to 
	You under the Apache License, Version 2.0 (the "License"); you may not use 
	this file except in compliance with the License. You may obtain a copy of 
	the License at http://www.apache.org/licenses/LICENSE-2.0 Unless required 
	by applicable law or agreed to in writing, software distributed under the 
	License is distributed on an "AS IS" BASIS, WITHOUT WARRANTIES OR CONDITIONS 
	OF ANY KIND, either express or implied. See the License for the specific 
	language governing permissions and limitations under the License. -->
<project xmlns="http://maven.apache.org/POM/4.0.0" xmlns:xsi="http://www.w3.org/2001/XMLSchema-instance" xsi:schemaLocation="http://maven.apache.org/POM/4.0.0 http://maven.apache.org/xsd/maven-4.0.0.xsd">
  <modelVersion>4.0.0</modelVersion>
  <groupId>org.superbiz</groupId>
  <artifactId>myfaces-codi-demo</artifactId>

  <name>OpenEJB :: Examples :: JSF2/CDI/BV/JPA/CODI</name>
<<<<<<< HEAD
  <version>1.1.0-TT.1</version>
=======
  <version>7.0.6-SNAPSHOT</version>
>>>>>>> 4aa5c3a3

  <packaging>war</packaging>

  <properties>
    <project.build.sourceEncoding>UTF-8</project.build.sourceEncoding>
    <myfaces2.version>2.2.4</myfaces2.version>
    <myfaces.codi.version>1.0.5</myfaces.codi.version>
    <extval.version>2.0.8</extval.version>
  </properties>

  <build>
    <defaultGoal>install</defaultGoal>
    <plugins>
      <plugin>
        <groupId>org.apache.maven.plugins</groupId>
        <artifactId>maven-compiler-plugin</artifactId>
        <version>3.5.1</version>
        <configuration>
          <source>1.7</source>
          <target>1.7</target>
        </configuration>
      </plugin>
      <plugin>
        <groupId>org.apache.maven.plugins</groupId>
        <artifactId>maven-war-plugin</artifactId>
        <version>3.1.0</version>
      </plugin>
      <plugin>
        <groupId>org.apache.tomee.maven</groupId>
        <artifactId>tomee-maven-plugin</artifactId>
<<<<<<< HEAD
        <version>7.0.5-TT.3</version>
=======
        <version>7.0.6-SNAPSHOT</version>
>>>>>>> 4aa5c3a3
      </plugin>
    </plugins>
  </build>
  <repositories>
    <repository>
      <id>prime-repo</id>
      <name>Prime Technology Maven Repository</name>
      <url>http://repository.primefaces.org/</url>
      <layout>default</layout>
    </repository>
    <repository>
      <id>apache-m2-snapshot</id>
      <name>Apache Snapshot Repository</name>
      <url>https://repository.apache.org/content/groups/snapshots</url>
    </repository>
  </repositories>
  <dependencies>
    <dependency>
      <groupId>org.apache.tomee</groupId>
      <artifactId>javaee-api</artifactId>
      <version>7.0</version>
      <scope>provided</scope>
    </dependency>

    <dependency>
      <groupId>org.apache.myfaces.extensions.cdi.bundles</groupId>
      <artifactId>myfaces-extcdi-bundle-jsf20</artifactId>
      <version>${myfaces.codi.version}</version>
    </dependency>

    <dependency>
      <groupId>org.apache.myfaces.extensions.validator</groupId>
      <artifactId>myfaces-extval-core</artifactId>
      <version>${extval.version}</version>
    </dependency>

    <dependency>
      <groupId>org.apache.myfaces.extensions.validator.validation-modules</groupId>
      <artifactId>myfaces-extval-property-validation</artifactId>
      <version>${extval.version}</version>
      <exclusions>
        <exclusion>
          <groupId>javax.persistence</groupId>
          <artifactId>persistence-api</artifactId>
        </exclusion>
      </exclusions>
    </dependency>

    <dependency>
      <groupId>org.apache.myfaces.extensions.validator.validation-modules</groupId>
      <artifactId>myfaces-extval-bean-validation</artifactId>
      <version>${extval.version}</version>
      <exclusions>
        <exclusion>
          <groupId>javax.validation</groupId>
          <artifactId>validation-api</artifactId>
        </exclusion>
      </exclusions>
    </dependency>

    <dependency>
      <groupId>org.apache.myfaces.core</groupId>
      <artifactId>myfaces-api</artifactId>
      <version>${myfaces2.version}</version>
      <scope>provided</scope>
    </dependency>

    <!-- 3rd party libs -->
    <dependency>
      <groupId>org.primefaces</groupId>
      <artifactId>primefaces</artifactId>
      <version>2.2</version>
    </dependency>
  </dependencies>

  <!--
  This section allows you to configure where to publish libraries for sharing.
  It is not required and may be deleted.  For more information see:
  http://maven.apache.org/plugins/maven-deploy-plugin/
  -->
  <distributionManagement>
    <repository>
      <id>localhost</id>
      <url>file://${basedir}/target/repo/</url>
    </repository>
    <snapshotRepository>
      <id>localhost</id>
      <url>file://${basedir}/target/snapshot-repo/</url>
    </snapshotRepository>
  </distributionManagement>

</project>
<|MERGE_RESOLUTION|>--- conflicted
+++ resolved
@@ -14,11 +14,7 @@
   <artifactId>myfaces-codi-demo</artifactId>
 
   <name>OpenEJB :: Examples :: JSF2/CDI/BV/JPA/CODI</name>
-<<<<<<< HEAD
   <version>1.1.0-TT.1</version>
-=======
-  <version>7.0.6-SNAPSHOT</version>
->>>>>>> 4aa5c3a3
 
   <packaging>war</packaging>
 
@@ -49,11 +45,7 @@
       <plugin>
         <groupId>org.apache.tomee.maven</groupId>
         <artifactId>tomee-maven-plugin</artifactId>
-<<<<<<< HEAD
         <version>7.0.5-TT.3</version>
-=======
-        <version>7.0.6-SNAPSHOT</version>
->>>>>>> 4aa5c3a3
       </plugin>
     </plugins>
   </build>
