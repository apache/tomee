<?xml version="1.0"?>
<!-- Licensed to the Apache Software Foundation (ASF) under one or more contributor 
	license agreements. See the NOTICE file distributed with this work for additional 
	information regarding copyright ownership. The ASF licenses this file to 
	You under the Apache License, Version 2.0 (the "License"); you may not use 
	this file except in compliance with the License. You may obtain a copy of 
	the License at http://www.apache.org/licenses/LICENSE-2.0 Unless required 
	by applicable law or agreed to in writing, software distributed under the 
	License is distributed on an "AS IS" BASIS, WITHOUT WARRANTIES OR CONDITIONS 
	OF ANY KIND, either express or implied. See the License for the specific 
	language governing permissions and limitations under the License. -->
<project xmlns="http://maven.apache.org/POM/4.0.0" xmlns:xsi="http://www.w3.org/2001/XMLSchema-instance" xsi:schemaLocation="http://maven.apache.org/POM/4.0.0 http://maven.apache.org/xsd/maven-4.0.0.xsd">
  <modelVersion>4.0.0</modelVersion>
  <groupId>org.superbiz</groupId>
  <artifactId>myfaces-codi-demo</artifactId>
  <name>TomEE :: Examples :: JSF2/CDI/BV/JPA/CODI</name>
<<<<<<< HEAD
  <version>8.0.6-TT.6-SNAPSHOT</version>
=======
  <version>8.0.9-SNAPSHOT</version>
>>>>>>> 17f2a998
  <packaging>war</packaging>
  <properties>
    <project.build.sourceEncoding>UTF-8</project.build.sourceEncoding>
    <myfaces2.version>2.2.4</myfaces2.version>
    <myfaces.codi.version>1.0.5</myfaces.codi.version>
    <extval.version>2.0.8</extval.version>
  </properties>
  <build>
    <defaultGoal>install</defaultGoal>
    <plugins>
      <plugin>
        <groupId>org.apache.maven.plugins</groupId>
        <artifactId>maven-compiler-plugin</artifactId>
        <version>3.5.1</version>
        <configuration>
          <source>1.8</source>
          <target>1.8</target>
        </configuration>
      </plugin>
      <plugin>
        <groupId>org.apache.maven.plugins</groupId>
        <artifactId>maven-war-plugin</artifactId>
        <version>3.1.0</version>
      </plugin>
      <plugin>
        <groupId>org.apache.tomee.maven</groupId>
        <artifactId>tomee-maven-plugin</artifactId>
<<<<<<< HEAD
        <version>8.0.6-TT.6-SNAPSHOT</version>
=======
        <version>8.0.9-SNAPSHOT</version>
      </plugin>
      <plugin>
        <groupId>org.tomitribe.transformer</groupId>
        <artifactId>org.eclipse.transformer.maven</artifactId>
        <version>0.1.1a</version>
        <configuration>
          <classifier>jakartaee9</classifier>
        </configuration>
        <executions>
          <execution>
            <goals>
              <goal>run</goal>
            </goals>
            <phase>package</phase>
          </execution>
        </executions>
>>>>>>> 17f2a998
      </plugin>
    </plugins>
  </build>
  <repositories>
    <repository>
      <id>prime-repo</id>
      <name>Prime Technology Maven Repository</name>
      <url>https://repository.primefaces.org/</url>
      <layout>default</layout>
    </repository>
    <repository>
      <id>apache-m2-snapshot</id>
      <name>Apache Snapshot Repository</name>
      <url>https://repository.apache.org/content/groups/snapshots</url>
    </repository>
    <repository>
      <id>tomitribe-all</id>
      <name>Tomitribe Repository</name>
      <url>https://repository.tomitribe.com/content/groups/tomitribe/</url>
    </repository>
  </repositories>
  <dependencies>
    <dependency>
      <groupId>org.apache.tomee</groupId>
      <artifactId>javaee-api</artifactId>
      <version>[8.0,)</version>
      <scope>provided</scope>
    </dependency>
    <dependency>
      <groupId>org.apache.myfaces.extensions.cdi.bundles</groupId>
      <artifactId>myfaces-extcdi-bundle-jsf20</artifactId>
      <version>${myfaces.codi.version}</version>
    </dependency>
    <dependency>
      <groupId>org.apache.myfaces.extensions.validator</groupId>
      <artifactId>myfaces-extval-core</artifactId>
      <version>${extval.version}</version>
    </dependency>
    <dependency>
      <groupId>org.apache.myfaces.extensions.validator.validation-modules</groupId>
      <artifactId>myfaces-extval-property-validation</artifactId>
      <version>${extval.version}</version>
      <exclusions>
        <exclusion>
          <groupId>javax.persistence</groupId>
          <artifactId>persistence-api</artifactId>
        </exclusion>
      </exclusions>
    </dependency>
    <dependency>
      <groupId>org.apache.myfaces.extensions.validator.validation-modules</groupId>
      <artifactId>myfaces-extval-bean-validation</artifactId>
      <version>${extval.version}</version>
      <exclusions>
        <exclusion>
          <groupId>javax.validation</groupId>
          <artifactId>validation-api</artifactId>
        </exclusion>
      </exclusions>
    </dependency>
    <dependency>
      <groupId>org.apache.myfaces.core</groupId>
      <artifactId>myfaces-api</artifactId>
      <version>${myfaces2.version}</version>
      <scope>provided</scope>
    </dependency>
    <!-- 3rd party libs -->
    <dependency>
      <groupId>org.primefaces</groupId>
      <artifactId>primefaces</artifactId>
      <version>2.2</version>
    </dependency>
  </dependencies>
  <!--
  This section allows you to configure where to publish libraries for sharing.
  It is not required and may be deleted.  For more information see:
  http://maven.apache.org/plugins/maven-deploy-plugin/
  -->
  <distributionManagement>
    <repository>
      <id>localhost</id>
      <url>file://${basedir}/target/repo/</url>
    </repository>
    <snapshotRepository>
      <id>localhost</id>
      <url>file://${basedir}/target/snapshot-repo/</url>
    </snapshotRepository>
  </distributionManagement>
</project><|MERGE_RESOLUTION|>--- conflicted
+++ resolved
@@ -14,11 +14,7 @@
   <groupId>org.superbiz</groupId>
   <artifactId>myfaces-codi-demo</artifactId>
   <name>TomEE :: Examples :: JSF2/CDI/BV/JPA/CODI</name>
-<<<<<<< HEAD
-  <version>8.0.6-TT.6-SNAPSHOT</version>
-=======
   <version>8.0.9-SNAPSHOT</version>
->>>>>>> 17f2a998
   <packaging>war</packaging>
   <properties>
     <project.build.sourceEncoding>UTF-8</project.build.sourceEncoding>
@@ -46,9 +42,6 @@
       <plugin>
         <groupId>org.apache.tomee.maven</groupId>
         <artifactId>tomee-maven-plugin</artifactId>
-<<<<<<< HEAD
-        <version>8.0.6-TT.6-SNAPSHOT</version>
-=======
         <version>8.0.9-SNAPSHOT</version>
       </plugin>
       <plugin>
@@ -66,7 +59,6 @@
             <phase>package</phase>
           </execution>
         </executions>
->>>>>>> 17f2a998
       </plugin>
     </plugins>
   </build>
