<!-- Licensed to the Apache Software Foundation (ASF) under one or more contributor 
	license agreements. See the NOTICE file distributed with this work for additional 
	information regarding copyright ownership. The ASF licenses this file to 
	You under the Apache License, Version 2.0 (the "License"); you may not use 
	this file except in compliance with the License. You may obtain a copy of 
	the License at http://www.apache.org/licenses/LICENSE-2.0 Unless required 
	by applicable law or agreed to in writing, software distributed under the 
	License is distributed on an "AS IS" BASIS, WITHOUT WARRANTIES OR CONDITIONS 
	OF ANY KIND, either express or implied. See the License for the specific 
	language governing permissions and limitations under the License. -->
<project xmlns="http://maven.apache.org/POM/4.0.0" xmlns:xsi="http://www.w3.org/2001/XMLSchema-instance" xsi:schemaLocation="http://maven.apache.org/POM/4.0.0 http://maven.apache.org/xsd/maven-4.0.0.xsd">
  <modelVersion>4.0.0</modelVersion>
  <groupId>org.superbiz</groupId>
  <artifactId>myfaces-codi-demo</artifactId>

  <name>OpenEJB :: Examples :: JSF2/CDI/BV/JPA/CODI</name>
<<<<<<< HEAD
  <version>1.1.0-TT.1</version>
=======
  <version>7.1.1-SNAPSHOT</version>
>>>>>>> 50c6e3d0

  <packaging>war</packaging>

  <properties>
    <project.build.sourceEncoding>UTF-8</project.build.sourceEncoding>
    <myfaces2.version>2.2.4</myfaces2.version>
    <myfaces.codi.version>1.0.5</myfaces.codi.version>
    <extval.version>2.0.8</extval.version>
  </properties>

  <build>
    <defaultGoal>install</defaultGoal>
    <plugins>
      <plugin>
        <groupId>org.apache.maven.plugins</groupId>
        <artifactId>maven-compiler-plugin</artifactId>
        <version>3.5.1</version>
        <configuration>
          <source>1.7</source>
          <target>1.7</target>
        </configuration>
      </plugin>
      <plugin>
        <groupId>org.apache.maven.plugins</groupId>
        <artifactId>maven-war-plugin</artifactId>
        <version>3.1.0</version>
      </plugin>
      <plugin>
        <groupId>org.apache.tomee.maven</groupId>
        <artifactId>tomee-maven-plugin</artifactId>
<<<<<<< HEAD
        <version>7.1.0-TT.2</version>
=======
        <version>7.1.1-SNAPSHOT</version>
>>>>>>> 50c6e3d0
      </plugin>
    </plugins>
  </build>
  <repositories>
    <repository>
      <id>prime-repo</id>
      <name>Prime Technology Maven Repository</name>
      <url>http://repository.primefaces.org/</url>
      <layout>default</layout>
    </repository>
    <repository>
      <id>apache-m2-snapshot</id>
      <name>Apache Snapshot Repository</name>
      <url>https://repository.apache.org/content/groups/snapshots</url>
    </repository>
  </repositories>
  <dependencies>
    <dependency>
      <groupId>org.apache.tomee</groupId>
      <artifactId>javaee-api</artifactId>
      <version>7.0</version>
      <scope>provided</scope>
    </dependency>

    <dependency>
      <groupId>org.apache.myfaces.extensions.cdi.bundles</groupId>
      <artifactId>myfaces-extcdi-bundle-jsf20</artifactId>
      <version>${myfaces.codi.version}</version>
    </dependency>

    <dependency>
      <groupId>org.apache.myfaces.extensions.validator</groupId>
      <artifactId>myfaces-extval-core</artifactId>
      <version>${extval.version}</version>
    </dependency>

    <dependency>
      <groupId>org.apache.myfaces.extensions.validator.validation-modules</groupId>
      <artifactId>myfaces-extval-property-validation</artifactId>
      <version>${extval.version}</version>
      <exclusions>
        <exclusion>
          <groupId>javax.persistence</groupId>
          <artifactId>persistence-api</artifactId>
        </exclusion>
      </exclusions>
    </dependency>

    <dependency>
      <groupId>org.apache.myfaces.extensions.validator.validation-modules</groupId>
      <artifactId>myfaces-extval-bean-validation</artifactId>
      <version>${extval.version}</version>
      <exclusions>
        <exclusion>
          <groupId>javax.validation</groupId>
          <artifactId>validation-api</artifactId>
        </exclusion>
      </exclusions>
    </dependency>

    <dependency>
      <groupId>org.apache.myfaces.core</groupId>
      <artifactId>myfaces-api</artifactId>
      <version>${myfaces2.version}</version>
      <scope>provided</scope>
    </dependency>

    <!-- 3rd party libs -->
    <dependency>
      <groupId>org.primefaces</groupId>
      <artifactId>primefaces</artifactId>
      <version>2.2</version>
    </dependency>
  </dependencies>

  <!--
  This section allows you to configure where to publish libraries for sharing.
  It is not required and may be deleted.  For more information see:
  http://maven.apache.org/plugins/maven-deploy-plugin/
  -->
  <distributionManagement>
    <repository>
      <id>localhost</id>
      <url>file://${basedir}/target/repo/</url>
    </repository>
    <snapshotRepository>
      <id>localhost</id>
      <url>file://${basedir}/target/snapshot-repo/</url>
    </snapshotRepository>
  </distributionManagement>

</project>
<|MERGE_RESOLUTION|>--- conflicted
+++ resolved
@@ -14,11 +14,7 @@
   <artifactId>myfaces-codi-demo</artifactId>
 
   <name>OpenEJB :: Examples :: JSF2/CDI/BV/JPA/CODI</name>
-<<<<<<< HEAD
-  <version>1.1.0-TT.1</version>
-=======
   <version>7.1.1-SNAPSHOT</version>
->>>>>>> 50c6e3d0
 
   <packaging>war</packaging>
 
@@ -49,11 +45,7 @@
       <plugin>
         <groupId>org.apache.tomee.maven</groupId>
         <artifactId>tomee-maven-plugin</artifactId>
-<<<<<<< HEAD
-        <version>7.1.0-TT.2</version>
-=======
         <version>7.1.1-SNAPSHOT</version>
->>>>>>> 50c6e3d0
       </plugin>
     </plugins>
   </build>
