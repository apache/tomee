<?xml version="1.0" encoding="UTF-8"?>
<!--
  Licensed to the Apache Software Foundation (ASF) under one or more
  contributor license agreements.  See the NOTICE file distributed with
  this work for additional information regarding copyright ownership.
  The ASF licenses this file to You under the Apache License, Version 2.0
  (the "License"); you may not use this file except in compliance with
  the License.  You may obtain a copy of the License at

      http://www.apache.org/licenses/LICENSE-2.0

  Unless required by applicable law or agreed to in writing, software
  distributed under the License is distributed on an "AS IS" BASIS,
  WITHOUT WARRANTIES OR CONDITIONS OF ANY KIND, either express or implied.
  See the License for the specific language governing permissions and
  limitations under the License.
-->
<project xmlns="http://maven.apache.org/POM/4.0.0" xmlns:xsi="http://www.w3.org/2001/XMLSchema-instance" xsi:schemaLocation="http://maven.apache.org/POM/4.0.0 http://maven.apache.org/xsd/maven-4.0.0.xsd">
  <modelVersion>4.0.0</modelVersion>
  <groupId>org.superbiz</groupId>
  <artifactId>mp-config-example</artifactId>
  <version>10.0.0-M1-SNAPSHOT</version>
  <packaging>war</packaging>
  <name>TomEE :: Examples :: MicroProfile Config</name>
  <properties>
<<<<<<< HEAD
    <version.jakartaee-api>9.1-M2</version.jakartaee-api>
    <version.microprofile.config>3.0.1</version.microprofile.config>
    <tomee.version>10.0.0-SNAPSHOT</tomee.version>
    <version.arquillian>1.7.0.Alpha10</version.arquillian>
=======
    <version.jakartaee-api>10.0-M2</version.jakartaee-api>
    <version.microprofile.config>3.0.2</version.microprofile.config>
    <tomee.version>10.0.0-M1-SNAPSHOT</tomee.version>
    <version.arquillian>1.7.0.Final</version.arquillian>
>>>>>>> be4545dd
  </properties>
  <dependencies>
    <dependency>
      <groupId>org.apache.tomee</groupId>
      <artifactId>jakartaee-api</artifactId>
      <version>${version.jakartaee-api}</version>
      <scope>provided</scope>
    </dependency>
    <dependency>
      <groupId>org.eclipse.microprofile.config</groupId>
      <artifactId>microprofile-config-api</artifactId>
      <version>${version.microprofile.config}</version>
      <scope>provided</scope>
    </dependency>
    <dependency>
      <groupId>org.apache.tomee</groupId>
      <artifactId>openejb-cxf-rs</artifactId>
      <version>${tomee.version}</version>
      <scope>test</scope>
    </dependency>
    <dependency>
      <groupId>org.jboss.arquillian.junit</groupId>
      <artifactId>arquillian-junit-container</artifactId>
      <version>${version.arquillian}</version>
      <scope>test</scope>
    </dependency>
    <dependency>
      <groupId>org.apache.tomee</groupId>
      <artifactId>arquillian-tomee-remote</artifactId>
      <version>${tomee.version}</version>
      <scope>test</scope>
    </dependency>
    <dependency>
      <groupId>org.apache.tomee</groupId>
      <artifactId>apache-tomee</artifactId>
      <version>${tomee.version}</version>
      <type>zip</type>
      <classifier>microprofile</classifier>
      <scope>test</scope>
    </dependency>
    <dependency>
      <groupId>junit</groupId>
      <artifactId>junit</artifactId>
      <version>4.13.2</version>
      <scope>test</scope>
    </dependency>
  </dependencies>
  <build>
    <plugins>
      <plugin>
        <groupId>org.apache.maven.plugins</groupId>
        <artifactId>maven-compiler-plugin</artifactId>
        <version>3.9.0</version>
        <configuration>
          <source>1.8</source>
          <target>1.8</target>
        </configuration>
      </plugin>
      <plugin>
        <groupId>org.apache.tomee.maven</groupId>
        <artifactId>tomee-maven-plugin</artifactId>
        <version>${tomee.version}</version>
        <configuration>
          <tomeeClassifier>microprofile</tomeeClassifier>
          <context>${project.artifactId}</context>
        </configuration>
      </plugin>
      <plugin>
        <artifactId>maven-war-plugin</artifactId>
        <version>3.1.0</version>
        <configuration>
          <failOnMissingWebXml>false</failOnMissingWebXml>
        </configuration>
      </plugin>
      
    </plugins>
  </build>
  <!-- This section allows you to configure where to publish libraries for
  sharing. It is not required and may be deleted. For more information see:
  http://maven.apache.org/plugins/maven-deploy-plugin/ -->
  <distributionManagement>
    <repository>
      <id>localhost</id>
      <url>file://${basedir}/target/repo/</url>
    </repository>
    <snapshotRepository>
      <id>localhost</id>
      <url>file://${basedir}/target/snapshot-repo/</url>
    </snapshotRepository>
  </distributionManagement>
</project><|MERGE_RESOLUTION|>--- conflicted
+++ resolved
@@ -23,17 +23,10 @@
   <packaging>war</packaging>
   <name>TomEE :: Examples :: MicroProfile Config</name>
   <properties>
-<<<<<<< HEAD
-    <version.jakartaee-api>9.1-M2</version.jakartaee-api>
-    <version.microprofile.config>3.0.1</version.microprofile.config>
-    <tomee.version>10.0.0-SNAPSHOT</tomee.version>
-    <version.arquillian>1.7.0.Alpha10</version.arquillian>
-=======
     <version.jakartaee-api>10.0-M2</version.jakartaee-api>
     <version.microprofile.config>3.0.2</version.microprofile.config>
     <tomee.version>10.0.0-M1-SNAPSHOT</tomee.version>
     <version.arquillian>1.7.0.Final</version.arquillian>
->>>>>>> be4545dd
   </properties>
   <dependencies>
     <dependency>
