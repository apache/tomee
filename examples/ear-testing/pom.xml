--- conflicted
+++ resolved
@@ -24,11 +24,7 @@
   <modelVersion>4.0.0</modelVersion>
   <groupId>org.superbiz</groupId>
   <artifactId>myear</artifactId>
-<<<<<<< HEAD
-  <version>1.0</version>
-=======
   <version>1.0-SNAPSHOT</version>
->>>>>>> df65dc9d
   <packaging>pom</packaging>
   <name>OpenEJB :: Examples :: Ear Testing</name>
   <modules>
