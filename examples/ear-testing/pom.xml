<?xml version="1.0" encoding="UTF-8"?>
<!--

    Licensed to the Apache Software Foundation (ASF) under one or more
    contributor license agreements.  See the NOTICE file distributed with
    this work for additional information regarding copyright ownership.
    The ASF licenses this file to You under the Apache License, Version 2.0
    (the "License"); you may not use this file except in compliance with
    the License.  You may obtain a copy of the License at

       http://www.apache.org/licenses/LICENSE-2.0

    Unless required by applicable law or agreed to in writing, software
    distributed under the License is distributed on an "AS IS" BASIS,
    WITHOUT WARRANTIES OR CONDITIONS OF ANY KIND, either express or implied.
    See the License for the specific language governing permissions and
    limitations under the License.
-->

<!-- $Rev: 661532 $ $Date: 2008-05-29 16:46:42 -0700 (Thu, 29 May 2008) $ -->

<project xmlns="http://maven.apache.org/POM/4.0.0" xmlns:xsi="http://www.w3.org/2001/XMLSchema-instance" xsi:schemaLocation="http://maven.apache.org/POM/4.0.0 http://maven.apache.org/maven-v4_0_0.xsd">

  <modelVersion>4.0.0</modelVersion>
  <groupId>org.superbiz</groupId>
  <artifactId>myear</artifactId>
<<<<<<< HEAD
  <version>1.1.0-TT.1</version>
=======
  <version>7.0.6-SNAPSHOT</version>
>>>>>>> 4aa5c3a3
  <packaging>pom</packaging>
  <name>OpenEJB :: Examples :: Ear Testing</name>
  <modules>
    <module>business-model</module>
    <module>business-logic</module>
  </modules>
  <properties>
    <project.build.sourceEncoding>UTF-8</project.build.sourceEncoding>
  </properties>
  <repositories>
    <repository>
      <id>apache-m2-snapshot</id>
      <name>Apache Snapshot Repository</name>
      <url>https://repository.apache.org/content/groups/snapshots/</url>
    </repository>
  </repositories>
  <build>
    <defaultGoal>install</defaultGoal>
    <pluginManagement>
      <plugins>
        <plugin>
          <groupId>org.apache.maven.plugins</groupId>
          <artifactId>maven-compiler-plugin</artifactId>
          <version>3.5.1</version>
          <configuration>
            <source>1.7</source>
            <target>1.7</target>
          </configuration>
        </plugin>
        <plugin>
          <groupId>org.apache.maven.plugins</groupId>
          <artifactId>maven-surefire-plugin</artifactId>
          <version>2.18.1</version>
        </plugin>
      </plugins>
    </pluginManagement>
  </build>
  <dependencyManagement>
    <dependencies>
      <dependency>
        <groupId>org.apache.tomee</groupId>
        <artifactId>javaee-api</artifactId>
        <version>7.0</version>
      </dependency>
      <dependency>
        <groupId>junit</groupId>
        <artifactId>junit</artifactId>
        <version>4.12</version>
      </dependency>
    </dependencies>
  </dependencyManagement>
  <!--
  This section allows you to configure where to publish libraries for sharing.
  It is not required and may be deleted.  For more information see:
  http://maven.apache.org/plugins/maven-deploy-plugin/
  -->
  <distributionManagement>
    <repository>
      <id>localhost</id>
      <url>file://${basedir}/target/repo/</url>
    </repository>
    <snapshotRepository>
      <id>localhost</id>
      <url>file://${basedir}/target/snapshot-repo/</url>
    </snapshotRepository>
  </distributionManagement>

</project>
<|MERGE_RESOLUTION|>--- conflicted
+++ resolved
@@ -24,11 +24,7 @@
   <modelVersion>4.0.0</modelVersion>
   <groupId>org.superbiz</groupId>
   <artifactId>myear</artifactId>
-<<<<<<< HEAD
   <version>1.1.0-TT.1</version>
-=======
-  <version>7.0.6-SNAPSHOT</version>
->>>>>>> 4aa5c3a3
   <packaging>pom</packaging>
   <name>OpenEJB :: Examples :: Ear Testing</name>
   <modules>
