--- conflicted
+++ resolved
@@ -23,11 +23,7 @@
   <parent>
     <groupId>org.superbiz</groupId>
     <artifactId>myear</artifactId>
-<<<<<<< HEAD
-    <version>1.0</version>
-=======
     <version>1.0-SNAPSHOT</version>
->>>>>>> df65dc9d
   </parent>
   <modelVersion>4.0.0</modelVersion>
   <artifactId>business-logic</artifactId>
@@ -81,11 +77,7 @@
     <dependency>
       <groupId>org.apache.openejb</groupId>
       <artifactId>openejb-core</artifactId>
-<<<<<<< HEAD
-      <version>4.5.2</version>
-=======
       <version>4.5.3-SNAPSHOT</version>
->>>>>>> df65dc9d
       <scope>test</scope>
     </dependency>
   </dependencies>
