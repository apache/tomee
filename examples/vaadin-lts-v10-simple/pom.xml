<?xml version="1.0" encoding="UTF-8"?>
<!--

    Licensed to the Apache Software Foundation (ASF) under one or more
    contributor license agreements.  See the NOTICE file distributed with
    this work for additional information regarding copyright ownership.
    The ASF licenses this file to You under the Apache License, Version 2.0
    (the "License"); you may not use this file except in compliance with
    the License.  You may obtain a copy of the License at

       http://www.apache.org/licenses/LICENSE-2.0

    Unless required by applicable law or agreed to in writing, software
    distributed under the License is distributed on an "AS IS" BASIS,
    WITHOUT WARRANTIES OR CONDITIONS OF ANY KIND, either express or implied.
    See the License for the specific language governing permissions and
    limitations under the License.
-->
<project xmlns="http://maven.apache.org/POM/4.0.0" xmlns:xsi="http://www.w3.org/2001/XMLSchema-instance" xsi:schemaLocation="http://maven.apache.org/POM/4.0.0 http://maven.apache.org/xsd/maven-4.0.0.xsd">
  <modelVersion>4.0.0</modelVersion>
  <groupId>org.apache.tomee</groupId>
  <artifactId>vaadin-lts-v10-simple</artifactId>
<<<<<<< HEAD
  <version>8.0.6-TT.6-SNAPSHOT</version>
=======
  <version>8.0.9-SNAPSHOT</version>
>>>>>>> 17f2a998
  <name>TomEE :: Examples :: Vaadin LTS V10</name>
  <packaging>war</packaging>
  <!--
This section allows you to configure where to publish libraries for sharing.
It is not required and may be deleted.  For more information see:
http://maven.apache.org/plugins/maven-deploy-plugin/
-->
  <distributionManagement>
    <repository>
      <id>localhost</id>
      <url>file://${basedir}/target/repo/</url>
    </repository>
    <snapshotRepository>
      <id>localhost</id>
      <url>file://${basedir}/target/snapshot-repo/</url>
    </snapshotRepository>
  </distributionManagement>
  <properties>
    <!--<maven.compiler.release>11</maven.compiler.release>-->
    <maven.compiler.target>8</maven.compiler.target>
    <maven.compiler.source>8</maven.compiler.source>
    <project.build.sourceEncoding>UTF-8</project.build.sourceEncoding>
    <project.reporting.outputEncoding>UTF-8</project.reporting.outputEncoding>
    <vaadin.version>10.0.16</vaadin.version>
    <transpilation.output>${project.build.directory}/build</transpilation.output>
    <webapp.directory>src/main/webapp</webapp.directory>
  </properties>
  <pluginRepositories>
    <pluginRepository>
      <id>vaadin-prereleases</id>
      <url>https://maven.vaadin.com/vaadin-prereleases</url>
    </pluginRepository>
  </pluginRepositories>
  <repositories>
    <!--Releases-->
    <repository>
      <id>vaadin-addons</id>
      <url>https://maven.vaadin.com/vaadin-addons</url>
    </repository>
    <!--Pre-Releases-->
    <repository>
      <id>vaadin-prereleases</id>
      <url>https://maven.vaadin.com/vaadin-prereleases</url>
    </repository>
    <repository>
      <id>tomitribe-all</id>
      <name>Tomitribe Repository</name>
      <url>https://repository.tomitribe.com/content/groups/tomitribe/</url>
    </repository>
  </repositories>
  <dependencyManagement>
    <dependencies>
      <!--Specs-->
      <dependency>
        <groupId>javax</groupId>
        <artifactId>javaee-api</artifactId>
        <version>[8.0,)</version>
        <scope>provided</scope>
      </dependency>
      <!--Vaadin -->
      <dependency>
        <groupId>com.vaadin</groupId>
        <artifactId>vaadin-bom</artifactId>
        <version>${vaadin.version}</version>
        <type>pom</type>
        <scope>import</scope>
      </dependency>
    </dependencies>
  </dependencyManagement>
  <dependencies>
    <!--Vaadin -->
    <dependency>
      <groupId>com.vaadin</groupId>
      <artifactId>vaadin-core</artifactId>
    </dependency>
    <!--<dependency>-->
    <!--<groupId>com.vaadin</groupId>-->
    <!--<artifactId>vaadin-cdi</artifactId>-->
    <!--</dependency>-->
  </dependencies>
  <build>
    <plugins>
      <plugin>
        <groupId>org.apache.tomee.maven</groupId>
        <artifactId>tomee-maven-plugin</artifactId>
        <version>${project.version}</version>
        <configuration>
          <!--<tomeeClassifier>microprofile</tomeeClassifier>-->
          <tomeeClassifier>webprofile</tomeeClassifier>
          <!--<context>${project.artifactId}</context>-->
          <context>ROOT</context>
        </configuration>
      </plugin>
      <plugin>
        <groupId>org.apache.maven.plugins</groupId>
        <artifactId>maven-war-plugin</artifactId>
        <version>3.2.2</version>
        <configuration>
          <failOnMissingWebXml>false</failOnMissingWebXml>
        </configuration>
      </plugin>
    </plugins>
  </build>
  <profiles>
    <profile>
      <id>_vaadin_v10_productionMode</id>
      <activation>
        <activeByDefault>false</activeByDefault>
      </activation>
      <dependencies>
        <dependency>
          <groupId>com.vaadin</groupId>
          <artifactId>flow-server-production-mode</artifactId>
        </dependency>
      </dependencies>
      <build>
        <plugins>
          <plugin>
            <groupId>org.apache.maven.plugins</groupId>
            <artifactId>maven-war-plugin</artifactId>
            <version>3.2.2</version>
            <configuration>
              <failOnMissingWebXml>false</failOnMissingWebXml>
              <webResources>
                <resource>
                  <directory>${transpilation.output}</directory>
                </resource>
              </webResources>
            </configuration>
          </plugin>
          <plugin>
            <groupId>com.vaadin</groupId>
            <artifactId>vaadin-maven-plugin</artifactId>
            <version>${vaadin.version}</version>
            <executions>
              <execution>
                <phase>prepare-package</phase>
                <goals>
                  <goal>copy-production-files</goal>
                  <goal>package-for-production</goal>
                </goals>
                <configuration>
                  <transpileOutputDirectory>${webapp.directory}</transpileOutputDirectory>
                </configuration>
              </execution>
            </executions>
          </plugin>
          <plugin>
            <groupId>org.apache.maven.plugins</groupId>
            <artifactId>maven-clean-plugin</artifactId>
            <version>3.1.0</version>
            <configuration>
              <filesets>
                <fileset>
                  <directory>${webapp.directory}/frontend-es5</directory>
                </fileset>
                <fileset>
                  <directory>${webapp.directory}/frontend-es6</directory>
                </fileset>
              </filesets>
            </configuration>
          </plugin>
        </plugins>
      </build>
    </profile>
  </profiles>
</project><|MERGE_RESOLUTION|>--- conflicted
+++ resolved
@@ -20,11 +20,7 @@
   <modelVersion>4.0.0</modelVersion>
   <groupId>org.apache.tomee</groupId>
   <artifactId>vaadin-lts-v10-simple</artifactId>
-<<<<<<< HEAD
-  <version>8.0.6-TT.6-SNAPSHOT</version>
-=======
   <version>8.0.9-SNAPSHOT</version>
->>>>>>> 17f2a998
   <name>TomEE :: Examples :: Vaadin LTS V10</name>
   <packaging>war</packaging>
   <!--
