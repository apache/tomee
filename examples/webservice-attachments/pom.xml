<?xml version="1.0" encoding="UTF-8"?>
<!--

    Licensed to the Apache Software Foundation (ASF) under one or more
    contributor license agreements.  See the NOTICE file distributed with
    this work for additional information regarding copyright ownership.
    The ASF licenses this file to You under the Apache License, Version 2.0
    (the "License"); you may not use this file except in compliance with
    the License.  You may obtain a copy of the License at

       http://www.apache.org/licenses/LICENSE-2.0

    Unless required by applicable law or agreed to in writing, software
    distributed under the License is distributed on an "AS IS" BASIS,
    WITHOUT WARRANTIES OR CONDITIONS OF ANY KIND, either express or implied.
    See the License for the specific language governing permissions and
    limitations under the License.
-->

<!-- $Rev$ $Date$ -->

<project xmlns="http://maven.apache.org/POM/4.0.0" xmlns:xsi="http://www.w3.org/2001/XMLSchema-instance" xsi:schemaLocation="http://maven.apache.org/POM/4.0.0 http://maven.apache.org/maven-v4_0_0.xsd">
  <modelVersion>4.0.0</modelVersion>
  <groupId>org.superbiz</groupId>
  <artifactId>webservice-attachments</artifactId>
  <packaging>jar</packaging>
<<<<<<< HEAD
  <version>1.1.0-TT.1</version>
=======
  <version>7.0.6-SNAPSHOT</version>
>>>>>>> 4aa5c3a3
  <name>OpenEJB :: Examples :: Webservice Attachments</name>
  <properties>
    <project.build.sourceEncoding>UTF-8</project.build.sourceEncoding>
  </properties>
  <build>
    <defaultGoal>install</defaultGoal>
    <plugins>
      <plugin>
        <groupId>org.apache.maven.plugins</groupId>
        <artifactId>maven-compiler-plugin</artifactId>
        <version>3.5.1</version>
        <configuration>
          <source>1.7</source>
          <target>1.7</target>
        </configuration>
      </plugin>
    </plugins>
  </build>
  <repositories>
    <repository>
      <id>apache-m2-snapshot</id>
      <name>Apache Snapshot Repository</name>
      <url>https://repository.apache.org/content/groups/snapshots</url>
    </repository>
  </repositories>
  <dependencies>
    <dependency>
      <groupId>org.apache.tomee</groupId>
      <artifactId>javaee-api</artifactId>
      <version>7.0</version>
    </dependency>
    <dependency>
      <groupId>junit</groupId>
      <artifactId>junit</artifactId>
      <version>4.12</version>
      <scope>test</scope>
    </dependency>
    <!--
    The <scope>test</scope> guarantees that non of your runtime
    code is dependent on any OpenEJB classes.
    -->
    <dependency>
      <groupId>org.apache.tomee</groupId>
      <artifactId>openejb-cxf</artifactId>
<<<<<<< HEAD
      <version>7.0.5-TT.3</version>
=======
      <version>7.0.6-SNAPSHOT</version>
>>>>>>> 4aa5c3a3
      <scope>test</scope>
    </dependency>
    <!-- This is required on IBM JDKs (and potentially others) because saaj-impl depends
         on Sun's internal copy of Xerces. See OPENEJB-1126. -->
    <dependency>
      <groupId>com.sun.xml.parsers</groupId>
      <artifactId>jaxp-ri</artifactId>
      <version>1.4.2</version>
      <scope>test</scope>
    </dependency>
  </dependencies>

  <!--
  This section allows you to configure where to publish libraries for sharing.
  It is not required and may be deleted.  For more information see:
  http://maven.apache.org/plugins/maven-deploy-plugin/
  -->
  <distributionManagement>
    <repository>
      <id>localhost</id>
      <url>file://${basedir}/target/repo/</url>
    </repository>
    <snapshotRepository>
      <id>localhost</id>
      <url>file://${basedir}/target/snapshot-repo/</url>
    </snapshotRepository>
  </distributionManagement>

</project><|MERGE_RESOLUTION|>--- conflicted
+++ resolved
@@ -24,11 +24,7 @@
   <groupId>org.superbiz</groupId>
   <artifactId>webservice-attachments</artifactId>
   <packaging>jar</packaging>
-<<<<<<< HEAD
   <version>1.1.0-TT.1</version>
-=======
-  <version>7.0.6-SNAPSHOT</version>
->>>>>>> 4aa5c3a3
   <name>OpenEJB :: Examples :: Webservice Attachments</name>
   <properties>
     <project.build.sourceEncoding>UTF-8</project.build.sourceEncoding>
@@ -73,11 +69,7 @@
     <dependency>
       <groupId>org.apache.tomee</groupId>
       <artifactId>openejb-cxf</artifactId>
-<<<<<<< HEAD
       <version>7.0.5-TT.3</version>
-=======
-      <version>7.0.6-SNAPSHOT</version>
->>>>>>> 4aa5c3a3
       <scope>test</scope>
     </dependency>
     <!-- This is required on IBM JDKs (and potentially others) because saaj-impl depends
