<?xml version="1.0" encoding="UTF-8"?>
<!--

    Licensed to the Apache Software Foundation (ASF) under one or more
    contributor license agreements.  See the NOTICE file distributed with
    this work for additional information regarding copyright ownership.
    The ASF licenses this file to You under the Apache License, Version 2.0
    (the "License"); you may not use this file except in compliance with
    the License.  You may obtain a copy of the License at

       http://www.apache.org/licenses/LICENSE-2.0

    Unless required by applicable law or agreed to in writing, software
    distributed under the License is distributed on an "AS IS" BASIS,
    WITHOUT WARRANTIES OR CONDITIONS OF ANY KIND, either express or implied.
    See the License for the specific language governing permissions and
    limitations under the License.
-->
<project xmlns="http://maven.apache.org/POM/4.0.0" xmlns:xsi="http://www.w3.org/2001/XMLSchema-instance" xsi:schemaLocation="http://maven.apache.org/POM/4.0.0 http://maven.apache.org/xsd/maven-4.0.0.xsd">
    <modelVersion>4.0.0</modelVersion>
    <groupId>org.superbiz</groupId>
    <artifactId>junit5-simple-websockets-arquillian</artifactId>
    <packaging>jar</packaging>
    <version>10.0.0-M4-SNAPSHOT</version>
    <name>TomEE :: Examples :: JUnit 5 :: Simple Websockets with Arquillian</name>
    <properties>
        <project.build.sourceEncoding>UTF-8</project.build.sourceEncoding>
<<<<<<< HEAD
        <tomee.version>10.0.0-M4-SNAPSHOT</tomee.version>
        <tomcat.version>10.1.30</tomcat.version>
=======
        <tomee.version>10.0.0-M3-SNAPSHOT</tomee.version>
        <tomcat.version>10.1.31</tomcat.version>
>>>>>>> 1c8c126c

        <junit.jupiter.version>5.11.2</junit.jupiter.version>
        <!-- 1.8.1.Final is broken, see https://github.com/arquillian/arquillian-core/pull/583 -->
        <arquillian.version>1.9.1.Final</arquillian.version>

    </properties>
    <build>
        <defaultGoal>install</defaultGoal>
        <testResources>
            <testResource>
                <directory>${project.basedir}/src/test/resources</directory>
                <filtering>true</filtering>
            </testResource>
        </testResources>
        <plugins>
            <plugin>
                <groupId>org.apache.maven.plugins</groupId>
                <artifactId>maven-compiler-plugin</artifactId>
                <version>3.13.0</version>
                <configuration>
                    <source>11</source>
                    <target>11</target>
                </configuration>
            </plugin>
            <plugin>
                <groupId>org.apache.maven.plugins</groupId>
                <artifactId>maven-surefire-plugin</artifactId>
                <version>3.5.0</version>
            </plugin>
        </plugins>
    </build>
    <repositories>
        <repository>
            <id>apache-m2-snapshot</id>
            <name>Apache Snapshot Repository</name>
            <url>https://repository.apache.org/content/groups/snapshots</url>
        </repository>
    </repositories>
    <dependencies>
        <dependency>
            <groupId>org.apache.tomee</groupId>
            <artifactId>jakartaee-api</artifactId>
            <version>10.0-M2</version>
            <scope>provided</scope>
        </dependency>
        <dependency>
            <groupId>org.junit.jupiter</groupId>
            <artifactId>junit-jupiter-api</artifactId>
            <version>${junit.jupiter.version}</version>
            <scope>test</scope>
        </dependency>
        <dependency>
            <groupId>org.junit.jupiter</groupId>
            <artifactId>junit-jupiter-engine</artifactId>
            <version>${junit.jupiter.version}</version>
            <scope>test</scope>
        </dependency>
        <!--
        The <scope>test</scope> guarantees that non of your runtime
        code is dependent on any OpenEJB classes.
        -->
        <dependency>
            <groupId>org.apache.tomee</groupId>
            <artifactId>openejb-core</artifactId>
            <version>${tomee.version}</version>
            <scope>test</scope>
        </dependency>
        <dependency>
            <groupId>org.apache.tomee</groupId>
            <artifactId>arquillian-tomee-remote</artifactId>
            <version>${tomee.version}</version>
            <scope>test</scope>
        </dependency>
        <!-- required for the test client to connect -->
        <dependency>
            <groupId>org.apache.tomcat</groupId>
            <artifactId>tomcat-api</artifactId>
            <version>${tomcat.version}</version>
            <scope>test</scope>
        </dependency>
        <dependency>
            <groupId>org.apache.tomcat</groupId>
            <artifactId>tomcat-websocket</artifactId>
            <version>${tomcat.version}</version>
            <scope>test</scope>
        </dependency>
        <dependency>
            <groupId>org.apache.tomee</groupId>
            <artifactId>ziplock</artifactId>
            <version>${tomee.version}</version>
            <scope>test</scope>
        </dependency>
        <dependency>
            <groupId>org.jboss.arquillian.junit5</groupId>
            <artifactId>arquillian-junit5-container</artifactId>
            <version>${arquillian.version}</version>
            <scope>test</scope>
        </dependency>
    </dependencies>
    <!--
    This section allows you to configure where to publish libraries for sharing.
    It is not required and may be deleted.  For more information see:
    http://maven.apache.org/plugins/maven-deploy-plugin/
    -->
    <distributionManagement>
        <repository>
            <id>localhost</id>
            <url>file://${basedir}/target/repo/</url>
        </repository>
        <snapshotRepository>
            <id>localhost</id>
            <url>file://${basedir}/target/snapshot-repo/</url>
        </snapshotRepository>
    </distributionManagement>
</project><|MERGE_RESOLUTION|>--- conflicted
+++ resolved
@@ -25,13 +25,8 @@
     <name>TomEE :: Examples :: JUnit 5 :: Simple Websockets with Arquillian</name>
     <properties>
         <project.build.sourceEncoding>UTF-8</project.build.sourceEncoding>
-<<<<<<< HEAD
         <tomee.version>10.0.0-M4-SNAPSHOT</tomee.version>
-        <tomcat.version>10.1.30</tomcat.version>
-=======
-        <tomee.version>10.0.0-M3-SNAPSHOT</tomee.version>
         <tomcat.version>10.1.31</tomcat.version>
->>>>>>> 1c8c126c
 
         <junit.jupiter.version>5.11.2</junit.jupiter.version>
         <!-- 1.8.1.Final is broken, see https://github.com/arquillian/arquillian-core/pull/583 -->
