<?xml version="1.0" encoding="UTF-8"?>
<!--

    Licensed to the Apache Software Foundation (ASF) under one or more
    contributor license agreements.  See the NOTICE file distributed with
    this work for additional information regarding copyright ownership.
    The ASF licenses this file to You under the Apache License, Version 2.0
    (the "License"); you may not use this file except in compliance with
    the License.  You may obtain a copy of the License at

       http://www.apache.org/licenses/LICENSE-2.0

    Unless required by applicable law or agreed to in writing, software
    distributed under the License is distributed on an "AS IS" BASIS,
    WITHOUT WARRANTIES OR CONDITIONS OF ANY KIND, either express or implied.
    See the License for the specific language governing permissions and
    limitations under the License.
-->

<!-- $Rev: 1237516 $ $Date: 2012-01-29 16:48:17 -0800 (Sun, 29 Jan 2012) $ -->

<project xmlns="http://maven.apache.org/POM/4.0.0" xmlns:xsi="http://www.w3.org/2001/XMLSchema-instance" xsi:schemaLocation="http://maven.apache.org/POM/4.0.0 http://maven.apache.org/maven-v4_0_0.xsd">
  <modelVersion>4.0.0</modelVersion>
  <groupId>org.superbiz</groupId>
  <artifactId>webservice-handlerchain</artifactId>
  <packaging>jar</packaging>
  <version>1.1.1-SNAPSHOT</version>
  <name>OpenEJB :: Examples :: Web Service Handlers</name>
  <properties>
    <project.build.sourceEncoding>UTF-8</project.build.sourceEncoding>
  </properties>
  <build>
    <defaultGoal>install</defaultGoal>
    <plugins>
      <plugin>
        <groupId>org.apache.maven.plugins</groupId>
        <artifactId>maven-compiler-plugin</artifactId>
        <version>3.1</version>
        <configuration>
          <source>1.6</source>
          <target>1.6</target>
        </configuration>
      </plugin>
    </plugins>
  </build>
  <repositories>
    <repository>
      <id>apache-m2-snapshot</id>
      <name>Apache Snapshot Repository</name>
      <url>http://repository.apache.org/snapshots</url>
    </repository>
  </repositories>
  <dependencies>
    <dependency>
      <groupId>org.apache.openejb</groupId>
      <artifactId>javaee-api</artifactId>
      <version>6.0-6</version>
    </dependency>
    <dependency>
      <groupId>junit</groupId>
      <artifactId>junit</artifactId>
      <version>4.12</version>
      <scope>test</scope>
    </dependency>
    <!--
    The <scope>test</scope> guarantees that non of your runtime
    code is dependent on any OpenEJB classes.
    -->
    <dependency>
      <groupId>org.apache.openejb</groupId>
      <artifactId>openejb-cxf</artifactId>
<<<<<<< HEAD
      <version>4.7.5-TT.15</version>
=======
      <version>4.7.6-SNAPSHOT</version>
>>>>>>> bfdd20c7
      <scope>test</scope>
    </dependency>
    <!-- This is required on IBM JDKs (and potentially others) because saaj-impl depends
         on Sun's internal copy of Xerces. See OPENEJB-1126. -->
    <dependency>
      <groupId>com.sun.xml.parsers</groupId>
      <artifactId>jaxp-ri</artifactId>
      <version>1.4.2</version>
      <scope>test</scope>
    </dependency>

  </dependencies>

  <!--
  This section allows you to configure where to publish libraries for sharing.
  It is not required and may be deleted.  For more information see:
  http://maven.apache.org/plugins/maven-deploy-plugin/
  -->
  <distributionManagement>
    <repository>
      <id>localhost</id>
      <url>file://${basedir}/target/repo/</url>
    </repository>
    <snapshotRepository>
      <id>localhost</id>
      <url>file://${basedir}/target/snapshot-repo/</url>
    </snapshotRepository>
  </distributionManagement>

</project><|MERGE_RESOLUTION|>--- conflicted
+++ resolved
@@ -69,11 +69,7 @@
     <dependency>
       <groupId>org.apache.openejb</groupId>
       <artifactId>openejb-cxf</artifactId>
-<<<<<<< HEAD
-      <version>4.7.5-TT.15</version>
-=======
-      <version>4.7.6-SNAPSHOT</version>
->>>>>>> bfdd20c7
+      <version>4.7.5-TT.16</version>
       <scope>test</scope>
     </dependency>
     <!-- This is required on IBM JDKs (and potentially others) because saaj-impl depends
