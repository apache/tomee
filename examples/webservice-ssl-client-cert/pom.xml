--- conflicted
+++ resolved
@@ -22,11 +22,7 @@
   <groupId>org.superbiz</groupId>
   <artifactId>webservice-ssl-client-cert</artifactId>
   <packaging>jar</packaging>
-<<<<<<< HEAD
-  <version>8.0.2-TT.2-SNAPSHOT</version>
-=======
   <version>8.0.2-TT.4-SNAPSHOT</version>
->>>>>>> a9910db3
   <name>TomEE :: Web Examples :: EJB WebService with SSL Client Certificate</name>
   <properties>
     <project.build.sourceEncoding>UTF-8</project.build.sourceEncoding>
@@ -56,7 +52,7 @@
             </goals>
             <configuration>
               <target name="generate keys">
-                <ant antfile="create-keystores.xml" target="run"/>
+                <ant antfile="create-keystores.xml" target="run" />
               </target>
             </configuration>
           </execution>
@@ -97,11 +93,7 @@
     <dependency>
       <groupId>org.apache.tomee</groupId>
       <artifactId>arquillian-tomee-remote</artifactId>
-<<<<<<< HEAD
-      <version>8.0.2-TT.2-SNAPSHOT</version>
-=======
       <version>8.0.2-TT.4-SNAPSHOT</version>
->>>>>>> a9910db3
       <scope>test</scope>
       <exclusions>
         <exclusion>
@@ -117,11 +109,7 @@
     <dependency>
       <groupId>org.apache.tomee</groupId>
       <artifactId>openejb-cxf</artifactId>
-<<<<<<< HEAD
-      <version>8.0.2-TT.2-SNAPSHOT</version>
-=======
       <version>8.0.2-TT.4-SNAPSHOT</version>
->>>>>>> a9910db3
       <scope>test</scope>
     </dependency>
     <!-- This is required on IBM JDKs (and potentially others) because saaj-impl depends
