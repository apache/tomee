--- conflicted
+++ resolved
@@ -21,11 +21,7 @@
   <groupId>org.superbiz</groupId>
   <artifactId>deltaspike-exception-handling</artifactId>
   <packaging>jar</packaging>
-<<<<<<< HEAD
-  <version>8.0.2-TT.2-SNAPSHOT</version>
-=======
   <version>8.0.2-TT.4-SNAPSHOT</version>
->>>>>>> a9910db3
   <name>TomEE :: Examples :: DeltaSpike Exception Handling</name>
   <properties>
     <project.build.sourceEncoding>UTF-8</project.build.sourceEncoding>
@@ -85,21 +81,13 @@
     <dependency>
       <groupId>org.apache.tomee</groupId>
       <artifactId>arquillian-openejb-embedded</artifactId>
-<<<<<<< HEAD
-      <version>8.0.2-TT.2-SNAPSHOT</version>
-=======
       <version>8.0.2-TT.4-SNAPSHOT</version>
->>>>>>> a9910db3
       <scope>test</scope>
     </dependency>
     <dependency>
       <groupId>org.apache.tomee</groupId>
       <artifactId>ziplock</artifactId>
-<<<<<<< HEAD
-      <version>8.0.2-TT.2-SNAPSHOT</version>
-=======
       <version>8.0.2-TT.4-SNAPSHOT</version>
->>>>>>> a9910db3
       <scope>test</scope>
     </dependency>
   </dependencies>
