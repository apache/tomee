<?xml version="1.0" encoding="UTF-8"?>
<!--

    Licensed to the Apache Software Foundation (ASF) under one or more
    contributor license agreements.  See the NOTICE file distributed with
    this work for additional information regarding copyright ownership.
    The ASF licenses this file to You under the Apache License, Version 2.0
    (the "License"); you may not use this file except in compliance with
    the License.  You may obtain a copy of the License at

       http://www.apache.org/licenses/LICENSE-2.0

    Unless required by applicable law or agreed to in writing, software
    distributed under the License is distributed on an "AS IS" BASIS,
    WITHOUT WARRANTIES OR CONDITIONS OF ANY KIND, either express or implied.
    See the License for the specific language governing permissions and
    limitations under the License.
-->

<project xmlns="http://maven.apache.org/POM/4.0.0" xmlns:xsi="http://www.w3.org/2001/XMLSchema-instance" xsi:schemaLocation="http://maven.apache.org/POM/4.0.0 http://maven.apache.org/maven-v4_0_0.xsd">
  <modelVersion>4.0.0</modelVersion>

  <groupId>org.superbiz</groupId>
  <artifactId>deltaspike-exception-handling</artifactId>
  <packaging>jar</packaging>
<<<<<<< HEAD
  <version>1.1.0-TT.1</version>
=======
  <version>7.1.1-SNAPSHOT</version>
>>>>>>> 50c6e3d0
  <name>OpenEJB :: Examples :: DeltaSpike Exception Handling</name>

  <properties>
    <project.build.sourceEncoding>UTF-8</project.build.sourceEncoding>
  </properties>

  <build>
    <defaultGoal>install</defaultGoal>
    <plugins>
      <plugin>
        <groupId>org.apache.maven.plugins</groupId>
        <artifactId>maven-compiler-plugin</artifactId>
        <version>3.5.1</version>
        <configuration>
          <source>1.7</source>
          <target>1.7</target>
        </configuration>
      </plugin>
    </plugins>
  </build>
  <repositories>
    <repository>
      <id>apache-m2-snapshot</id>
      <name>Apache Snapshot Repository</name>
      <url>https://repository.apache.org/content/groups/snapshots</url>
    </repository>
  </repositories>
  <dependencies>
    <dependency>
      <groupId>org.apache.tomee</groupId>
      <artifactId>javaee-api</artifactId>
      <version>7.0</version>
      <scope>provided</scope>
    </dependency>
    <dependency>
      <groupId>org.apache.deltaspike.core</groupId>
      <artifactId>deltaspike-core-impl</artifactId>
      <version>1.0.0</version>
    </dependency>
    <dependency>
      <groupId>org.apache.deltaspike.core</groupId>
      <artifactId>deltaspike-core-api</artifactId>
      <version>1.0.0</version>
    </dependency>
    <dependency>
      <groupId>junit</groupId>
      <artifactId>junit</artifactId>
      <version>4.12</version>
      <scope>test</scope>
    </dependency>
    <!-- The <scope>test</scope> guarantees that none of your runtime code
      is dependent on any OpenEJB classes. -->
    <dependency>
      <groupId>org.apache.tomee</groupId>
      <artifactId>arquillian-openejb-embedded</artifactId>
<<<<<<< HEAD
      <version>7.1.0-TT.2</version>
=======
      <version>7.1.1-SNAPSHOT</version>
>>>>>>> 50c6e3d0
      <scope>test</scope>
    </dependency>
    <dependency>
      <groupId>org.apache.tomee</groupId>
      <artifactId>ziplock</artifactId>
<<<<<<< HEAD
      <version>7.1.0-TT.2</version>
=======
      <version>7.1.1-SNAPSHOT</version>
>>>>>>> 50c6e3d0
      <scope>test</scope>
    </dependency>
  </dependencies>

  <!-- This section allows you to configure where to publish libraries for
    sharing. It is not required and may be deleted. For more information see:
    http://maven.apache.org/plugins/maven-deploy-plugin/ -->
  <distributionManagement>
    <repository>
      <id>localhost</id>
      <url>file://${basedir}/target/repo/</url>
    </repository>
    <snapshotRepository>
      <id>localhost</id>
      <url>file://${basedir}/target/snapshot-repo/</url>
    </snapshotRepository>
  </distributionManagement>

</project><|MERGE_RESOLUTION|>--- conflicted
+++ resolved
@@ -23,11 +23,7 @@
   <groupId>org.superbiz</groupId>
   <artifactId>deltaspike-exception-handling</artifactId>
   <packaging>jar</packaging>
-<<<<<<< HEAD
-  <version>1.1.0-TT.1</version>
-=======
   <version>7.1.1-SNAPSHOT</version>
->>>>>>> 50c6e3d0
   <name>OpenEJB :: Examples :: DeltaSpike Exception Handling</name>
 
   <properties>
@@ -83,21 +79,13 @@
     <dependency>
       <groupId>org.apache.tomee</groupId>
       <artifactId>arquillian-openejb-embedded</artifactId>
-<<<<<<< HEAD
-      <version>7.1.0-TT.2</version>
-=======
       <version>7.1.1-SNAPSHOT</version>
->>>>>>> 50c6e3d0
       <scope>test</scope>
     </dependency>
     <dependency>
       <groupId>org.apache.tomee</groupId>
       <artifactId>ziplock</artifactId>
-<<<<<<< HEAD
-      <version>7.1.0-TT.2</version>
-=======
       <version>7.1.1-SNAPSHOT</version>
->>>>>>> 50c6e3d0
       <scope>test</scope>
     </dependency>
   </dependencies>
