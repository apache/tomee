<?xml version="1.0" encoding="UTF-8"?>
<!--

    Licensed to the Apache Software Foundation (ASF) under one or more
    contributor license agreements.  See the NOTICE file distributed with
    this work for additional information regarding copyright ownership.
    The ASF licenses this file to You under the Apache License, Version 2.0
    (the "License"); you may not use this file except in compliance with
    the License.  You may obtain a copy of the License at

       http://www.apache.org/licenses/LICENSE-2.0

    Unless required by applicable law or agreed to in writing, software
    distributed under the License is distributed on an "AS IS" BASIS,
    WITHOUT WARRANTIES OR CONDITIONS OF ANY KIND, either express or implied.
    See the License for the specific language governing permissions and
    limitations under the License.
-->
<project xmlns="http://maven.apache.org/POM/4.0.0" xmlns:xsi="http://www.w3.org/2001/XMLSchema-instance" xsi:schemaLocation="http://maven.apache.org/POM/4.0.0 http://maven.apache.org/xsd/maven-4.0.0.xsd">
  <modelVersion>4.0.0</modelVersion>
  <groupId>org.superbiz</groupId>
  <artifactId>websocket-tls-basic-auth</artifactId>
<<<<<<< HEAD
  <version>8.0.2-TT.2-SNAPSHOT</version>
=======
  <version>8.0.2-TT.4-SNAPSHOT</version>
>>>>>>> a9910db3
  <packaging>war</packaging>
  <name>TomEE :: Examples :: WebSocket with tls and basic auth Example</name>
  <properties>
    <project.build.sourceEncoding>UTF-8</project.build.sourceEncoding>
    <javaee-api.version>8.0</javaee-api.version>
    <javax.websocket-api.version>1.1</javax.websocket-api.version>
    <tomee.classifier>webprofile</tomee.classifier>
    <tomcat.version>9.0.12</tomcat.version>
    <junit.version>4.12</junit.version>
  </properties>
  <dependencies>
    <dependency>
      <groupId>org.apache.tomee</groupId>
      <artifactId>javaee-api</artifactId>
      <version>${javaee-api.version}</version>
      <scope>provided</scope>
    </dependency>
    <dependency>
      <groupId>org.apache.tomcat</groupId>
      <artifactId>tomcat-api</artifactId>
      <version>${tomcat.version}</version>
      <scope>provided</scope>
    </dependency>
    <dependency>
      <groupId>org.apache.tomcat</groupId>
      <artifactId>tomcat-websocket</artifactId>
      <version>${tomcat.version}</version>
      <scope>provided</scope>
    </dependency>
    <dependency>
      <groupId>javax.websocket</groupId>
      <artifactId>javax.websocket-api</artifactId>
      <version>${javax.websocket-api.version}</version>
      <scope>provided</scope>
    </dependency>
    <!--tests-->
    <dependency>
      <groupId>junit</groupId>
      <artifactId>junit</artifactId>
      <version>${junit.version}</version>
      <scope>test</scope>
    </dependency>
    <dependency>
      <groupId>org.apache.tomee</groupId>
      <artifactId>arquillian-tomee-remote</artifactId>
      <version>${project.version}</version>
      <scope>test</scope>
    </dependency>
    <dependency>
      <groupId>org.jboss.arquillian.junit</groupId>
      <artifactId>arquillian-junit-container</artifactId>
      <version>1.4.0.Final</version>
      <scope>test</scope>
    </dependency>
    <dependency>
      <groupId>org.jboss.arquillian.container</groupId>
      <artifactId>arquillian-container-test-api</artifactId>
      <version>1.4.0.Final</version>
      <scope>test</scope>
    </dependency>
  </dependencies>
  <build>
    <plugins>
      <plugin>
        <groupId>org.apache.maven.plugins</groupId>
        <artifactId>maven-compiler-plugin</artifactId>
        <version>3.7.0</version>
        <configuration>
          <source>1.8</source>
          <target>1.8</target>
        </configuration>
      </plugin>
    </plugins>
  </build>
  <!--
   This section allows you to configure where to publish libraries for sharing.
   It is not required and may be deleted.  For more information see:
   http://maven.apache.org/plugins/maven-deploy-plugin/
   -->
  <distributionManagement>
    <repository>
      <id>localhost</id>
      <url>file://${basedir}/target/repo/</url>
    </repository>
    <snapshotRepository>
      <id>localhost</id>
      <url>file://${basedir}/target/snapshot-repo/</url>
    </snapshotRepository>
  </distributionManagement>
  <repositories>
    <repository>
      <id>tomitribe-all</id>
      <name>Tomitribe Repository</name>
      <url>https://repository.tomitribe.com/content/groups/tomitribe/</url>
    </repository>
  </repositories>
</project><|MERGE_RESOLUTION|>--- conflicted
+++ resolved
@@ -20,11 +20,7 @@
   <modelVersion>4.0.0</modelVersion>
   <groupId>org.superbiz</groupId>
   <artifactId>websocket-tls-basic-auth</artifactId>
-<<<<<<< HEAD
-  <version>8.0.2-TT.2-SNAPSHOT</version>
-=======
   <version>8.0.2-TT.4-SNAPSHOT</version>
->>>>>>> a9910db3
   <packaging>war</packaging>
   <name>TomEE :: Examples :: WebSocket with tls and basic auth Example</name>
   <properties>
