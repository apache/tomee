--- conflicted
+++ resolved
@@ -23,23 +23,14 @@
   <groupId>org.superbiz</groupId>
   <artifactId>multiple-arquillian-adapters</artifactId>
   <packaging>jar</packaging>
-<<<<<<< HEAD
-  <version>1.0</version>
-=======
   <version>1.0-SNAPSHOT</version>
->>>>>>> df65dc9d
   <name>OpenEJB :: Examples :: Multiple Arquillian Adapters</name>
 
   <properties>
     <project.build.sourceEncoding>UTF-8</project.build.sourceEncoding>
 
-<<<<<<< HEAD
-    <tomee.version>1.5.2</tomee.version>
-    <openejb.version>4.5.2</openejb.version>
-=======
     <tomee.version>1.5.3-SNAPSHOT</tomee.version>
     <openejb.version>4.5.3-SNAPSHOT</openejb.version>
->>>>>>> df65dc9d
     <arquillian.version>1.0.1.Final</arquillian.version>
   </properties>
 
