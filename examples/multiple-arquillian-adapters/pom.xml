--- conflicted
+++ resolved
@@ -27,13 +27,8 @@
   <properties>
     <project.build.sourceEncoding>UTF-8</project.build.sourceEncoding>
 
-<<<<<<< HEAD
-    <tomee.version>1.7.5-TT.15</tomee.version>
-    <openejb.version>4.7.5-TT.15</openejb.version>
-=======
-    <tomee.version>1.7.6-SNAPSHOT</tomee.version>
-    <openejb.version>4.7.6-SNAPSHOT</openejb.version>
->>>>>>> bfdd20c7
+    <tomee.version>1.7.5-TT.16</tomee.version>
+    <openejb.version>4.7.5-TT.16</openejb.version>
     <arquillian.version>1.0.1.Final</arquillian.version>
   </properties>
 
