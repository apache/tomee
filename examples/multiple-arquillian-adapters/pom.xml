--- conflicted
+++ resolved
@@ -23,20 +23,12 @@
   <groupId>org.superbiz</groupId>
   <artifactId>multiple-arquillian-adapters</artifactId>
   <packaging>jar</packaging>
-<<<<<<< HEAD
-  <version>7.1.1-TT.4</version>
-=======
   <version>7.1.2-SNAPSHOT</version>
->>>>>>> 2a783f2a
   <name>OpenEJB :: Examples :: Multiple Arquillian Adapters</name>
 
   <properties>
     <project.build.sourceEncoding>UTF-8</project.build.sourceEncoding>
-<<<<<<< HEAD
-    <tomee.version>7.1.1-TT.4</tomee.version>
-=======
     <tomee.version>7.1.2-SNAPSHOT</tomee.version>
->>>>>>> 2a783f2a
     <arquillian.version>1.1.10.Final</arquillian.version>
   </properties>
 
@@ -167,11 +159,7 @@
     <dependency>
       <groupId>org.apache.tomee</groupId>
       <artifactId>ziplock</artifactId>
-<<<<<<< HEAD
-      <version>7.1.1-TT.4</version>
-=======
-      <version>7.1.2-SNAPSHOT</version>
->>>>>>> 2a783f2a
+      <version>7.1.2-SNAPSHOT</version>
       <scope>test</scope>
     </dependency>
 
@@ -179,11 +167,7 @@
     <dependency>
       <groupId>org.apache.tomee</groupId>
       <artifactId>openejb-cxf-rs</artifactId>
-<<<<<<< HEAD
-      <version>7.1.1-TT.4</version>
-=======
-      <version>7.1.2-SNAPSHOT</version>
->>>>>>> 2a783f2a
+      <version>7.1.2-SNAPSHOT</version>
       <scope>test</scope>
     </dependency>
 
@@ -191,31 +175,19 @@
     <dependency>
       <groupId>org.apache.tomee</groupId>
       <artifactId>arquillian-openejb-embedded</artifactId>
-<<<<<<< HEAD
-      <version>7.1.1-TT.4</version>
-=======
-      <version>7.1.2-SNAPSHOT</version>
->>>>>>> 2a783f2a
+      <version>7.1.2-SNAPSHOT</version>
       <scope>test</scope>
     </dependency>
     <dependency>
       <groupId>org.apache.tomee</groupId>
       <artifactId>arquillian-tomee-embedded</artifactId>
-<<<<<<< HEAD
-      <version>7.1.1-TT.4</version>
-=======
-      <version>7.1.2-SNAPSHOT</version>
->>>>>>> 2a783f2a
+      <version>7.1.2-SNAPSHOT</version>
       <scope>test</scope>
     </dependency>
     <dependency>
       <groupId>org.apache.tomee</groupId>
       <artifactId>arquillian-tomee-remote</artifactId>
-<<<<<<< HEAD
-      <version>7.1.1-TT.4</version>
-=======
-      <version>7.1.2-SNAPSHOT</version>
->>>>>>> 2a783f2a
+      <version>7.1.2-SNAPSHOT</version>
       <scope>test</scope>
     </dependency>
   </dependencies>
