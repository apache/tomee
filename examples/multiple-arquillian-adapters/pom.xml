<?xml version="1.0" encoding="UTF-8"?>
<!--

    Licensed to the Apache Software Foundation (ASF) under one or more
    contributor license agreements.  See the NOTICE file distributed with
    this work for additional information regarding copyright ownership.
    The ASF licenses this file to You under the Apache License, Version 2.0
    (the "License"); you may not use this file except in compliance with
    the License.  You may obtain a copy of the License at

       http://www.apache.org/licenses/LICENSE-2.0

    Unless required by applicable law or agreed to in writing, software
    distributed under the License is distributed on an "AS IS" BASIS,
    WITHOUT WARRANTIES OR CONDITIONS OF ANY KIND, either express or implied.
    See the License for the specific language governing permissions and
    limitations under the License.
-->
<project xmlns="http://maven.apache.org/POM/4.0.0" xmlns:xsi="http://www.w3.org/2001/XMLSchema-instance" xsi:schemaLocation="http://maven.apache.org/POM/4.0.0 http://maven.apache.org/xsd/maven-4.0.0.xsd">
  <modelVersion>4.0.0</modelVersion>
  <groupId>org.superbiz</groupId>
  <artifactId>multiple-arquillian-adapters</artifactId>
  <packaging>jar</packaging>
  <version>1.1.1-TT.1</version>
  <name>OpenEJB :: Examples :: Multiple Arquillian Adapters</name>

  <properties>
    <project.build.sourceEncoding>UTF-8</project.build.sourceEncoding>

<<<<<<< HEAD
    <tomee.version>1.7.5-TT.18</tomee.version>
    <openejb.version>4.7.5-TT.18</openejb.version>
=======
    <tomee.version>1.7.6-TT.1</tomee.version>
    <openejb.version>4.7.6-TT.1</openejb.version>
>>>>>>> d3c25c26
    <arquillian.version>1.0.1.Final</arquillian.version>
  </properties>

  <build>
    <defaultGoal>install</defaultGoal>
    <plugins>
      <plugin>
        <groupId>org.apache.maven.plugins</groupId>
        <artifactId>maven-compiler-plugin</artifactId>
        <version>3.1</version>
        <configuration>
          <source>1.6</source>
          <target>1.6</target>
        </configuration>
      </plugin>
      <plugin>
        <!--
        Redefining execution to:
        1. set the right arquillian adapter
        2. set the category to execute (include/exclude works too)
        3. set the arquillian launcher to use
        -->
        <groupId>org.apache.maven.plugins</groupId>
        <artifactId>maven-surefire-plugin</artifactId>
        <version>2.17</version>
        <executions>
          <execution>
            <id>test-embedded</id>
            <phase>test</phase>
            <goals>
              <goal>test</goal>
            </goals>
            <configuration>
              <skip>${maven.test.skip}</skip>
              <groups>org.superbiz.embedded.standalone.Embedded</groups>
              <systemPropertyVariables>
                <arquillian.launch>embedded</arquillian.launch>
                <openejb.arquillian.adapter>openejb</openejb.arquillian.adapter>
              </systemPropertyVariables>
            </configuration>
          </execution>
          <execution>
            <id>test-embedded-remote</id>
            <phase>test</phase>
            <goals>
              <goal>test</goal>
            </goals>
            <configuration>
              <skip>${maven.test.skip}</skip>
              <groups>org.superbiz.embedded.remote.EmbeddedRemote</groups>
              <systemPropertyVariables>
                <arquillian.launch>embedded-remote</arquillian.launch>
                <openejb.arquillian.adapter>openejb</openejb.arquillian.adapter>
              </systemPropertyVariables>
            </configuration>
          </execution>
          <execution>
            <id>test-tomee-embedded</id>
            <phase>test</phase>
            <goals>
              <goal>test</goal>
            </goals>
            <configuration>
              <skip>${maven.test.skip}</skip>
              <groups>org.superbiz.tomee.embedded.TomEEEmbedded</groups>
              <systemPropertyVariables>
                <arquillian.launch>tomee-embedded</arquillian.launch>
                <openejb.arquillian.adapter>tomee-embedded</openejb.arquillian.adapter>
              </systemPropertyVariables>
            </configuration>
          </execution>
          <execution>
            <id>test-tomee-remote</id>
            <phase>test</phase>
            <goals>
              <goal>test</goal>
            </goals>
            <configuration>
              <skip>${maven.test.skip}</skip>
              <groups>org.superbiz.tomee.remote.TomEERemote</groups>
              <systemPropertyVariables>
                <arquillian.launch>tomee-remote</arquillian.launch>
                <openejb.arquillian.adapter>tomee-remote</openejb.arquillian.adapter>
              </systemPropertyVariables>
            </configuration>
          </execution>
        </executions>
        <configuration>
          <skip>true</skip>
          <parallel>none</parallel>
          <threadCount>1</threadCount>
        </configuration>
      </plugin>
    </plugins>
  </build>

  <repositories>
    <repository>
      <id>apache-m2-snapshot</id>
      <name>Apache Snapshot Repository</name>
      <url>http://repository.apache.org/snapshots</url>
    </repository>
  </repositories>

  <dependencies>
    <dependency>
      <groupId>org.apache.openejb</groupId>
      <artifactId>javaee-api</artifactId>
      <version>6.0-6</version>
      <scope>provided</scope>
    </dependency>

    <!-- common arquillian dependencies -->
    <dependency>
      <groupId>junit</groupId>
      <artifactId>junit</artifactId>
      <version>4.12</version>
      <scope>test</scope>
    </dependency>
    <dependency>
      <groupId>org.jboss.arquillian.junit</groupId>
      <artifactId>arquillian-junit-container</artifactId>
      <version>${arquillian.version}</version>
      <scope>test</scope>
    </dependency>

    <!-- utility test deps -->
    <dependency>
      <groupId>org.apache.openejb</groupId>
      <artifactId>ziplock</artifactId>
      <version>${tomee.version}</version>
      <scope>test</scope>
    </dependency>

    <!-- additional container part for embedded JAX-RS test -->
    <dependency>
      <groupId>org.apache.openejb</groupId>
      <artifactId>openejb-cxf-rs</artifactId>
      <version>${openejb.version}</version>
      <scope>test</scope>
    </dependency>

    <!-- arquillian adapters -->
    <dependency>
      <groupId>org.apache.openejb</groupId>
      <artifactId>arquillian-openejb-embedded-4</artifactId>
      <version>${openejb.version}</version>
      <scope>test</scope>
    </dependency>
    <dependency>
      <groupId>org.apache.openejb</groupId>
      <artifactId>arquillian-tomee-embedded</artifactId>
      <version>${tomee.version}</version>
      <scope>test</scope>
    </dependency>
    <dependency>
      <groupId>org.apache.openejb</groupId>
      <artifactId>arquillian-tomee-remote</artifactId>
      <version>${tomee.version}</version>
      <scope>test</scope>
    </dependency>
  </dependencies>

  <!--
  This section allows you to configure where to publish libraries for sharing.
  It is not required and may be deleted.  For more information see:
  http://maven.apache.org/plugins/maven-deploy-plugin/
  -->
  <distributionManagement>
    <repository>
      <id>localhost</id>
      <url>file://${basedir}/target/repo/</url>
    </repository>
    <snapshotRepository>
      <id>localhost</id>
      <url>file://${basedir}/target/snapshot-repo/</url>
    </snapshotRepository>
  </distributionManagement>
</project><|MERGE_RESOLUTION|>--- conflicted
+++ resolved
@@ -27,13 +27,8 @@
   <properties>
     <project.build.sourceEncoding>UTF-8</project.build.sourceEncoding>
 
-<<<<<<< HEAD
-    <tomee.version>1.7.5-TT.18</tomee.version>
-    <openejb.version>4.7.5-TT.18</openejb.version>
-=======
     <tomee.version>1.7.6-TT.1</tomee.version>
     <openejb.version>4.7.6-TT.1</openejb.version>
->>>>>>> d3c25c26
     <arquillian.version>1.0.1.Final</arquillian.version>
   </properties>
 
