--- conflicted
+++ resolved
@@ -16,27 +16,21 @@
     See the License for the specific language governing permissions and
     limitations under the License.
 -->
-<project xmlns="http://maven.apache.org/POM/4.0.0" xmlns:xsi="http://www.w3.org/2001/XMLSchema-instance" xsi:schemaLocation="http://maven.apache.org/POM/4.0.0 http://maven.apache.org/xsd/maven-4.0.0.xsd">
+<project xmlns="http://maven.apache.org/POM/4.0.0"
+         xmlns:xsi="http://www.w3.org/2001/XMLSchema-instance"
+         xsi:schemaLocation="http://maven.apache.org/POM/4.0.0 http://maven.apache.org/xsd/maven-4.0.0.xsd">
 
   <modelVersion>4.0.0</modelVersion>
 
   <groupId>org.superbiz</groupId>
   <artifactId>multiple-arquillian-adapters</artifactId>
   <packaging>jar</packaging>
-<<<<<<< HEAD
-  <version>7.0.6-SNAPSHOT</version>
-=======
   <version>8.0.0-SNAPSHOT</version>
->>>>>>> 4b760d3b
   <name>OpenEJB :: Examples :: Multiple Arquillian Adapters</name>
 
   <properties>
     <project.build.sourceEncoding>UTF-8</project.build.sourceEncoding>
-<<<<<<< HEAD
-    <tomee.version>7.0.6-SNAPSHOT</tomee.version>
-=======
     <tomee.version>8.0.0-SNAPSHOT</tomee.version>
->>>>>>> 4b760d3b
     <arquillian.version>1.1.10.Final</arquillian.version>
   </properties>
 
@@ -167,7 +161,7 @@
     <dependency>
       <groupId>org.apache.tomee</groupId>
       <artifactId>ziplock</artifactId>
-      <version>7.0.6-SNAPSHOT</version>
+      <version>${tomee.version}</version>
       <scope>test</scope>
     </dependency>
 
@@ -175,7 +169,7 @@
     <dependency>
       <groupId>org.apache.tomee</groupId>
       <artifactId>openejb-cxf-rs</artifactId>
-      <version>7.0.6-SNAPSHOT</version>
+      <version>${tomee.version}</version>
       <scope>test</scope>
     </dependency>
 
@@ -183,19 +177,19 @@
     <dependency>
       <groupId>org.apache.tomee</groupId>
       <artifactId>arquillian-openejb-embedded</artifactId>
-      <version>7.0.6-SNAPSHOT</version>
+      <version>${tomee.version}</version>
       <scope>test</scope>
     </dependency>
     <dependency>
       <groupId>org.apache.tomee</groupId>
       <artifactId>arquillian-tomee-embedded</artifactId>
-      <version>7.0.6-SNAPSHOT</version>
+      <version>${tomee.version}</version>
       <scope>test</scope>
     </dependency>
     <dependency>
       <groupId>org.apache.tomee</groupId>
       <artifactId>arquillian-tomee-remote</artifactId>
-      <version>7.0.6-SNAPSHOT</version>
+      <version>${tomee.version}</version>
       <scope>test</scope>
     </dependency>
   </dependencies>
