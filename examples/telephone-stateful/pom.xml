--- conflicted
+++ resolved
@@ -22,11 +22,7 @@
   <groupId>org.superbiz</groupId>
   <artifactId>telephone-stateful</artifactId>
   <packaging>jar</packaging>
-<<<<<<< HEAD
-  <version>8.0.6-TT.6-SNAPSHOT</version>
-=======
   <version>8.0.9-SNAPSHOT</version>
->>>>>>> 17f2a998
   <name>TomEE :: Examples :: Telephone Stateful Pojo</name>
   <properties>
     <project.build.sourceEncoding>UTF-8</project.build.sourceEncoding>
@@ -105,11 +101,7 @@
     <dependency>
       <groupId>org.apache.tomee</groupId>
       <artifactId>openejb-ejbd</artifactId>
-<<<<<<< HEAD
-      <version>8.0.6-TT.6-SNAPSHOT</version>
-=======
       <version>8.0.9-SNAPSHOT</version>
->>>>>>> 17f2a998
       <scope>test</scope>
     </dependency>
     <!-- END SNIPPET: openejbdep -->
