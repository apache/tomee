<?xml version="1.0" encoding="UTF-8"?>
<!--

    Licensed to the Apache Software Foundation (ASF) under one or more
    contributor license agreements.  See the NOTICE file distributed with
    this work for additional information regarding copyright ownership.
    The ASF licenses this file to You under the Apache License, Version 2.0
    (the "License"); you may not use this file except in compliance with
    the License.  You may obtain a copy of the License at

       http://www.apache.org/licenses/LICENSE-2.0

    Unless required by applicable law or agreed to in writing, software
    distributed under the License is distributed on an "AS IS" BASIS,
    WITHOUT WARRANTIES OR CONDITIONS OF ANY KIND, either express or implied.
    See the License for the specific language governing permissions and
    limitations under the License.
-->
<project xmlns="http://maven.apache.org/POM/4.0.0" xmlns:xsi="http://www.w3.org/2001/XMLSchema-instance" xsi:schemaLocation="http://maven.apache.org/POM/4.0.0 http://maven.apache.org/xsd/maven-4.0.0.xsd">
  <modelVersion>4.0.0</modelVersion>
  <groupId>org.superbiz</groupId>
  <artifactId>jaxrs-json-provider-jettison</artifactId>
<<<<<<< HEAD
  <version>8.0.2-TT.2-SNAPSHOT</version>
=======
  <version>8.0.2-TT.4-SNAPSHOT</version>
>>>>>>> a9910db3
  <packaging>war</packaging>
  <name>TomEE :: Examples :: JAXRS JSON Provider with Jettison </name>
  <properties>
    <version.javaee-api>8.0</version.javaee-api>
    <version.arquillian.bom>1.1.13.Final</version.arquillian.bom>
    <junit.version>4.12</junit.version>
  </properties>
  <dependencies>
    <dependency>
      <groupId>org.apache.tomee</groupId>
      <artifactId>javaee-api</artifactId>
      <version>${version.javaee-api}</version>
      <scope>provided</scope>
    </dependency>
    <dependency>
      <groupId>org.apache.tomee.bom</groupId>
      <artifactId>jaxb-runtime</artifactId>
<<<<<<< HEAD
      <version>8.0.2-TT.2-SNAPSHOT</version>
=======
      <version>8.0.2-TT.4-SNAPSHOT</version>
>>>>>>> a9910db3
      <type>pom</type>
      <scope>provided</scope>
    </dependency>
    <dependency>
      <groupId>junit</groupId>
      <artifactId>junit</artifactId>
      <version>${junit.version}</version>
      <scope>test</scope>
    </dependency>
    <dependency>
      <groupId>org.apache.tomee</groupId>
      <artifactId>openejb-cxf-rs</artifactId>
      <version>${project.version}</version>
      <scope>test</scope>
    </dependency>
    <dependency>
      <groupId>org.jboss.arquillian.junit</groupId>
      <artifactId>arquillian-junit-container</artifactId>
      <version>${version.arquillian.bom}</version>
      <scope>test</scope>
    </dependency>
    <dependency>
      <groupId>org.apache.tomee</groupId>
      <artifactId>arquillian-tomee-remote</artifactId>
      <version>${project.version}</version>
      <scope>test</scope>
    </dependency>
    <dependency>
      <groupId>org.apache.tomee</groupId>
      <artifactId>apache-tomee</artifactId>
      <version>${project.version}</version>
      <type>zip</type>
      <classifier>microprofile</classifier>
      <scope>test</scope>
    </dependency>
  </dependencies>
  <build>
    <plugins>
      <plugin>
        <groupId>org.apache.tomee.maven</groupId>
        <artifactId>tomee-maven-plugin</artifactId>
        <version>${project.version}</version>
        <configuration>
          <tomeeClassifier>plus</tomeeClassifier>
          <context>${project.artifactId}</context>
          <libs>
            <!--Notice that jettisson > 1.3.7 changes the json output format:
                Boolean and numeric values are not longer surrounded with double quotes
            -->
            <lib>org.codehaus.jettison:jettison:1.3.7</lib>
          </libs>
        </configuration>
      </plugin>
      <plugin>
        <groupId>org.apache.maven.plugins</groupId>
        <artifactId>maven-compiler-plugin</artifactId>
        <version>3.7.0</version>
        <configuration>
          <source>1.8</source>
          <target>1.8</target>
        </configuration>
      </plugin>
      <plugin>
        <artifactId>maven-war-plugin</artifactId>
        <version>3.1.0</version>
        <configuration>
          <failOnMissingWebXml>false</failOnMissingWebXml>
        </configuration>
      </plugin>
    </plugins>
  </build>
  <!--
  This section allows you to configure where to publish libraries for sharing.
  It is not required and may be deleted.  For more information see:
  http://maven.apache.org/plugins/maven-deploy-plugin/
  -->
  <distributionManagement>
    <repository>
      <id>localhost</id>
      <url>file://${basedir}/target/repo/</url>
    </repository>
    <snapshotRepository>
      <id>localhost</id>
      <url>file://${basedir}/target/snapshot-repo/</url>
    </snapshotRepository>
  </distributionManagement>
  <repositories>
    <repository>
      <id>tomitribe-all</id>
      <name>Tomitribe Repository</name>
      <url>https://repository.tomitribe.com/content/groups/tomitribe/</url>
    </repository>
  </repositories>
</project><|MERGE_RESOLUTION|>--- conflicted
+++ resolved
@@ -20,11 +20,7 @@
   <modelVersion>4.0.0</modelVersion>
   <groupId>org.superbiz</groupId>
   <artifactId>jaxrs-json-provider-jettison</artifactId>
-<<<<<<< HEAD
-  <version>8.0.2-TT.2-SNAPSHOT</version>
-=======
   <version>8.0.2-TT.4-SNAPSHOT</version>
->>>>>>> a9910db3
   <packaging>war</packaging>
   <name>TomEE :: Examples :: JAXRS JSON Provider with Jettison </name>
   <properties>
@@ -42,11 +38,7 @@
     <dependency>
       <groupId>org.apache.tomee.bom</groupId>
       <artifactId>jaxb-runtime</artifactId>
-<<<<<<< HEAD
-      <version>8.0.2-TT.2-SNAPSHOT</version>
-=======
       <version>8.0.2-TT.4-SNAPSHOT</version>
->>>>>>> a9910db3
       <type>pom</type>
       <scope>provided</scope>
     </dependency>
