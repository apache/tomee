<?xml version="1.0" encoding="UTF-8"?>
<!--

    Licensed to the Apache Software Foundation (ASF) under one or more
    contributor license agreements.  See the NOTICE file distributed with
    this work for additional information regarding copyright ownership.
    The ASF licenses this file to You under the Apache License, Version 2.0
    (the "License"); you may not use this file except in compliance with
    the License.  You may obtain a copy of the License at

       http://www.apache.org/licenses/LICENSE-2.0

    Unless required by applicable law or agreed to in writing, software
    distributed under the License is distributed on an "AS IS" BASIS,
    WITHOUT WARRANTIES OR CONDITIONS OF ANY KIND, either express or implied.
    See the License for the specific language governing permissions and
    limitations under the License.
-->
<project xmlns="http://maven.apache.org/POM/4.0.0" xmlns:xsi="http://www.w3.org/2001/XMLSchema-instance" xsi:schemaLocation="http://maven.apache.org/POM/4.0.0 http://maven.apache.org/xsd/maven-4.0.0.xsd">
  <modelVersion>4.0.0</modelVersion>
  <groupId>org.superbiz</groupId>
  <artifactId>jaxrs-json-provider-jettison</artifactId>
<<<<<<< HEAD
  <version>8.0.2-TT.5-SNAPSHOT</version>
=======
  <version>8.0.4-SNAPSHOT</version>
>>>>>>> ca0e90e6
  <packaging>war</packaging>
  <name>TomEE :: Examples :: JAXRS JSON Provider with Jettison </name>
  <properties>
    <version.javaee-api>8.0</version.javaee-api>
    <version.arquillian.bom>1.1.13.Final</version.arquillian.bom>
    <junit.version>4.12</junit.version>
  </properties>
  <dependencies>
    <dependency>
      <groupId>org.apache.tomee</groupId>
      <artifactId>javaee-api</artifactId>
      <version>${version.javaee-api}</version>
      <scope>provided</scope>
    </dependency>
    <dependency>
      <groupId>org.apache.tomee.bom</groupId>
      <artifactId>jaxb-runtime</artifactId>
<<<<<<< HEAD
      <version>8.0.2-TT.5-SNAPSHOT</version>
=======
      <version>8.0.4-SNAPSHOT</version>
>>>>>>> ca0e90e6
      <type>pom</type>
      <scope>provided</scope>
    </dependency>
    <dependency>
      <groupId>junit</groupId>
      <artifactId>junit</artifactId>
      <version>${junit.version}</version>
      <scope>test</scope>
    </dependency>
    <dependency>
      <groupId>org.apache.tomee</groupId>
      <artifactId>openejb-cxf-rs</artifactId>
      <version>${project.version}</version>
      <scope>test</scope>
    </dependency>
    <dependency>
      <groupId>org.jboss.arquillian.junit</groupId>
      <artifactId>arquillian-junit-container</artifactId>
      <version>${version.arquillian.bom}</version>
      <scope>test</scope>
    </dependency>
    <dependency>
      <groupId>org.apache.tomee</groupId>
      <artifactId>arquillian-tomee-remote</artifactId>
      <version>${project.version}</version>
      <scope>test</scope>
    </dependency>
    <dependency>
      <groupId>org.apache.tomee</groupId>
      <artifactId>apache-tomee</artifactId>
      <version>${project.version}</version>
      <type>zip</type>
      <classifier>microprofile</classifier>
      <scope>test</scope>
    </dependency>
  </dependencies>
  <build>
    <plugins>
      <plugin>
        <groupId>org.apache.tomee.maven</groupId>
        <artifactId>tomee-maven-plugin</artifactId>
        <version>${project.version}</version>
        <configuration>
          <tomeeClassifier>plus</tomeeClassifier>
          <context>${project.artifactId}</context>
          <libs>
            <!--Notice that jettisson > 1.3.7 changes the json output format:
                Boolean and numeric values are not longer surrounded with double quotes
            -->
            <lib>org.codehaus.jettison:jettison:1.3.7</lib>
          </libs>
        </configuration>
      </plugin>
      <plugin>
        <groupId>org.apache.maven.plugins</groupId>
        <artifactId>maven-compiler-plugin</artifactId>
        <version>3.7.0</version>
        <configuration>
          <source>1.8</source>
          <target>1.8</target>
        </configuration>
      </plugin>
      <plugin>
        <artifactId>maven-war-plugin</artifactId>
        <version>3.1.0</version>
        <configuration>
          <failOnMissingWebXml>false</failOnMissingWebXml>
        </configuration>
      </plugin>
      <plugin>
        <groupId>org.tomitribe.transformer</groupId>
        <artifactId>org.eclipse.transformer.maven</artifactId>
        <version>0.1.1a</version>
        <configuration>
          <classifier>jakartaee9</classifier>
        </configuration>
        <executions>
          <execution>
            <goals>
              <goal>run</goal>
            </goals>
            <phase>package</phase>
          </execution>
        </executions>
      </plugin>
    </plugins>
  </build>
  <!--
  This section allows you to configure where to publish libraries for sharing.
  It is not required and may be deleted.  For more information see:
  http://maven.apache.org/plugins/maven-deploy-plugin/
  -->
  <distributionManagement>
    <repository>
      <id>localhost</id>
      <url>file://${basedir}/target/repo/</url>
    </repository>
    <snapshotRepository>
      <id>localhost</id>
      <url>file://${basedir}/target/snapshot-repo/</url>
    </snapshotRepository>
  </distributionManagement>
<<<<<<< HEAD
  <repositories>
    <repository>
      <id>tomitribe-all</id>
      <name>Tomitribe Repository</name>
      <url>https://repository.tomitribe.com/content/groups/tomitribe/</url>
    </repository>
  </repositories>
=======
>>>>>>> ca0e90e6
</project><|MERGE_RESOLUTION|>--- conflicted
+++ resolved
@@ -20,11 +20,7 @@
   <modelVersion>4.0.0</modelVersion>
   <groupId>org.superbiz</groupId>
   <artifactId>jaxrs-json-provider-jettison</artifactId>
-<<<<<<< HEAD
   <version>8.0.2-TT.5-SNAPSHOT</version>
-=======
-  <version>8.0.4-SNAPSHOT</version>
->>>>>>> ca0e90e6
   <packaging>war</packaging>
   <name>TomEE :: Examples :: JAXRS JSON Provider with Jettison </name>
   <properties>
@@ -42,11 +38,7 @@
     <dependency>
       <groupId>org.apache.tomee.bom</groupId>
       <artifactId>jaxb-runtime</artifactId>
-<<<<<<< HEAD
       <version>8.0.2-TT.5-SNAPSHOT</version>
-=======
-      <version>8.0.4-SNAPSHOT</version>
->>>>>>> ca0e90e6
       <type>pom</type>
       <scope>provided</scope>
     </dependency>
@@ -149,7 +141,6 @@
       <url>file://${basedir}/target/snapshot-repo/</url>
     </snapshotRepository>
   </distributionManagement>
-<<<<<<< HEAD
   <repositories>
     <repository>
       <id>tomitribe-all</id>
@@ -157,6 +148,4 @@
       <url>https://repository.tomitribe.com/content/groups/tomitribe/</url>
     </repository>
   </repositories>
-=======
->>>>>>> ca0e90e6
 </project>