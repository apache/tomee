<?xml version="1.0" encoding="UTF-8"?>
<!--

    Licensed to the Apache Software Foundation (ASF) under one or more
    contributor license agreements.  See the NOTICE file distributed with
    this work for additional information regarding copyright ownership.
    The ASF licenses this file to You under the Apache License, Version 2.0
    (the "License"); you may not use this file except in compliance with
    the License.  You may obtain a copy of the License at

       http://www.apache.org/licenses/LICENSE-2.0

    Unless required by applicable law or agreed to in writing, software
    distributed under the License is distributed on an "AS IS" BASIS,
    WITHOUT WARRANTIES OR CONDITIONS OF ANY KIND, either express or implied.
    See the License for the specific language governing permissions and
    limitations under the License.
-->
<project xmlns="http://maven.apache.org/POM/4.0.0" xmlns:xsi="http://www.w3.org/2001/XMLSchema-instance" xsi:schemaLocation="http://maven.apache.org/POM/4.0.0 http://maven.apache.org/maven-v4_0_0.xsd">
  <modelVersion>4.0.0</modelVersion>
  <groupId>org.superbiz</groupId>
  <artifactId>rest-example-with-application</artifactId>
  <packaging>war</packaging>
  <version>1.1.1-TT.1</version>
  <name>OpenEJB :: Web Examples :: REST Example With Application</name>
  <properties>
    <project.build.sourceEncoding>UTF-8</project.build.sourceEncoding>
<<<<<<< HEAD
    <openejb.version>4.7.5-TT.18</openejb.version>
    <tomee.version>1.7.5-TT.18</tomee.version>
=======
    <openejb.version>4.7.6-TT.1</openejb.version>
    <tomee.version>1.7.6-TT.1</tomee.version>
>>>>>>> d3c25c26
  </properties>
  <repositories>
    <repository>
      <id>apache-m2-snapshot</id>
      <name>Apache Snapshot Repository</name>
      <url>http://repository.apache.org/snapshots</url>
    </repository>
    <repository>
      <id>tomcat-m2-repo</id>
      <name>Tomcat Dev Repository</name>
      <url>http://tomcat.apache.org/dev/dist/m2-repository/</url>
    </repository>
  </repositories>
  <pluginRepositories>
    <pluginRepository>
      <id>apache-m2-snapshot</id>
      <name>Apache Snapshot Repository</name>
      <url>http://repository.apache.org/snapshots</url>
    </pluginRepository>
  </pluginRepositories>
  <build>
    <defaultGoal>package</defaultGoal>
    <plugins>
      <plugin>
        <groupId>org.apache.maven.plugins</groupId>
        <artifactId>maven-compiler-plugin</artifactId>
        <version>3.1</version>
        <configuration>
          <source>1.6</source>
          <target>1.6</target>
        </configuration>
      </plugin>
      <plugin>
        <artifactId>maven-war-plugin</artifactId>
        <version>2.1.1</version>
        <configuration>
          <packagingExcludes>WEB-INF/web.xml</packagingExcludes>
        </configuration>
      </plugin>
      <plugin>
        <groupId>com.googlecode.t7mp</groupId>
        <artifactId>maven-t7-plugin</artifactId>
        <version>0.9.7</version>
        <configuration>
          <tomcatHttpPort>1234</tomcatHttpPort>
          <tomcatShutdownPort>13245</tomcatShutdownPort>
          <tomcatVersion>7.0.27</tomcatVersion>
          <webapps>
            <webappArtifact>
              <groupId>org.apache.openejb</groupId>
              <artifactId>tomee-plus-webapp</artifactId>
              <version>${tomee.version}</version>
              <contextPath>openejb</contextPath>
            </webappArtifact>
          </webapps>
        </configuration>
      </plugin>
    </plugins>
  </build>
  <dependencies>
    <dependency>
      <groupId>org.apache.openejb</groupId>
      <artifactId>javaee-api</artifactId>
      <version>6.0-6</version>
      <scope>provided</scope>
    </dependency>
  </dependencies>
  <!--
  This section allows you to configure where to publish libraries for sharing.
  It is not required and may be deleted.  For more information see:
  http://maven.apache.org/plugins/maven-deploy-plugin/
  -->
  <distributionManagement>
    <repository>
      <id>local-release-repo</id>
      <url>file://${project.build.outputDirectory}/repo/</url>
    </repository>
    <snapshotRepository>
      <id>local-snapshot-repo</id>
      <url>file://${project.build.outputDirectory}/repo/</url>
    </snapshotRepository>
  </distributionManagement>
</project><|MERGE_RESOLUTION|>--- conflicted
+++ resolved
@@ -25,13 +25,8 @@
   <name>OpenEJB :: Web Examples :: REST Example With Application</name>
   <properties>
     <project.build.sourceEncoding>UTF-8</project.build.sourceEncoding>
-<<<<<<< HEAD
-    <openejb.version>4.7.5-TT.18</openejb.version>
-    <tomee.version>1.7.5-TT.18</tomee.version>
-=======
     <openejb.version>4.7.6-TT.1</openejb.version>
     <tomee.version>1.7.6-TT.1</tomee.version>
->>>>>>> d3c25c26
   </properties>
   <repositories>
     <repository>
