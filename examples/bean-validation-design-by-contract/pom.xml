<?xml version="1.0" encoding="UTF-8"?>
<!--
    Licensed to the Apache Software Foundation (ASF) under one or more
    contributor license agreements.  See the NOTICE file distributed with
    this work for additional information regarding copyright ownership.
    The ASF licenses this file to You under the Apache License, Version 2.0
    (the "License"); you may not use this file except in compliance with
    the License.  You may obtain a copy of the License at

       http://www.apache.org/licenses/LICENSE-2.0

    Unless required by applicable law or agreed to in writing, software
    distributed under the License is distributed on an "AS IS" BASIS,
    WITHOUT WARRANTIES OR CONDITIONS OF ANY KIND, either express or implied.
    See the License for the specific language governing permissions and
    limitations under the License.
-->
<project xmlns="http://maven.apache.org/POM/4.0.0" xmlns:xsi="http://www.w3.org/2001/XMLSchema-instance" xsi:schemaLocation="http://maven.apache.org/POM/4.0.0 http://maven.apache.org/xsd/maven-4.0.0.xsd">
  <modelVersion>4.0.0</modelVersion>
  <groupId>org.superbiz</groupId>
  <artifactId>bean-validation-design-by-contract</artifactId>
  <packaging>jar</packaging>
<<<<<<< HEAD
  <version>8.0.2-TT.5-SNAPSHOT</version>
  <name>TomEE :: Examples :: Bean Validation Design By Contract</name>
  <properties>
    <project.build.sourceEncoding>UTF-8</project.build.sourceEncoding>
    <tomee.version>8.0.2-TT.4-SNAPSHOT</tomee.version>
=======
  <version>8.0.4-SNAPSHOT</version>
  <name>TomEE :: Examples :: Bean Validation Design By Contract</name>
  <properties>
    <project.build.sourceEncoding>UTF-8</project.build.sourceEncoding>
    <tomee.version>8.0.4-SNAPSHOT</tomee.version>
>>>>>>> ca0e90e6
  </properties>
  <build>
    <defaultGoal>install</defaultGoal>
    <plugins>
      <plugin>
        <groupId>org.apache.maven.plugins</groupId>
        <artifactId>maven-compiler-plugin</artifactId>
        <version>3.5.1</version>
        <configuration>
          <source>1.8</source>
          <target>1.8</target>
        </configuration>
      </plugin>
      <plugin>
        <groupId>org.tomitribe.transformer</groupId>
        <artifactId>org.eclipse.transformer.maven</artifactId>
        <version>0.1.1a</version>
        <configuration>
          <classifier>jakartaee9</classifier>
        </configuration>
        <executions>
          <execution>
            <goals>
              <goal>run</goal>
            </goals>
            <phase>package</phase>
          </execution>
        </executions>
      </plugin>
    </plugins>
  </build>
  <repositories>
    <repository>
      <id>apache-m2-snapshot</id>
      <name>Apache Snapshot Repository</name>
      <url>https://repository.apache.org/content/groups/snapshots</url>
    </repository>
    <repository>
      <id>tomitribe-all</id>
      <name>Tomitribe Repository</name>
      <url>https://repository.tomitribe.com/content/groups/tomitribe/</url>
    </repository>
  </repositories>
  <dependencies>
    <dependency>
      <groupId>org.apache.tomee</groupId>
      <artifactId>javaee-api</artifactId>
      <version>[8.0,)</version>
      <scope>provided</scope>
    </dependency>
    <dependency>
      <groupId>junit</groupId>
      <artifactId>junit</artifactId>
      <version>4.12</version>
      <scope>test</scope>
    </dependency>
    <!--
    The scope test is to avoid to have any openejb binaries delivered by the application.
    -->
    <dependency>
      <groupId>org.apache.tomee</groupId>
      <artifactId>openejb-core</artifactId>
<<<<<<< HEAD
      <version>8.0.2-TT.5-SNAPSHOT</version>
=======
      <version>8.0.4-SNAPSHOT</version>
>>>>>>> ca0e90e6
      <scope>test</scope>
    </dependency>
  </dependencies>
  <!--
  This section allows you to configure where to publish libraries for sharing.
  It is not required and may be deleted.  For more information see:
  http://maven.apache.org/plugins/maven-deploy-plugin/
  -->
  <distributionManagement>
    <repository>
      <id>localhost</id>
      <url>file://${basedir}/target/repo/</url>
    </repository>
    <snapshotRepository>
      <id>localhost</id>
      <url>file://${basedir}/target/snapshot-repo/</url>
    </snapshotRepository>
  </distributionManagement>
</project><|MERGE_RESOLUTION|>--- conflicted
+++ resolved
@@ -20,19 +20,11 @@
   <groupId>org.superbiz</groupId>
   <artifactId>bean-validation-design-by-contract</artifactId>
   <packaging>jar</packaging>
-<<<<<<< HEAD
   <version>8.0.2-TT.5-SNAPSHOT</version>
   <name>TomEE :: Examples :: Bean Validation Design By Contract</name>
   <properties>
     <project.build.sourceEncoding>UTF-8</project.build.sourceEncoding>
     <tomee.version>8.0.2-TT.4-SNAPSHOT</tomee.version>
-=======
-  <version>8.0.4-SNAPSHOT</version>
-  <name>TomEE :: Examples :: Bean Validation Design By Contract</name>
-  <properties>
-    <project.build.sourceEncoding>UTF-8</project.build.sourceEncoding>
-    <tomee.version>8.0.4-SNAPSHOT</tomee.version>
->>>>>>> ca0e90e6
   </properties>
   <build>
     <defaultGoal>install</defaultGoal>
@@ -95,11 +87,7 @@
     <dependency>
       <groupId>org.apache.tomee</groupId>
       <artifactId>openejb-core</artifactId>
-<<<<<<< HEAD
       <version>8.0.2-TT.5-SNAPSHOT</version>
-=======
-      <version>8.0.4-SNAPSHOT</version>
->>>>>>> ca0e90e6
       <scope>test</scope>
     </dependency>
   </dependencies>
