<?xml version="1.0" encoding="UTF-8"?>
<!--

    Licensed to the Apache Software Foundation (ASF) under one or more
    contributor license agreements.  See the NOTICE file distributed with
    this work for additional information regarding copyright ownership.
    The ASF licenses this file to You under the Apache License, Version 2.0
    (the "License"); you may not use this file except in compliance with
    the License.  You may obtain a copy of the License at

       http://www.apache.org/licenses/LICENSE-2.0

    Unless required by applicable law or agreed to in writing, software
    distributed under the License is distributed on an "AS IS" BASIS,
    WITHOUT WARRANTIES OR CONDITIONS OF ANY KIND, either express or implied.
    See the License for the specific language governing permissions and
    limitations under the License.
-->
<project xmlns="http://maven.apache.org/POM/4.0.0" xmlns:xsi="http://www.w3.org/2001/XMLSchema-instance" xsi:schemaLocation="http://maven.apache.org/POM/4.0.0 http://maven.apache.org/maven-v4_0_0.xsd">
  <modelVersion>4.0.0</modelVersion>
  <groupId>org.superbiz</groupId>
  <artifactId>change-jaxws-url</artifactId>
  <packaging>war</packaging>
<<<<<<< HEAD
  <version>8.0.2-TT.2-SNAPSHOT</version>
  <name>TomEE :: Web Examples :: Change JAXWS URL</name>
  <properties>
    <project.build.sourceEncoding>UTF-8</project.build.sourceEncoding>
    <tomee.version>8.0.2-TT.2-SNAPSHOT</tomee.version>
=======
  <version>8.0.2-TT.4-SNAPSHOT</version>
  <name>TomEE :: Web Examples :: Change JAXWS URL</name>
  <properties>
    <project.build.sourceEncoding>UTF-8</project.build.sourceEncoding>
    <tomee.version>8.0.2-TT.4-SNAPSHOT</tomee.version>
>>>>>>> a9910db3
  </properties>
  <repositories>
    <repository>
      <id>apache-m2-snapshot</id>
      <name>Apache Snapshot Repository</name>
      <url>https://repository.apache.org/content/groups/snapshots</url>
    </repository>
    <repository>
      <id>tomitribe-all</id>
      <name>Tomitribe Repository</name>
      <url>https://repository.tomitribe.com/content/groups/tomitribe/</url>
    </repository>
  </repositories>
  <pluginRepositories>
    <pluginRepository>
      <id>apache-m2-snapshot</id>
      <name>Apache Snapshot Repository</name>
      <url>https://repository.apache.org/content/groups/snapshots</url>
    </pluginRepository>
  </pluginRepositories>
  <build>
    <finalName>${project.artifactId}</finalName>
    <defaultGoal>package</defaultGoal>
    <plugins>
      <plugin>
        <groupId>org.apache.maven.plugins</groupId>
        <artifactId>maven-compiler-plugin</artifactId>
        <version>3.5.1</version>
        <configuration>
          <source>1.8</source>
          <target>1.8</target>
        </configuration>
      </plugin>
      <plugin>
        <groupId>org.apache.maven.plugins</groupId>
        <artifactId>maven-war-plugin</artifactId>
        <version>3.1.0</version>
        <configuration>
          <failOnMissingWebXml>false</failOnMissingWebXml>
        </configuration>
      </plugin>
      <plugin>
        <groupId>org.apache.tomee.maven</groupId>
        <artifactId>tomee-maven-plugin</artifactId>
        <version>${tomee.version}</version>
        <configuration>
          <tomeeVersion>${tomee.version}</tomeeVersion>
          <tomeeClassifier>plus</tomeeClassifier>
        </configuration>
      </plugin>
      <plugin>
        <groupId>org.apache.tomee.maven</groupId>
        <artifactId>tomee-embedded-maven-plugin</artifactId>
        <version>${tomee.version}</version>
        <dependencies>
          <dependency>
            <groupId>org.apache.tomee</groupId>
            <artifactId>apache-tomee</artifactId>
            <version>${tomee.version}</version>
          </dependency>
        </dependencies>
      </plugin>
      <plugin>
        <groupId>org.apache.maven.plugins</groupId>
        <artifactId>maven-surefire-plugin</artifactId>
        <version>2.22.1</version>
        <configuration>
          <argLine>-Djdk.attach.allowAttachSelf</argLine>
        </configuration>
      </plugin>
    </plugins>
  </build>
  <dependencies>
    <dependency>
      <groupId>org.apache.tomee</groupId>
      <artifactId>javaee-api</artifactId>
      <version>[8.0,)</version>
      <scope>provided</scope>
    </dependency>
    <dependency>
      <groupId>junit</groupId>
      <artifactId>junit</artifactId>
      <version>4.12</version>
      <scope>test</scope>
    </dependency>
    <dependency>
      <groupId>org.apache.tomee</groupId>
      <artifactId>tomee-embedded</artifactId>
      <version>${tomee.version}</version>
      <scope>test</scope>
    </dependency>
    <dependency>
      <groupId>org.apache.tomee</groupId>
      <artifactId>tomee-webservices</artifactId>
      <version>${tomee.version}</version>
      <scope>test</scope>
    </dependency>
    <dependency>
      <groupId>org.apache.tomee</groupId>
      <artifactId>ziplock</artifactId>
      <version>${tomee.version}</version>
      <scope>test</scope>
    </dependency>
    <dependency>
      <groupId>org.apache.tomee</groupId>
      <artifactId>arquillian-tomee-embedded</artifactId>
      <version>${tomee.version}</version>
      <scope>test</scope>
    </dependency>
  </dependencies>
  <!--
  This section allows you to configure where to publish libraries for sharing.
  It is not required and may be deleted.  For more information see:
  http://maven.apache.org/plugins/maven-deploy-plugin/
  -->
  <distributionManagement>
    <repository>
      <id>local-release-repo</id>
      <url>file://${project.build.outputDirectory}/repo/</url>
    </repository>
    <snapshotRepository>
      <id>local-snapshot-repo</id>
      <url>file://${project.build.outputDirectory}/repo/</url>
    </snapshotRepository>
  </distributionManagement>
</project><|MERGE_RESOLUTION|>--- conflicted
+++ resolved
@@ -21,19 +21,11 @@
   <groupId>org.superbiz</groupId>
   <artifactId>change-jaxws-url</artifactId>
   <packaging>war</packaging>
-<<<<<<< HEAD
-  <version>8.0.2-TT.2-SNAPSHOT</version>
-  <name>TomEE :: Web Examples :: Change JAXWS URL</name>
-  <properties>
-    <project.build.sourceEncoding>UTF-8</project.build.sourceEncoding>
-    <tomee.version>8.0.2-TT.2-SNAPSHOT</tomee.version>
-=======
   <version>8.0.2-TT.4-SNAPSHOT</version>
   <name>TomEE :: Web Examples :: Change JAXWS URL</name>
   <properties>
     <project.build.sourceEncoding>UTF-8</project.build.sourceEncoding>
     <tomee.version>8.0.2-TT.4-SNAPSHOT</tomee.version>
->>>>>>> a9910db3
   </properties>
   <repositories>
     <repository>
