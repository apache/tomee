--- conflicted
+++ resolved
@@ -16,27 +16,20 @@
     See the License for the specific language governing permissions and
     limitations under the License.
 -->
-<project xmlns="http://maven.apache.org/POM/4.0.0" xmlns:xsi="http://www.w3.org/2001/XMLSchema-instance" xsi:schemaLocation="http://maven.apache.org/POM/4.0.0 http://maven.apache.org/maven-v4_0_0.xsd">
+<project xmlns="http://maven.apache.org/POM/4.0.0" xmlns:xsi="http://www.w3.org/2001/XMLSchema-instance"
+         xsi:schemaLocation="http://maven.apache.org/POM/4.0.0 http://maven.apache.org/maven-v4_0_0.xsd">
 
   <modelVersion>4.0.0</modelVersion>
 
   <groupId>org.superbiz</groupId>
   <artifactId>change-jaxws-url</artifactId>
   <packaging>war</packaging>
-<<<<<<< HEAD
-  <version>7.0.6-SNAPSHOT</version>
-=======
   <version>8.0.0-SNAPSHOT</version>
->>>>>>> 4b760d3b
   <name>OpenEJB :: Web Examples :: Change JAXWS URL</name>
 
   <properties>
     <project.build.sourceEncoding>UTF-8</project.build.sourceEncoding>
-<<<<<<< HEAD
-    <tomee.version>7.0.6-SNAPSHOT</tomee.version>
-=======
     <tomee.version>8.0.0-SNAPSHOT</tomee.version>
->>>>>>> 4b760d3b
   </properties>
 
   <repositories>
@@ -77,21 +70,21 @@
       <plugin>
         <groupId>org.apache.tomee.maven</groupId>
         <artifactId>tomee-maven-plugin</artifactId>
-        <version>7.0.6-SNAPSHOT</version>
+        <version>${tomee.version}</version>
         <configuration>
-          <tomeeVersion>7.0.6-SNAPSHOT</tomeeVersion>
+          <tomeeVersion>${tomee.version}</tomeeVersion>
           <tomeeClassifier>plus</tomeeClassifier>
         </configuration>
       </plugin>
       <plugin>
         <groupId>org.apache.tomee.maven</groupId>
         <artifactId>tomee-embedded-maven-plugin</artifactId>
-        <version>7.0.6-SNAPSHOT</version>
+        <version>${tomee.version}</version>
         <dependencies>
           <dependency>
             <groupId>org.apache.tomee</groupId>
             <artifactId>apache-tomee</artifactId>
-            <version>7.0.6-SNAPSHOT</version>
+            <version>${tomee.version}</version>
           </dependency>
         </dependencies>
       </plugin>
@@ -113,25 +106,25 @@
     <dependency>
       <groupId>org.apache.tomee</groupId>
       <artifactId>tomee-embedded</artifactId>
-      <version>7.0.6-SNAPSHOT</version>
+      <version>${tomee.version}</version>
       <scope>test</scope>
     </dependency>
     <dependency>
       <groupId>org.apache.tomee</groupId>
       <artifactId>tomee-webservices</artifactId>
-      <version>7.0.6-SNAPSHOT</version>
+      <version>${tomee.version}</version>
       <scope>test</scope>
     </dependency>
     <dependency>
       <groupId>org.apache.tomee</groupId>
       <artifactId>ziplock</artifactId>
-      <version>7.0.6-SNAPSHOT</version>
+      <version>${tomee.version}</version>
       <scope>test</scope>
     </dependency>
     <dependency>
       <groupId>org.apache.tomee</groupId>
       <artifactId>arquillian-tomee-embedded</artifactId>
-      <version>7.0.6-SNAPSHOT</version>
+      <version>${tomee.version}</version>
       <scope>test</scope>
     </dependency>
   </dependencies>
