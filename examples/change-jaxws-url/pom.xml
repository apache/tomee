<?xml version="1.0" encoding="UTF-8"?>
<!--

    Licensed to the Apache Software Foundation (ASF) under one or more
    contributor license agreements.  See the NOTICE file distributed with
    this work for additional information regarding copyright ownership.
    The ASF licenses this file to You under the Apache License, Version 2.0
    (the "License"); you may not use this file except in compliance with
    the License.  You may obtain a copy of the License at

       http://www.apache.org/licenses/LICENSE-2.0

    Unless required by applicable law or agreed to in writing, software
    distributed under the License is distributed on an "AS IS" BASIS,
    WITHOUT WARRANTIES OR CONDITIONS OF ANY KIND, either express or implied.
    See the License for the specific language governing permissions and
    limitations under the License.
-->
<project xmlns="http://maven.apache.org/POM/4.0.0" xmlns:xsi="http://www.w3.org/2001/XMLSchema-instance" xsi:schemaLocation="http://maven.apache.org/POM/4.0.0 http://maven.apache.org/maven-v4_0_0.xsd">
  <modelVersion>4.0.0</modelVersion>
  <groupId>org.superbiz</groupId>
  <artifactId>change-jaxws-url</artifactId>
  <packaging>war</packaging>
<<<<<<< HEAD
  <version>1.0</version>
  <name>OpenEJB :: Web Examples :: Change JAXWS URL</name>
  <properties>
    <project.build.sourceEncoding>UTF-8</project.build.sourceEncoding>
    <openejb.version>4.5.2</openejb.version>
    <tomee.version>1.5.2</tomee.version>
=======
  <version>1.0-SNAPSHOT</version>
  <name>OpenEJB :: Web Examples :: Change JAXWS URL</name>
  <properties>
    <project.build.sourceEncoding>UTF-8</project.build.sourceEncoding>
    <openejb.version>4.5.3-SNAPSHOT</openejb.version>
    <tomee.version>1.5.3-SNAPSHOT</tomee.version>
>>>>>>> df65dc9d
  </properties>
  <repositories>
    <repository>
      <id>apache-m2-snapshot</id>
      <name>Apache Snapshot Repository</name>
      <url>http://repository.apache.org/snapshots</url>
    </repository>
    <repository>
      <id>tomcat-m2-repo</id>
      <name>Tomcat Dev Repository</name>
      <url>http://tomcat.apache.org/dev/dist/m2-repository/</url>
    </repository>
  </repositories>
  <pluginRepositories>
    <pluginRepository>
      <id>apache-m2-snapshot</id>
      <name>Apache Snapshot Repository</name>
      <url>http://repository.apache.org/snapshots</url>
    </pluginRepository>
  </pluginRepositories>
  <build>
    <finalName>${project.artifactId}</finalName>
    <defaultGoal>package</defaultGoal>
    <plugins>
      <plugin>
        <groupId>org.apache.maven.plugins</groupId>
        <artifactId>maven-compiler-plugin</artifactId>
        <version>3.0</version>
        <configuration>
          <source>1.6</source>
          <target>1.6</target>
        </configuration>
      </plugin>
      <plugin>
        <groupId>org.apache.maven.plugins</groupId>
        <artifactId>maven-war-plugin</artifactId>
        <version>2.2</version>
        <configuration>
          <failOnMissingWebXml>false</failOnMissingWebXml>
        </configuration>
      </plugin>
      <plugin>
        <groupId>org.apache.openejb.maven</groupId>
        <artifactId>tomee-maven-plugin</artifactId>
<<<<<<< HEAD
        <version>1.0</version>
=======
        <version>1.0-SNAPSHOT</version>
>>>>>>> df65dc9d
        <configuration>
          <tomeeVersion>${tomee.version}</tomeeVersion>
          <tomeeClassifier>plus</tomeeClassifier>
        </configuration>
      </plugin>
      <plugin>
        <groupId>org.apache.openejb.maven</groupId>
        <artifactId>tomee-embedded-maven-plugin</artifactId>
<<<<<<< HEAD
        <version>1.0</version>
=======
        <version>1.0-SNAPSHOT</version>
>>>>>>> df65dc9d
        <dependencies>
          <dependency>
            <groupId>org.apache.openejb</groupId>
            <artifactId>tomee-plus</artifactId>
            <version>${tomee.version}</version>
          </dependency>
        </dependencies>
      </plugin>
    </plugins>
  </build>
  <dependencies>
    <dependency>
      <groupId>org.apache.openejb</groupId>
      <artifactId>javaee-api</artifactId>
      <version>6.0-4</version>
      <scope>provided</scope>
    </dependency>
    <dependency>
      <groupId>junit</groupId>
      <artifactId>junit</artifactId>
      <version>4.10</version>
      <scope>test</scope>
    </dependency>
    <dependency>
      <groupId>org.apache.openejb</groupId>
      <artifactId>tomee-embedded</artifactId>
      <version>${tomee.version}</version>
      <scope>test</scope>
    </dependency>
    <dependency>
      <groupId>org.apache.openejb</groupId>
      <artifactId>tomee-webservices</artifactId>
      <version>${tomee.version}</version>
      <scope>test</scope>
    </dependency>
    <dependency>
      <groupId>org.apache.openejb</groupId>
      <artifactId>ziplock</artifactId>
      <version>${tomee.version}</version>
      <scope>test</scope>
    </dependency>
    <dependency>
      <groupId>org.apache.openejb</groupId>
      <artifactId>arquillian-tomee-embedded</artifactId>
      <version>${tomee.version}</version>
      <scope>test</scope>
    </dependency>
  </dependencies>
  <!--
  This section allows you to configure where to publish libraries for sharing.
  It is not required and may be deleted.  For more information see:
  http://maven.apache.org/plugins/maven-deploy-plugin/
  -->
  <distributionManagement>
    <repository>
      <id>local-release-repo</id>
      <url>file://${project.build.outputDirectory}/repo/</url>
    </repository>
    <snapshotRepository>
      <id>local-snapshot-repo</id>
      <url>file://${project.build.outputDirectory}/repo/</url>
    </snapshotRepository>
  </distributionManagement>
</project><|MERGE_RESOLUTION|>--- conflicted
+++ resolved
@@ -21,21 +21,12 @@
   <groupId>org.superbiz</groupId>
   <artifactId>change-jaxws-url</artifactId>
   <packaging>war</packaging>
-<<<<<<< HEAD
-  <version>1.0</version>
-  <name>OpenEJB :: Web Examples :: Change JAXWS URL</name>
-  <properties>
-    <project.build.sourceEncoding>UTF-8</project.build.sourceEncoding>
-    <openejb.version>4.5.2</openejb.version>
-    <tomee.version>1.5.2</tomee.version>
-=======
   <version>1.0-SNAPSHOT</version>
   <name>OpenEJB :: Web Examples :: Change JAXWS URL</name>
   <properties>
     <project.build.sourceEncoding>UTF-8</project.build.sourceEncoding>
     <openejb.version>4.5.3-SNAPSHOT</openejb.version>
     <tomee.version>1.5.3-SNAPSHOT</tomee.version>
->>>>>>> df65dc9d
   </properties>
   <repositories>
     <repository>
@@ -80,11 +71,7 @@
       <plugin>
         <groupId>org.apache.openejb.maven</groupId>
         <artifactId>tomee-maven-plugin</artifactId>
-<<<<<<< HEAD
-        <version>1.0</version>
-=======
         <version>1.0-SNAPSHOT</version>
->>>>>>> df65dc9d
         <configuration>
           <tomeeVersion>${tomee.version}</tomeeVersion>
           <tomeeClassifier>plus</tomeeClassifier>
@@ -93,11 +80,7 @@
       <plugin>
         <groupId>org.apache.openejb.maven</groupId>
         <artifactId>tomee-embedded-maven-plugin</artifactId>
-<<<<<<< HEAD
-        <version>1.0</version>
-=======
         <version>1.0-SNAPSHOT</version>
->>>>>>> df65dc9d
         <dependencies>
           <dependency>
             <groupId>org.apache.openejb</groupId>
