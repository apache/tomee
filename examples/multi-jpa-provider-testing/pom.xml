--- conflicted
+++ resolved
@@ -24,11 +24,7 @@
     <groupId>org.superbiz</groupId>
     <artifactId>multi-jpa-provider-testing</artifactId>
     <packaging>jar</packaging>
-<<<<<<< HEAD
-    <version>1.0</version>
-=======
     <version>1.0-SNAPSHOT</version>
->>>>>>> df65dc9d
     <name>OpenEJB :: Examples :: Multiple JPA providers</name>
 
     <properties>
@@ -113,11 +109,7 @@
         <dependency>
             <groupId>org.apache.openejb</groupId>
             <artifactId>arquillian-openejb-embedded-4</artifactId>
-<<<<<<< HEAD
-            <version>4.5.2</version>
-=======
             <version>4.5.3-SNAPSHOT</version>
->>>>>>> df65dc9d
             <scope>test</scope>
         </dependency>
         <dependency>
@@ -146,11 +138,7 @@
         <dependency> <!-- just a facade pom which will bring hibernate for us -->
             <groupId>org.apache.openejb</groupId>
             <artifactId>openejb-core-hibernate</artifactId>
-<<<<<<< HEAD
-            <version>4.5.2</version>
-=======
             <version>4.5.3-SNAPSHOT</version>
->>>>>>> df65dc9d
             <scope>test</scope>
             <type>pom</type>
         </dependency>
