--- conflicted
+++ resolved
@@ -20,21 +20,12 @@
 <project xmlns="http://maven.apache.org/POM/4.0.0"
          xmlns:xsi="http://www.w3.org/2001/XMLSchema-instance"
          xsi:schemaLocation="http://maven.apache.org/POM/4.0.0 http://maven.apache.org/maven-v4_0_0.xsd">
-<<<<<<< HEAD
-    <modelVersion>4.0.0</modelVersion>
-    <groupId>org.superbiz</groupId>
-    <artifactId>multi-jpa-provider-testing</artifactId>
-    <packaging>jar</packaging>
-    <version>1.1.0</version>
-    <name>OpenEJB :: Examples :: Multiple JPA providers</name>
-=======
   <modelVersion>4.0.0</modelVersion>
   <groupId>org.superbiz</groupId>
   <artifactId>multi-jpa-provider-testing</artifactId>
   <packaging>jar</packaging>
   <version>1.1.0-SNAPSHOT</version>
   <name>OpenEJB :: Examples :: Multiple JPA providers</name>
->>>>>>> d17c5134
 
   <properties>
     <project.build.sourceEncoding>UTF-8</project.build.sourceEncoding>
@@ -115,45 +106,6 @@
       <scope>test</scope>
     </dependency>
 
-<<<<<<< HEAD
-        <dependency>
-            <groupId>org.apache.openejb</groupId>
-            <artifactId>arquillian-openejb-embedded-4</artifactId>
-            <version>4.6.0</version>
-            <scope>test</scope>
-        </dependency>
-        <dependency>
-            <groupId>org.jboss.shrinkwrap.resolver</groupId>
-            <artifactId>shrinkwrap-resolver-impl-maven</artifactId>
-            <version>2.0.0-alpha-5</version>
-            <scope>test</scope>
-        </dependency>
-        <dependency>
-            <groupId>org.jboss.shrinkwrap</groupId>
-            <artifactId>shrinkwrap-spi</artifactId>
-            <version>1.1.1-alpha-2</version>
-            <scope>test</scope>
-        </dependency>
-
-        <!--
-          don't be shy and put all JPA provider in the classpath
-          otherwise arquillian has some difficulties in embedded mode to find your classes
-        -->
-        <dependency>
-            <groupId>org.apache.openjpa</groupId>
-            <artifactId>openjpa</artifactId>
-            <version>2.2.0</version>
-            <scope>test</scope>
-        </dependency>
-        <dependency> <!-- just a facade pom which will bring hibernate for us -->
-            <groupId>org.apache.openejb</groupId>
-            <artifactId>openejb-core-hibernate</artifactId>
-            <version>4.6.0</version>
-            <scope>test</scope>
-            <type>pom</type>
-        </dependency>
-    </dependencies>
-=======
     <dependency>
       <groupId>org.apache.openejb</groupId>
       <artifactId>arquillian-openejb-embedded-4</artifactId>
@@ -191,7 +143,6 @@
       <type>pom</type>
     </dependency>
   </dependencies>
->>>>>>> d17c5134
 
   <!-- This section allows you to configure where to publish libraries for
  sharing. It is not required and may be deleted. For more information see:
