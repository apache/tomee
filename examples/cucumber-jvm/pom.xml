<?xml version="1.0" encoding="UTF-8"?>
<!--

    Licensed to the Apache Software Foundation (ASF) under one or more
    contributor license agreements.  See the NOTICE file distributed with
    this work for additional information regarding copyright ownership.
    The ASF licenses this file to You under the Apache License, Version 2.0
    (the "License"); you may not use this file except in compliance with
    the License.  You may obtain a copy of the License at

       http://www.apache.org/licenses/LICENSE-2.0

    Unless required by applicable law or agreed to in writing, software
    distributed under the License is distributed on an "AS IS" BASIS,
    WITHOUT WARRANTIES OR CONDITIONS OF ANY KIND, either express or implied.
    See the License for the specific language governing permissions and
    limitations under the License.
-->

<project xmlns="http://maven.apache.org/POM/4.0.0" xmlns:xsi="http://www.w3.org/2001/XMLSchema-instance" xsi:schemaLocation="http://maven.apache.org/POM/4.0.0 http://maven.apache.org/maven-v4_0_0.xsd">

  <modelVersion>4.0.0</modelVersion>

  <groupId>org.superbiz</groupId>
  <artifactId>cucumber-jvm</artifactId>
  <packaging>jar</packaging>
<<<<<<< HEAD
  <version>7.0.6-SNAPSHOT</version>
=======
  <version>8.0.0-SNAPSHOT</version>
>>>>>>> 4b760d3b
  <name>OpenEJB :: Examples :: Cucumber JVM</name>

  <properties>
    <project.build.sourceEncoding>UTF-8</project.build.sourceEncoding>
  </properties>

  <build>
    <defaultGoal>install</defaultGoal>
    <plugins>
      <plugin>
        <groupId>org.apache.maven.plugins</groupId>
        <artifactId>maven-compiler-plugin</artifactId>
        <version>3.5.1</version>
        <configuration>
          <source>1.8</source>
          <target>1.8</target>
        </configuration>
      </plugin>
    </plugins>
  </build>

  <repositories>
    <repository>
      <id>apache-m2-snapshot</id>
      <name>Apache Snapshot Repository</name>
      <url>https://repository.apache.org/content/groups/snapshots</url>
    </repository>
  </repositories>
  <dependencies>
    <dependency>
      <groupId>org.apache.tomee</groupId>
            <artifactId>javaee-api</artifactId>
       <version>8.0</version>
      <scope>provided</scope>
    </dependency>
    <dependency>
      <groupId>junit</groupId>
      <artifactId>junit</artifactId>
      <version>4.12</version>
      <scope>test</scope>
    </dependency>
    <!-- The <scope>test</scope> guarantees that none of your runtime code 
      is dependent on any OpenEJB classes. -->
    <dependency>
      <groupId>org.apache.tomee</groupId>
      <artifactId>openejb-core</artifactId>
<<<<<<< HEAD
      <version>7.0.6-SNAPSHOT</version>
=======
      <version>8.0.0-SNAPSHOT</version>
>>>>>>> 4b760d3b
      <scope>test</scope>
    </dependency>
    <dependency>
      <groupId>info.cukes</groupId>
      <artifactId>cucumber-openejb</artifactId>
      <version>1.2.2</version>
      <scope>test</scope>
      <exclusions>
        <exclusion>
          <groupId>org.apache.openejb</groupId>
          <artifactId>openejb-core</artifactId>
        </exclusion>
      </exclusions>
    </dependency>
    <dependency>
      <groupId>info.cukes</groupId>
      <artifactId>cucumber-junit</artifactId>
      <version>1.2.2</version>
      <scope>test</scope>
    </dependency>
    <dependency> <!-- needed by last released versino of cucumber-openejb -->
      <groupId>log4j</groupId>
      <artifactId>log4j</artifactId>
      <version>1.2.17</version>
      <scope>test</scope>
    </dependency>
  </dependencies>

  <!-- This section allows you to configure where to publish libraries for
    sharing. It is not required and may be deleted. For more information see:
    http://maven.apache.org/plugins/maven-deploy-plugin/ -->
  <distributionManagement>
    <repository>
      <id>localhost</id>
      <url>file://${basedir}/target/repo/</url>
    </repository>
    <snapshotRepository>
      <id>localhost</id>
      <url>file://${basedir}/target/snapshot-repo/</url>
    </snapshotRepository>
  </distributionManagement>

</project>
<|MERGE_RESOLUTION|>--- conflicted
+++ resolved
@@ -17,18 +17,15 @@
     limitations under the License.
 -->
 
-<project xmlns="http://maven.apache.org/POM/4.0.0" xmlns:xsi="http://www.w3.org/2001/XMLSchema-instance" xsi:schemaLocation="http://maven.apache.org/POM/4.0.0 http://maven.apache.org/maven-v4_0_0.xsd">
+<project xmlns="http://maven.apache.org/POM/4.0.0" xmlns:xsi="http://www.w3.org/2001/XMLSchema-instance"
+         xsi:schemaLocation="http://maven.apache.org/POM/4.0.0 http://maven.apache.org/maven-v4_0_0.xsd">
 
   <modelVersion>4.0.0</modelVersion>
 
   <groupId>org.superbiz</groupId>
   <artifactId>cucumber-jvm</artifactId>
   <packaging>jar</packaging>
-<<<<<<< HEAD
-  <version>7.0.6-SNAPSHOT</version>
-=======
   <version>8.0.0-SNAPSHOT</version>
->>>>>>> 4b760d3b
   <name>OpenEJB :: Examples :: Cucumber JVM</name>
 
   <properties>
@@ -75,11 +72,7 @@
     <dependency>
       <groupId>org.apache.tomee</groupId>
       <artifactId>openejb-core</artifactId>
-<<<<<<< HEAD
-      <version>7.0.6-SNAPSHOT</version>
-=======
       <version>8.0.0-SNAPSHOT</version>
->>>>>>> 4b760d3b
       <scope>test</scope>
     </dependency>
     <dependency>
