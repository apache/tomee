--- conflicted
+++ resolved
@@ -21,22 +21,14 @@
 
   <groupId>jug</groupId>
   <artifactId>polling-parent</artifactId>
-<<<<<<< HEAD
   <version>1.1.0-TT.1</version>
-=======
-  <version>7.0.6-SNAPSHOT</version>
->>>>>>> 4aa5c3a3
   <packaging>pom</packaging>
   <name>OpenEJB :: Examples :: Polling</name>
   
   <properties>
     <xbean.version>4.4</xbean.version>
     <project.build.sourceEncoding>UTF-8</project.build.sourceEncoding>
-<<<<<<< HEAD
     <tomee.version>7.0.5-TT.3</tomee.version>
-=======
-    <tomee.version>7.0.5</tomee.version>
->>>>>>> 4aa5c3a3
   </properties>
 
   <build>
