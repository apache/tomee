<?xml version="1.0" encoding="UTF-8"?>
<!--

    Licensed to the Apache Software Foundation (ASF) under one or more
    contributor license agreements.  See the NOTICE file distributed with
    this work for additional information regarding copyright ownership.
    The ASF licenses this file to You under the Apache License, Version 2.0
    (the "License"); you may not use this file except in compliance with
    the License.  You may obtain a copy of the License at

       http://www.apache.org/licenses/LICENSE-2.0

    Unless required by applicable law or agreed to in writing, software
    distributed under the License is distributed on an "AS IS" BASIS,
    WITHOUT WARRANTIES OR CONDITIONS OF ANY KIND, either express or implied.
    See the License for the specific language governing permissions and
    limitations under the License.
-->
<project xmlns="http://maven.apache.org/POM/4.0.0" xmlns:xsi="http://www.w3.org/2001/XMLSchema-instance" xsi:schemaLocation="http://maven.apache.org/POM/4.0.0 http://maven.apache.org/xsd/maven-4.0.0.xsd">
  <modelVersion>4.0.0</modelVersion>

  <groupId>jug</groupId>
  <artifactId>polling-parent</artifactId>
  <version>1.1.1-SNAPSHOT</version>
  <packaging>pom</packaging>
  <name>OpenEJB :: Examples :: Polling</name>

  <build>
    <defaultGoal>install</defaultGoal>
    <plugins>
      <plugin>
        <groupId>org.apache.maven.plugins</groupId>
        <artifactId>maven-compiler-plugin</artifactId>
        <version>3.5.1</version>
        <configuration>
          <source>1.6</source>
          <target>1.6</target>
        </configuration>
      </plugin>
      <plugin>
        <groupId>org.apache.maven.plugins</groupId>
        <artifactId>maven-surefire-plugin</artifactId>
        <version>2.19.1</version>
        <configuration>
          <forkMode>always</forkMode>
        </configuration>
      </plugin>
    </plugins>
  </build>

  <repositories>
    <repository>
      <id>apache-m2-snapshot</id>
      <name>Apache Snapshot Repository</name>
      <url>http://repository.apache.org/snapshots</url>
    </repository>
    <repository>
      <releases>
        <enabled>true</enabled>
      </releases>
      <id>staged-releases</id>
      <url>https://repository.apache.org/content/repositories/orgapachetomee-1109/</url>
    </repository>
  </repositories>

  <pluginRepositories>
    <pluginRepository>
      <id>apache-m2-plugin-snapshot</id>
      <name>Apache Snapshot Plugin Repository</name>
      <url>http://repository.apache.org/snapshots</url>
    </pluginRepository>
    <pluginRepository>
      <releases>
        <enabled>true</enabled>
      </releases>
      <id>staged-releases</id>
      <url>https://repository.apache.org/content/repositories/orgapachetomee-1109/</url>
    </pluginRepository>
  </pluginRepositories>

  <modules>
    <module>polling-domain</module>
    <module>polling-core</module>
    <module>polling-web</module>
    <module>polling-client</module>
  </modules>

  <dependencyManagement>
    <dependencies>
      <!-- API -->
      <dependency>
        <groupId>org.apache.openejb</groupId>
        <artifactId>javaee-api</artifactId>
        <version>6.0-6</version>
        <scope>provided</scope>
      </dependency>
      <dependency>
        <groupId>org.apache.openejb</groupId>
        <artifactId>openejb-api</artifactId>
        <version>${version.openejb}</version>
        <scope>provided</scope>
      </dependency>

      <!-- impl - for standard code scope test is fine -->
      <dependency>
        <groupId>org.apache.openejb</groupId>
        <artifactId>openejb-core</artifactId>
        <version>${version.openejb}</version>
        <scope>provided</scope>
      </dependency>
      <dependency>
        <groupId>org.apache.openejb</groupId>
        <artifactId>openejb-cxf-rs</artifactId>
        <version>${version.openejb}</version>
        <scope>provided</scope>
      </dependency>

      <!-- test -->
      <dependency>
        <groupId>org.apache.openejb</groupId>
        <artifactId>arquillian-tomee-embedded</artifactId>
        <version>${version.tomee}</version>
        <scope>test</scope>
      </dependency>
      <dependency>
        <groupId>org.apache.openejb</groupId>
        <artifactId>tomee-webservices</artifactId>
        <version>${version.tomee}</version>
        <scope>test</scope>
      </dependency>
      <dependency>
        <groupId>org.apache.openejb</groupId>
        <artifactId>ziplock</artifactId>
        <version>${version.tomee}</version>
        <scope>test</scope>
      </dependency>
      <dependency>
        <groupId>junit</groupId>
        <artifactId>junit</artifactId>
        <version>4.12</version>
        <scope>test</scope>
      </dependency>
      <dependency>
        <groupId>commons-io</groupId>
        <artifactId>commons-io</artifactId>
        <version>2.0.1</version>
        <scope>test</scope>
      </dependency>

      <!-- client -->
      <dependency>
        <groupId>org.apache.cxf</groupId>
        <artifactId>cxf-bundle</artifactId>
        <version>2.6.17-TT.1</version>
      </dependency>
      <dependency>
        <groupId>org.apache.xbean</groupId>
        <artifactId>xbean-finder-shaded</artifactId>
        <version>${xbean.version}</version>
      </dependency>
      <dependency>
        <groupId>org.apache.xbean</groupId>
        <artifactId>xbean-reflect</artifactId>
        <version>${xbean.version}</version>
      </dependency>
      <dependency>
        <groupId>jline</groupId>
        <artifactId>jline</artifactId>
        <version>0.9.94</version>
      </dependency>
      <dependency>
        <groupId>org.codehaus.jettison</groupId>
        <artifactId>jettison</artifactId>
        <version>1.3.4</version>
      </dependency>
    </dependencies>
  </dependencyManagement>

  <properties>
    <xbean.version>3.17</xbean.version>
    <project.build.sourceEncoding>UTF-8</project.build.sourceEncoding>
<<<<<<< HEAD
    <version.tomee>1.7.5-TT.15</version.tomee>
    <version.openejb>4.7.5-TT.15</version.openejb>
=======
    <version.tomee>1.7.6-SNAPSHOT</version.tomee>
    <version.openejb>4.7.6-SNAPSHOT</version.openejb>
>>>>>>> bfdd20c7
  </properties>

  <!--
  This section allows you to configure where to publish libraries for sharing.
  It is not required and may be deleted.  For more information see:
  http://maven.apache.org/plugins/maven-deploy-plugin/
  -->
  <distributionManagement>
    <repository>
      <id>localhost</id>
      <url>file://${basedir}/target/repo/</url>
    </repository>
    <snapshotRepository>
      <id>localhost</id>
      <url>file://${basedir}/target/snapshot-repo/</url>
    </snapshotRepository>
  </distributionManagement>
</project><|MERGE_RESOLUTION|>--- conflicted
+++ resolved
@@ -149,9 +149,9 @@
 
       <!-- client -->
       <dependency>
-        <groupId>org.apache.cxf</groupId>
+        <groupId>org.apache.tomee.patch</groupId>
         <artifactId>cxf-bundle</artifactId>
-        <version>2.6.17-TT.1</version>
+        <version>2.6.17-TomEE</version>
       </dependency>
       <dependency>
         <groupId>org.apache.xbean</groupId>
@@ -179,13 +179,8 @@
   <properties>
     <xbean.version>3.17</xbean.version>
     <project.build.sourceEncoding>UTF-8</project.build.sourceEncoding>
-<<<<<<< HEAD
-    <version.tomee>1.7.5-TT.15</version.tomee>
-    <version.openejb>4.7.5-TT.15</version.openejb>
-=======
-    <version.tomee>1.7.6-SNAPSHOT</version.tomee>
-    <version.openejb>4.7.6-SNAPSHOT</version.openejb>
->>>>>>> bfdd20c7
+    <version.tomee>1.7.5-TT.16</version.tomee>
+    <version.openejb>4.7.5-TT.16</version.openejb>
   </properties>
 
   <!--
