--- conflicted
+++ resolved
@@ -21,22 +21,14 @@
 
   <groupId>jug</groupId>
   <artifactId>polling-parent</artifactId>
-<<<<<<< HEAD
-  <version>1.1.0-TT.1</version>
-=======
   <version>7.1.1-SNAPSHOT</version>
->>>>>>> 50c6e3d0
   <packaging>pom</packaging>
   <name>OpenEJB :: Examples :: Polling</name>
   
   <properties>
     <xbean.version>4.4</xbean.version>
     <project.build.sourceEncoding>UTF-8</project.build.sourceEncoding>
-<<<<<<< HEAD
-    <tomee.version>7.1.0-TT.2</tomee.version>
-=======
     <tomee.version>7.1.1-SNAPSHOT</tomee.version>
->>>>>>> 50c6e3d0
   </properties>
 
   <build>
@@ -95,11 +87,7 @@
       <dependency>
         <groupId>org.apache.tomee</groupId>
         <artifactId>openejb-api</artifactId>
-<<<<<<< HEAD
-        <version>7.1.0-TT.2</version>
-=======
         <version>7.1.1-SNAPSHOT</version>
->>>>>>> 50c6e3d0
         <scope>provided</scope>
       </dependency>
 
@@ -107,21 +95,13 @@
       <dependency>
         <groupId>org.apache.tomee</groupId>
         <artifactId>openejb-core</artifactId>
-<<<<<<< HEAD
-        <version>7.1.0-TT.2</version>
-=======
         <version>7.1.1-SNAPSHOT</version>
->>>>>>> 50c6e3d0
         <scope>provided</scope>
       </dependency>
       <dependency>
         <groupId>org.apache.tomee</groupId>
         <artifactId>openejb-cxf-rs</artifactId>
-<<<<<<< HEAD
-        <version>7.1.0-TT.2</version>
-=======
         <version>7.1.1-SNAPSHOT</version>
->>>>>>> 50c6e3d0
         <scope>provided</scope>
       </dependency>
 
@@ -135,41 +115,25 @@
       <dependency>
         <groupId>org.apache.tomee</groupId>
         <artifactId>arquillian-tomee-embedded</artifactId>
-<<<<<<< HEAD
-        <version>7.1.0-TT.2</version>
-=======
         <version>7.1.1-SNAPSHOT</version>
->>>>>>> 50c6e3d0
         <scope>test</scope>
       </dependency>
       <dependency>
         <groupId>org.apache.tomee</groupId>
         <artifactId>arquillian-tomee-remote</artifactId>
-<<<<<<< HEAD
-        <version>7.1.0-TT.2</version>
-=======
         <version>7.1.1-SNAPSHOT</version>
->>>>>>> 50c6e3d0
         <scope>test</scope>
       </dependency>
       <dependency>
         <groupId>org.apache.tomee</groupId>
         <artifactId>tomee-webservices</artifactId>
-<<<<<<< HEAD
-        <version>7.1.0-TT.2</version>
-=======
         <version>7.1.1-SNAPSHOT</version>
->>>>>>> 50c6e3d0
         <scope>test</scope>
       </dependency>
       <dependency>
         <groupId>org.apache.tomee</groupId>
         <artifactId>ziplock</artifactId>
-<<<<<<< HEAD
-        <version>7.1.0-TT.2</version>
-=======
         <version>7.1.1-SNAPSHOT</version>
->>>>>>> 50c6e3d0
         <scope>test</scope>
       </dependency>
       <dependency>
