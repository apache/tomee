--- conflicted
+++ resolved
@@ -20,21 +20,13 @@
   <modelVersion>4.0.0</modelVersion>
   <groupId>jug</groupId>
   <artifactId>polling-parent</artifactId>
-<<<<<<< HEAD
-  <version>8.0.2-TT.2-SNAPSHOT</version>
-=======
   <version>8.0.2-TT.4-SNAPSHOT</version>
->>>>>>> a9910db3
   <packaging>pom</packaging>
   <name>TomEE :: Examples :: Polling</name>
   <properties>
     <xbean.version>4.14</xbean.version>
     <project.build.sourceEncoding>UTF-8</project.build.sourceEncoding>
-<<<<<<< HEAD
-    <tomee.version>8.0.2-TT.2-SNAPSHOT</tomee.version>
-=======
     <tomee.version>8.0.2-TT.4-SNAPSHOT</tomee.version>
->>>>>>> a9910db3
     <cxf.version>3.3.1</cxf.version>
   </properties>
   <build>
