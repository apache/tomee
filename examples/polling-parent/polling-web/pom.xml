--- conflicted
+++ resolved
@@ -22,11 +22,7 @@
   <parent>
     <artifactId>polling-parent</artifactId>
     <groupId>jug</groupId>
-<<<<<<< HEAD
-    <version>7.1.1-TT.4</version>
-=======
     <version>7.1.2-SNAPSHOT</version>
->>>>>>> 2a783f2a
   </parent>
 
   <artifactId>polling-web</artifactId>
@@ -82,11 +78,7 @@
       <plugin>
         <groupId>org.apache.tomee.maven</groupId>
         <artifactId>tomee-maven-plugin</artifactId>
-<<<<<<< HEAD
-        <version>7.1.1-TT.4</version>
-=======
         <version>7.1.2-SNAPSHOT</version>
->>>>>>> 2a783f2a
       </plugin>
       <plugin>
         <groupId>org.apache.maven.plugins</groupId>
