--- conflicted
+++ resolved
@@ -22,11 +22,7 @@
   <groupId>org.superbiz</groupId>
   <artifactId>rest-applicationcomposer-mockito</artifactId>
   <packaging>jar</packaging>
-<<<<<<< HEAD
   <version>1.1.0-TT.1</version>
-=======
-  <version>7.0.6-SNAPSHOT</version>
->>>>>>> 4aa5c3a3
   <name>OpenEJB :: Examples :: REST, Mockito and Application Composer</name>
 
   <properties>
@@ -79,31 +75,19 @@
     <dependency>
       <groupId>org.apache.tomee</groupId>
       <artifactId>openejb-core</artifactId>
-<<<<<<< HEAD
       <version>7.0.5-TT.3</version>
-=======
-      <version>7.0.6-SNAPSHOT</version>
->>>>>>> 4aa5c3a3
       <scope>test</scope>
     </dependency>
     <dependency>
       <groupId>org.apache.tomee</groupId>
       <artifactId>openejb-cxf-rs</artifactId>
-<<<<<<< HEAD
       <version>7.0.5-TT.3</version>
-=======
-      <version>7.0.6-SNAPSHOT</version>
->>>>>>> 4aa5c3a3
       <scope>test</scope>
     </dependency>
     <dependency>
       <groupId>org.apache.tomee</groupId>
       <artifactId>openejb-mockito</artifactId>
-<<<<<<< HEAD
       <version>7.0.5-TT.3</version>
-=======
-      <version>7.0.6-SNAPSHOT</version>
->>>>>>> 4aa5c3a3
       <scope>test</scope>
     </dependency>
   </dependencies>
