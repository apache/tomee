<?xml version="1.0" encoding="UTF-8"?>
<!--

    Licensed to the Apache Software Foundation (ASF) under one or more
    contributor license agreements.  See the NOTICE file distributed with
    this work for additional information regarding copyright ownership.
    The ASF licenses this file to You under the Apache License, Version 2.0
    (the "License"); you may not use this file except in compliance with
    the License.  You may obtain a copy of the License at

       http://www.apache.org/licenses/LICENSE-2.0

    Unless required by applicable law or agreed to in writing, software
    distributed under the License is distributed on an "AS IS" BASIS,
    WITHOUT WARRANTIES OR CONDITIONS OF ANY KIND, either express or implied.
    See the License for the specific language governing permissions and
    limitations under the License.
-->

<!-- $Rev$ $Date$ -->

<project xmlns="http://maven.apache.org/POM/4.0.0" xmlns:xsi="http://www.w3.org/2001/XMLSchema-instance" xsi:schemaLocation="http://maven.apache.org/POM/4.0.0 http://maven.apache.org/maven-v4_0_0.xsd">
  <modelVersion>4.0.0</modelVersion>
  <groupId>org.superbiz</groupId>
  <artifactId>simple-jms-context</artifactId>
  <packaging>war</packaging>
<<<<<<< HEAD
  <version>8.0.6-TT.6-SNAPSHOT</version>
=======
  <version>8.0.9-SNAPSHOT</version>
>>>>>>> 17f2a998
  <name>TomEE :: Examples :: Simple JMS Context</name>

  <properties>
    <project.build.sourceEncoding>UTF-8</project.build.sourceEncoding>
    <version.arquillian>1.1.13.Final</version.arquillian>
<<<<<<< HEAD
    <tomee.version>8.0.6-TT.6-SNAPSHOT</tomee.version>
=======
    <tomee.version>8.0.9-SNAPSHOT</tomee.version>
>>>>>>> 17f2a998
  </properties>
  <build>
    <defaultGoal>install</defaultGoal>
    <plugins>
      <plugin>
        <groupId>org.apache.maven.plugins</groupId>
        <artifactId>maven-compiler-plugin</artifactId>
        <version>3.5.1</version>
        <configuration>
          <source>1.8</source>
          <target>1.8</target>
        </configuration>
      </plugin>
      <plugin>
        <groupId>org.apache.tomee.maven</groupId>
        <artifactId>tomee-maven-plugin</artifactId>
        <version>${tomee.version}</version>
        <configuration>
          <tomeeClassifier>plus</tomeeClassifier>
          <args>-Xmx512m -XX:PermSize=256m</args>
        </configuration>
      </plugin>
      <plugin>
        <artifactId>maven-war-plugin</artifactId>
        <version>2.4</version>
        <configuration>
          <failOnMissingWebXml>false</failOnMissingWebXml>
        </configuration>
      </plugin>
    </plugins>
  </build>
  <repositories>
    <repository>
      <id>apache-m2-snapshot</id>
      <name>Apache Snapshot Repository</name>
      <url>https://repository.apache.org/content/groups/snapshots</url>
    </repository>
  </repositories>
  <dependencies>
    <dependency>
      <groupId>org.apache.tomee</groupId>
      <artifactId>javaee-api</artifactId>
      <version>[8.0,)</version>
      <scope>provided</scope>
    </dependency>
    <dependency>
      <groupId>junit</groupId>
      <artifactId>junit</artifactId>
      <version>4.12</version>
      <scope>test</scope>
    </dependency>

    <!--
    The <scope>test</scope> guarantees that non of your runtime
    code is dependent on any OpenEJB classes.
    -->
    <dependency>
      <groupId>org.apache.tomee</groupId>
      <artifactId>openejb-core</artifactId>
      <version>${tomee.version}</version>
      <scope>test</scope>
    </dependency>
    <dependency>
      <groupId>org.apache.tomee</groupId>
      <artifactId>tomee-jaxrs</artifactId>
      <version>${tomee.version}</version>
      <scope>test</scope>
    </dependency>
    <dependency>
      <groupId>org.jboss.arquillian.junit</groupId>
      <artifactId>arquillian-junit-container</artifactId>
      <version>${version.arquillian}</version>
      <scope>test</scope>
    </dependency>
    <dependency>
      <groupId>org.jboss.shrinkwrap.resolver</groupId>
      <artifactId>shrinkwrap-resolver-api-maven</artifactId>
      <version>2.1.0</version>
      <scope>test</scope>
    </dependency>
    <dependency>
      <groupId>org.jboss.shrinkwrap.resolver</groupId>
      <artifactId>shrinkwrap-resolver-impl-maven</artifactId>
      <version>2.1.0</version>
      <scope>test</scope>
    </dependency>
    <dependency>
      <groupId>org.jboss.shrinkwrap.resolver</groupId>
      <artifactId>shrinkwrap-resolver-spi-maven</artifactId>
      <version>2.1.0</version>
      <scope>test</scope>
    </dependency>
    <dependency>
      <groupId>org.apache.tomee</groupId>
      <artifactId>arquillian-tomee-remote</artifactId>
      <version>${tomee.version}</version>
    </dependency>
    <dependency>
      <groupId>org.apache.tomee</groupId>
      <artifactId>ziplock</artifactId>
      <version>${tomee.version}</version>
      <scope>test</scope>
    </dependency>
  </dependencies>

  <!--
  This section allows you to configure where to publish libraries for sharing.
  It is not required and may be deleted.  For more information see:
  http://maven.apache.org/plugins/maven-deploy-plugin/
  -->
  <distributionManagement>
    <repository>
      <id>localhost</id>
      <url>file://${basedir}/target/repo/</url>
    </repository>
    <snapshotRepository>
      <id>localhost</id>
      <url>file://${basedir}/target/snapshot-repo/</url>
    </snapshotRepository>
  </distributionManagement>

</project>
<|MERGE_RESOLUTION|>--- conflicted
+++ resolved
@@ -24,21 +24,13 @@
   <groupId>org.superbiz</groupId>
   <artifactId>simple-jms-context</artifactId>
   <packaging>war</packaging>
-<<<<<<< HEAD
-  <version>8.0.6-TT.6-SNAPSHOT</version>
-=======
   <version>8.0.9-SNAPSHOT</version>
->>>>>>> 17f2a998
   <name>TomEE :: Examples :: Simple JMS Context</name>
 
   <properties>
     <project.build.sourceEncoding>UTF-8</project.build.sourceEncoding>
     <version.arquillian>1.1.13.Final</version.arquillian>
-<<<<<<< HEAD
-    <tomee.version>8.0.6-TT.6-SNAPSHOT</tomee.version>
-=======
     <tomee.version>8.0.9-SNAPSHOT</tomee.version>
->>>>>>> 17f2a998
   </properties>
   <build>
     <defaultGoal>install</defaultGoal>
