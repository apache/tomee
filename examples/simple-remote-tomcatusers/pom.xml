<?xml version="1.0" encoding="UTF-8"?>
<!--

    Licensed to the Apache Software Foundation (ASF) under one or more
    contributor license agreements.  See the NOTICE file distributed with
    this work for additional information regarding copyright ownership.
    The ASF licenses this file to You under the Apache License, Version 2.0
    (the "License"); you may not use this file except in compliance with
    the License.  You may obtain a copy of the License at

       http://www.apache.org/licenses/LICENSE-2.0

    Unless required by applicable law or agreed to in writing, software
    distributed under the License is distributed on an "AS IS" BASIS,
    WITHOUT WARRANTIES OR CONDITIONS OF ANY KIND, either express or implied.
    See the License for the specific language governing permissions and
    limitations under the License.
-->

<!-- $Rev$ $Date$ -->

<project xmlns="http://maven.apache.org/POM/4.0.0" xmlns:xsi="http://www.w3.org/2001/XMLSchema-instance" xsi:schemaLocation="http://maven.apache.org/POM/4.0.0 http://maven.apache.org/maven-v4_0_0.xsd">
  <modelVersion>4.0.0</modelVersion>

  <groupId>org.superbiz</groupId>
  <artifactId>simple-remote-tomcatusers</artifactId>
  <packaging>jar</packaging>
<<<<<<< HEAD
  <version>7.1.1-TT.4</version>
=======
  <version>7.1.2-SNAPSHOT</version>
>>>>>>> 2a783f2a
  <name>OpenEJB :: Examples :: Simple Remote tomcat-users.xml</name>

  <properties>
    <project.build.sourceEncoding>UTF-8</project.build.sourceEncoding>
  </properties>

  <build>
    <defaultGoal>install</defaultGoal>
    <plugins>
      <plugin>
        <groupId>org.apache.maven.plugins</groupId>
        <artifactId>maven-compiler-plugin</artifactId>
        <version>3.5.1</version>
        <configuration>
          <source>1.7</source>
          <target>1.7</target>
        </configuration>
      </plugin>
    </plugins>
  </build>

  <repositories>
    <repository>
      <id>apache-m2-snapshot</id>
      <name>Apache Snapshot Repository</name>
      <url>https://repository.apache.org/content/groups/snapshots</url>
    </repository>
  </repositories>

  <dependencies>
    <dependency>
      <groupId>org.apache.tomee</groupId>
      <artifactId>javaee-api</artifactId>
      <version>7.0</version>
      <scope>provided</scope>
    </dependency>

    <dependency>
      <groupId>junit</groupId>
      <artifactId>junit</artifactId>
      <version>4.12</version>
      <scope>test</scope>
    </dependency>
    <dependency>
      <groupId>org.jboss.arquillian.junit</groupId>
      <artifactId>arquillian-junit-container</artifactId>
      <version>1.1.13.Final</version>
      <scope>test</scope>
    </dependency>
    <dependency>
      <groupId>org.apache.tomee</groupId>
      <artifactId>arquillian-tomee-remote</artifactId>
<<<<<<< HEAD
      <version>7.1.1-TT.4</version>
=======
      <version>7.1.2-SNAPSHOT</version>
>>>>>>> 2a783f2a
      <scope>test</scope>
      <exclusions>
        <exclusion>
          <groupId>org.jboss.shrinkwrap</groupId>
          <artifactId>shrinkwrap-impl-base</artifactId>
        </exclusion>
      </exclusions>
    </dependency>
  </dependencies>

  <!--
  This section allows you to configure where to publish libraries for sharing.
  It is not required and may be deleted.  For more information see:
  http://maven.apache.org/plugins/maven-deploy-plugin/
  -->
  <distributionManagement>
    <repository>
      <id>localhost</id>
      <url>file://${basedir}/target/repo/</url>
    </repository>
    <snapshotRepository>
      <id>localhost</id>
      <url>file://${basedir}/target/snapshot-repo/</url>
    </snapshotRepository>
  </distributionManagement>
</project><|MERGE_RESOLUTION|>--- conflicted
+++ resolved
@@ -25,11 +25,7 @@
   <groupId>org.superbiz</groupId>
   <artifactId>simple-remote-tomcatusers</artifactId>
   <packaging>jar</packaging>
-<<<<<<< HEAD
-  <version>7.1.1-TT.4</version>
-=======
   <version>7.1.2-SNAPSHOT</version>
->>>>>>> 2a783f2a
   <name>OpenEJB :: Examples :: Simple Remote tomcat-users.xml</name>
 
   <properties>
@@ -82,11 +78,7 @@
     <dependency>
       <groupId>org.apache.tomee</groupId>
       <artifactId>arquillian-tomee-remote</artifactId>
-<<<<<<< HEAD
-      <version>7.1.1-TT.4</version>
-=======
       <version>7.1.2-SNAPSHOT</version>
->>>>>>> 2a783f2a
       <scope>test</scope>
       <exclusions>
         <exclusion>
