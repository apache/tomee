<<<<<<< HEAD
=======
<<<<<<< HEAD
>>>>>>> 6b0ab8a2
index-group=Unrevised
type=page
status=published

= Simple Remote Tomcatusers

This is an example on how to use JNDI with security restrictions in TomEE.


<<<<<<< HEAD
=======
=======
= Simple Remote Tomcatusers
:index-group: Security
:jbake-type: page
:jbake-status: published

This is an example on how to use JNDI with security restrictions in TomEE.

>>>>>>> origin/pr/350
>>>>>>> 6b0ab8a2
== Contract

In our example Contract is an interface annotated with @Remote which indicates that all methods of this interface can be accessed by client code.
[source,java]
----

	@Remote
	public interface Contract {
	    String hi();
	}
----
== ContractImpl

ContractImpl is a concrete implementation of the Contract interface restricting access to the hi method for users with role test. 

[source,java]
----
public class ContractImpl implements Contract {
    @Override
    @RolesAllowed("test")
    public String hi() {
        return "hi";
    }
}
----

== ContractTest

In this class we test the correctness of our application with Arquillian by creating a war with Contract and ContractImpl classes and deploying to 
an embedded TomEE server with the war name test.war. In arquillian.xml we specify that arquillian pick tomcat-users.xml from src/test/conf folder.
In tomcat-users.xml there is a single user with username "tomcat", password="users" and  role "test".

To test we lookup for the ContractImpl and call the hi method using different usernames and passwords.
 

[source,java]
----
@RunWith(Arquillian.class)
public class ContractTest {
    @Deployment(testable = false)
    public static Archive<?> app() {
        return ShrinkWrap.create(WebArchive.class, "test.war")
                .addClasses(Contract.class, ContractImpl.class);
    }

    @ArquillianResource
    private URL base;

    @Test
    public void valid() throws NamingException {
        assertEquals("hi", hi(new Properties() {{
            setProperty(Context.INITIAL_CONTEXT_FACTORY, RemoteInitialContextFactory.class.getName());
            setProperty(Context.PROVIDER_URL, String.format("http://localhost:%s/tomee/ejb", base.getPort()));
            setProperty(Context.SECURITY_PRINCIPAL, "tomcat");
            setProperty(Context.SECURITY_CREDENTIALS, "users");
        }}));
    }

    @Test
    public void invalid() throws NamingException {
        try {
            hi(new Properties() {{
                setProperty(Context.INITIAL_CONTEXT_FACTORY, RemoteInitialContextFactory.class.getName());
                setProperty(Context.PROVIDER_URL, String.format("http://localhost:%s/tomee/ejb", base.getPort()));
                setProperty(Context.SECURITY_PRINCIPAL, "tomcat");
                setProperty(Context.SECURITY_CREDENTIALS, "wrong");
            }});
            fail();
        } catch (final AuthenticationException ae) {
            // ok
        }
    }

    @Test
    public void missingCredentials() throws NamingException {
        try {
            hi(new Properties() {{
                setProperty(Context.INITIAL_CONTEXT_FACTORY, RemoteInitialContextFactory.class.getName());
                setProperty(Context.PROVIDER_URL, String.format("http://localhost:%s/tomee/ejb", base.getPort()));
            }});
            fail();
        } catch (final EJBAccessException eae) {
            // no-op
        }
    }

    private String hi(final Properties clientConfig) throws NamingException {
        return Contract.class.cast(new InitialContext(clientConfig).lookup("java:global/test/ContractImpl!org.superbiz.Contract")).hi();
    }
} 
----

== Run the application:

    mvn install 
    
All test cases will pass.    <|MERGE_RESOLUTION|>--- conflicted
+++ resolved
@@ -1,19 +1,3 @@
-<<<<<<< HEAD
-=======
-<<<<<<< HEAD
->>>>>>> 6b0ab8a2
-index-group=Unrevised
-type=page
-status=published
-
-= Simple Remote Tomcatusers
-
-This is an example on how to use JNDI with security restrictions in TomEE.
-
-
-<<<<<<< HEAD
-=======
-=======
 = Simple Remote Tomcatusers
 :index-group: Security
 :jbake-type: page
@@ -21,8 +5,6 @@
 
 This is an example on how to use JNDI with security restrictions in TomEE.
 
->>>>>>> origin/pr/350
->>>>>>> 6b0ab8a2
 == Contract
 
 In our example Contract is an interface annotated with @Remote which indicates that all methods of this interface can be accessed by client code.
