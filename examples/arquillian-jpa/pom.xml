--- conflicted
+++ resolved
@@ -8,25 +8,18 @@
 	License is distributed on an "AS IS" BASIS, WITHOUT WARRANTIES OR CONDITIONS 
 	OF ANY KIND, either express or implied. See the License for the specific 
 	language governing permissions and limitations under the License. -->
-<project xmlns="http://maven.apache.org/POM/4.0.0" xmlns:xsi="http://www.w3.org/2001/XMLSchema-instance" xsi:schemaLocation="http://maven.apache.org/POM/4.0.0 http://maven.apache.org/xsd/maven-4.0.0.xsd">
+<project xmlns="http://maven.apache.org/POM/4.0.0" xmlns:xsi="http://www.w3.org/2001/XMLSchema-instance"
+         xsi:schemaLocation="http://maven.apache.org/POM/4.0.0 http://maven.apache.org/xsd/maven-4.0.0.xsd">
   <modelVersion>4.0.0</modelVersion>
   <groupId>org.superbiz</groupId>
   <artifactId>arquillian-jpa</artifactId>
   <name>OpenEJB :: Examples :: Arquillian Persistence Extension Sample</name>
-<<<<<<< HEAD
-  <version>7.0.6-SNAPSHOT</version>
-=======
   <version>8.0.0-SNAPSHOT</version>
->>>>>>> 4b760d3b
 
   <properties>
     <arquillian.version>1.1.10.Final</arquillian.version>
     <arquillian-persistence.version>1.0.0.Alpha7</arquillian-persistence.version>
-<<<<<<< HEAD
-    <tomee.version>7.0.6-SNAPSHOT</tomee.version>
-=======
     <tomee.version>8.0.0-SNAPSHOT</tomee.version>
->>>>>>> 4b760d3b
 
     <project.build.sourceEncoding>UTF-8</project.build.sourceEncoding>
   </properties>
@@ -70,16 +63,12 @@
     <dependency>
       <groupId>org.apache.tomee</groupId>
       <artifactId>openejb-core</artifactId>
-<<<<<<< HEAD
-      <version>7.0.6-SNAPSHOT</version>
-=======
       <version>8.0.0-SNAPSHOT</version>
->>>>>>> 4b760d3b
     </dependency>
     <dependency>
       <groupId>org.apache.tomee</groupId>
       <artifactId>arquillian-tomee-remote</artifactId>
-      <version>7.0.6-SNAPSHOT</version>
+      <version>${tomee.version}</version>
       <scope>test</scope>
     </dependency>
     <dependency>
