<!-- Licensed to the Apache Software Foundation (ASF) under one or more contributor 
	license agreements. See the NOTICE file distributed with this work for additional 
	information regarding copyright ownership. The ASF licenses this file to 
	You under the Apache License, Version 2.0 (the "License"); you may not use 
	this file except in compliance with the License. You may obtain a copy of 
	the License at http://www.apache.org/licenses/LICENSE-2.0 Unless required 
	by applicable law or agreed to in writing, software distributed under the 
	License is distributed on an "AS IS" BASIS, WITHOUT WARRANTIES OR CONDITIONS 
	OF ANY KIND, either express or implied. See the License for the specific 
	language governing permissions and limitations under the License. -->
<project xmlns="http://maven.apache.org/POM/4.0.0" xmlns:xsi="http://www.w3.org/2001/XMLSchema-instance" xsi:schemaLocation="http://maven.apache.org/POM/4.0.0 http://maven.apache.org/xsd/maven-4.0.0.xsd">
  <modelVersion>4.0.0</modelVersion>
  <groupId>org.superbiz</groupId>
  <artifactId>arquillian-jpa</artifactId>
  <name>OpenEJB :: Examples :: Arquillian Persistence Extension Sample</name>
<<<<<<< HEAD
  <version>1.1.0-TT.1</version>
=======
  <version>7.1.1-SNAPSHOT</version>
>>>>>>> 50c6e3d0

  <properties>
    <arquillian.version>1.1.10.Final</arquillian.version>
    <arquillian-persistence.version>1.0.0.Alpha7</arquillian-persistence.version>
<<<<<<< HEAD
    <tomee.version>7.1.0-TT.2</tomee.version>
=======
    <tomee.version>7.1.1-SNAPSHOT</tomee.version>
>>>>>>> 50c6e3d0

    <project.build.sourceEncoding>UTF-8</project.build.sourceEncoding>
  </properties>

  <build>
    <defaultGoal>install</defaultGoal>
    <plugins>
      <plugin>
        <groupId>org.apache.maven.plugins</groupId>
        <artifactId>maven-compiler-plugin</artifactId>
        <version>3.5.1</version>
        <configuration>
          <source>1.7</source>
          <target>1.7</target>
        </configuration>
      </plugin>
    </plugins>
  </build>

  <repositories>
    <repository>
      <id>apache-m2-snapshot</id>
      <name>Apache Snapshot Repository</name>
      <url>https://repository.apache.org/content/groups/snapshots</url>
    </repository>
  </repositories>

  <dependencies>
    <dependency>
      <groupId>org.apache.tomee</groupId>
      <artifactId>javaee-api</artifactId>
      <version>7.0</version>
      <scope>provided</scope>
    </dependency>
    <dependency>
      <groupId>junit</groupId>
      <artifactId>junit</artifactId>
      <version>4.12</version>
      <scope>test</scope>
    </dependency>
    <dependency>
      <groupId>org.apache.tomee</groupId>
      <artifactId>openejb-core</artifactId>
<<<<<<< HEAD
      <version>7.1.0-TT.2</version>
=======
      <version>7.1.1-SNAPSHOT</version>
>>>>>>> 50c6e3d0
    </dependency>
    <dependency>
      <groupId>org.apache.tomee</groupId>
      <artifactId>arquillian-tomee-remote</artifactId>
<<<<<<< HEAD
      <version>7.1.0-TT.2</version>
=======
      <version>7.1.1-SNAPSHOT</version>
>>>>>>> 50c6e3d0
      <scope>test</scope>
    </dependency>
    <dependency>
      <groupId>org.jboss.arquillian.junit</groupId>
      <artifactId>arquillian-junit-container</artifactId>
      <version>${arquillian.version}</version>
      <scope>test</scope>
    </dependency>
    <dependency>
      <groupId>org.jboss.arquillian.config</groupId>
      <artifactId>arquillian-config-api</artifactId>
      <version>${arquillian.version}</version>
      <scope>test</scope>
    </dependency>
    <dependency>
      <groupId>org.jboss.arquillian.extension</groupId>
      <artifactId>arquillian-persistence-dbunit</artifactId>
      <version>${arquillian-persistence.version}</version>
      <scope>test</scope>
      <exclusions>
        <exclusion>
          <artifactId>arquillian-transaction-jta</artifactId>
          <groupId>org.jboss.arquillian.extension</groupId>
        </exclusion>
      </exclusions>
    </dependency>
  </dependencies>

  <!--
  This section allows you to configure where to publish libraries for sharing.
  It is not required and may be deleted.  For more information see:
  http://maven.apache.org/plugins/maven-deploy-plugin/
  -->
  <distributionManagement>
    <repository>
      <id>localhost</id>
      <url>file://${basedir}/target/repo/</url>
    </repository>
    <snapshotRepository>
      <id>localhost</id>
      <url>file://${basedir}/target/snapshot-repo/</url>
    </snapshotRepository>
  </distributionManagement>
</project><|MERGE_RESOLUTION|>--- conflicted
+++ resolved
@@ -13,20 +13,12 @@
   <groupId>org.superbiz</groupId>
   <artifactId>arquillian-jpa</artifactId>
   <name>OpenEJB :: Examples :: Arquillian Persistence Extension Sample</name>
-<<<<<<< HEAD
-  <version>1.1.0-TT.1</version>
-=======
   <version>7.1.1-SNAPSHOT</version>
->>>>>>> 50c6e3d0
 
   <properties>
     <arquillian.version>1.1.10.Final</arquillian.version>
     <arquillian-persistence.version>1.0.0.Alpha7</arquillian-persistence.version>
-<<<<<<< HEAD
-    <tomee.version>7.1.0-TT.2</tomee.version>
-=======
     <tomee.version>7.1.1-SNAPSHOT</tomee.version>
->>>>>>> 50c6e3d0
 
     <project.build.sourceEncoding>UTF-8</project.build.sourceEncoding>
   </properties>
@@ -70,20 +62,12 @@
     <dependency>
       <groupId>org.apache.tomee</groupId>
       <artifactId>openejb-core</artifactId>
-<<<<<<< HEAD
-      <version>7.1.0-TT.2</version>
-=======
       <version>7.1.1-SNAPSHOT</version>
->>>>>>> 50c6e3d0
     </dependency>
     <dependency>
       <groupId>org.apache.tomee</groupId>
       <artifactId>arquillian-tomee-remote</artifactId>
-<<<<<<< HEAD
-      <version>7.1.0-TT.2</version>
-=======
       <version>7.1.1-SNAPSHOT</version>
->>>>>>> 50c6e3d0
       <scope>test</scope>
     </dependency>
     <dependency>
