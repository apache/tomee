--- conflicted
+++ resolved
@@ -21,11 +21,7 @@
   <groupId>org.superbiz</groupId>
   <artifactId>cdi-dynamic-inject</artifactId>
   <packaging>jar</packaging>
-<<<<<<< HEAD
-  <version>8.0.6-TT.5-SNAPSHOT</version>
-=======
   <version>8.0.7-SNAPSHOT</version>
->>>>>>> 17f2a998
   <name>TomEE :: Examples :: Dynamic Inject</name>
   <properties>
     <project.build.sourceEncoding>UTF-8</project.build.sourceEncoding>
@@ -90,11 +86,7 @@
     <dependency>
       <groupId>org.apache.tomee</groupId>
       <artifactId>openejb-core</artifactId>
-<<<<<<< HEAD
-      <version>8.0.6-TT.5-SNAPSHOT</version>
-=======
       <version>8.0.7-SNAPSHOT</version>
->>>>>>> 17f2a998
       <scope>test</scope>
     </dependency>
   </dependencies>
