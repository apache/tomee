--- conflicted
+++ resolved
@@ -22,11 +22,7 @@
   <groupId>org.superbiz</groupId>
   <artifactId>ejb-remote-call</artifactId>
   <packaging>war</packaging>
-<<<<<<< HEAD
-  <version>8.0.6-TT.6-SNAPSHOT</version>
-=======
   <version>8.0.9-SNAPSHOT</version>
->>>>>>> 17f2a998
   <name>TomEE :: Web Examples :: EJB Remote Call</name>
   <properties>
     <project.build.sourceEncoding>UTF-8</project.build.sourceEncoding>
@@ -68,11 +64,7 @@
       <plugin>
         <groupId>org.apache.tomee.maven</groupId>
         <artifactId>tomee-maven-plugin</artifactId>
-<<<<<<< HEAD
-        <version>8.0.6-TT.6-SNAPSHOT</version>
-=======
         <version>8.0.9-SNAPSHOT</version>
->>>>>>> 17f2a998
         <configuration>
           <args>-Xmx512m -XX:PermSize=256m</args>
           <config>${project.basedir}/src/test/conf</config>
