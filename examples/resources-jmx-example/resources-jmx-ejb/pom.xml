--- conflicted
+++ resolved
@@ -18,17 +18,14 @@
   ~ under the License.
   -->
 
-<project xmlns="http://maven.apache.org/POM/4.0.0" xmlns:xsi="http://www.w3.org/2001/XMLSchema-instance" xsi:schemaLocation="http://maven.apache.org/POM/4.0.0 http://maven.apache.org/maven-v4_0_0.xsd">
+<project xmlns="http://maven.apache.org/POM/4.0.0" xmlns:xsi="http://www.w3.org/2001/XMLSchema-instance"
+         xsi:schemaLocation="http://maven.apache.org/POM/4.0.0 http://maven.apache.org/maven-v4_0_0.xsd">
   <modelVersion>4.0.0</modelVersion>
   
   <parent>
     <groupId>org.superbiz</groupId>
     <artifactId>resources-jmx</artifactId>
-<<<<<<< HEAD
-    <version>7.0.6-SNAPSHOT</version>
-=======
     <version>8.0.0-SNAPSHOT</version>
->>>>>>> 4b760d3b
   </parent>
   
   <artifactId>resources-jmx-ejb</artifactId>
@@ -65,13 +62,13 @@
     <dependency>
       <groupId>org.apache.tomee</groupId>
       <artifactId>arquillian-tomee-remote</artifactId>
-      <version>7.0.6-SNAPSHOT</version>
+      <version>${tomee.version}</version>
       <scope>test</scope>
     </dependency>
     <dependency>
       <groupId>org.apache.tomee</groupId>
       <artifactId>openejb-provisionning</artifactId>
-      <version>7.0.6-SNAPSHOT</version>
+      <version>${tomee.version}</version>
       <scope>test</scope>
     </dependency>
     <dependency>
@@ -83,7 +80,7 @@
     <dependency>
       <groupId>org.apache.tomee</groupId>
       <artifactId>ziplock</artifactId>
-      <version>7.0.6-SNAPSHOT</version>
+      <version>${tomee.version}</version>
       <scope>test</scope>
     </dependency>
     <dependency>
