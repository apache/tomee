<?xml version="1.0" encoding="UTF-8"?>
<!--
  ~ Licensed to the Apache Software Foundation (ASF) under one
  ~ or more contributor license agreements.  See the NOTICE file
  ~ distributed with this work for additional information
  ~ regarding copyright ownership.  The ASF licenses this file
  ~ to you under the Apache License, Version 2.0 (the
  ~ "License"); you may not use this file except in compliance
  ~ with the License.  You may obtain a copy of the License at
  ~
  ~   http://www.apache.org/licenses/LICENSE-2.0
  ~
  ~ Unless required by applicable law or agreed to in writing,
  ~ software distributed under the License is distributed on an
  ~ "AS IS" BASIS, WITHOUT WARRANTIES OR CONDITIONS OF ANY
  ~ KIND, either express or implied.  See the License for the
  ~ specific language governing permissions and limitations
  ~ under the License.
  -->

<project xmlns="http://maven.apache.org/POM/4.0.0" xmlns:xsi="http://www.w3.org/2001/XMLSchema-instance"
         xsi:schemaLocation="http://maven.apache.org/POM/4.0.0 http://maven.apache.org/maven-v4_0_0.xsd">
  <modelVersion>4.0.0</modelVersion>

  <groupId>org.superbiz</groupId>
  <artifactId>resources-jmx</artifactId>
  <packaging>pom</packaging>
  <version>1.1.0</version>
  <name>OpenEJB :: Examples :: Resources/JMX Example</name>

  <properties>
    <project.build.sourceEncoding>UTF-8</project.build.sourceEncoding>
    <tomee.version>7.0.0-M2</tomee.version>
  </properties>
  
  <modules>
    <module>resources-jmx-ejb</module>
    <module>resources-jmx-ear</module>
  </modules>

  <repositories>
    <repository>
      <id>apache-m2-snapshot</id>
      <name>Apache Snapshot Repository</name>
      <url>http://repository.apache.org/snapshots</url>
    </repository>
    <repository>
      <id>tomcat-m2-repo</id>
      <name>Tomcat Dev Repository</name>
      <url>http://tomcat.apache.org/dev/dist/m2-repository/</url>
    </repository>
  </repositories>

  <pluginRepositories>
    <pluginRepository>
      <id>apache-m2-snapshot</id>
      <name>Apache Snapshot Repository</name>
      <url>http://repository.apache.org/snapshots</url>
    </pluginRepository>
  </pluginRepositories>

  <build>
    <pluginManagement>
      <plugins>
        <plugin>
          <groupId>org.apache.maven.plugins</groupId>
          <artifactId>maven-compiler-plugin</artifactId>
          <version>3.2</version>
          <configuration>
            <source>1.7</source>
            <target>1.7</target>
          </configuration>
        </plugin>
        <plugin>
          <groupId>org.apache.maven.plugins</groupId>
          <artifactId>maven-resources-plugin</artifactId>
          <version>2.7</version>
        </plugin>
      </plugins>
    </pluginManagement>
  </build>
  
  <dependencyManagement>
    <dependencies>
      <dependency>
        <groupId>org.superbiz</groupId>
        <artifactId>resources-jmx-ejb</artifactId>
        <version>${project.version}</version>
        <type>ejb</type>
        <scope>compile</scope>
      </dependency>
      <!-- Java EE6 dependencies -->
      <dependency>
        <groupId>org.apache.tomee</groupId>
        <artifactId>javaee-api</artifactId>
        <version>7.0</version>
        <scope>provided</scope>
      </dependency>
      <!-- Test dependencies -->
      <dependency>
        <groupId>junit</groupId>
        <artifactId>junit</artifactId>
        <version>4.12</version>
        <scope>test</scope>
      </dependency>
    </dependencies>
  </dependencyManagement>

<<<<<<< HEAD
    <!--
	   This section allows you to configure where to publish libraries for sharing.
=======
  <!--
  This section allows you to configure where to publish libraries for sharing.
>>>>>>> a71d6ee2
  It is not required and may be deleted.  For more information see:
  http://maven.apache.org/plugins/maven-deploy-plugin/
  -->
  <distributionManagement>
<<<<<<< HEAD
     <repository>
       <id>local-release-repo</id>
       <url>file://${project.build.outputDirectory}/repo/</url>
     </repository>
     <snapshotRepository>
       <id>local-snapshot-repo</id>
       <url>file://${project.build.outputDirectory}/repo/</url>
     </snapshotRepository>
  </distributionManagement>						    
=======
    <repository>
      <id>localhost</id>
      <url>file://${basedir}/target/repo/</url>
    </repository>
    <snapshotRepository>
      <id>localhost</id>
      <url>file://${basedir}/target/snapshot-repo/</url>
    </snapshotRepository>
  </distributionManagement>
>>>>>>> a71d6ee2
</project><|MERGE_RESOLUTION|>--- conflicted
+++ resolved
@@ -30,7 +30,7 @@
 
   <properties>
     <project.build.sourceEncoding>UTF-8</project.build.sourceEncoding>
-    <tomee.version>7.0.0-M2</tomee.version>
+    <tomee.version>7.0.0-M3</tomee.version>
   </properties>
   
   <modules>
@@ -106,18 +106,12 @@
     </dependencies>
   </dependencyManagement>
 
-<<<<<<< HEAD
-    <!--
-	   This section allows you to configure where to publish libraries for sharing.
-=======
   <!--
   This section allows you to configure where to publish libraries for sharing.
->>>>>>> a71d6ee2
   It is not required and may be deleted.  For more information see:
   http://maven.apache.org/plugins/maven-deploy-plugin/
   -->
   <distributionManagement>
-<<<<<<< HEAD
      <repository>
        <id>local-release-repo</id>
        <url>file://${project.build.outputDirectory}/repo/</url>
@@ -127,15 +121,4 @@
        <url>file://${project.build.outputDirectory}/repo/</url>
      </snapshotRepository>
   </distributionManagement>						    
-=======
-    <repository>
-      <id>localhost</id>
-      <url>file://${basedir}/target/repo/</url>
-    </repository>
-    <snapshotRepository>
-      <id>localhost</id>
-      <url>file://${basedir}/target/snapshot-repo/</url>
-    </snapshotRepository>
-  </distributionManagement>
->>>>>>> a71d6ee2
 </project>