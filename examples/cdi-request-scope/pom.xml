<?xml version="1.0"?>
<!-- Licensed to the Apache Software Foundation (ASF) under one or more contributor 
	license agreements. See the NOTICE file distributed with this work for additional 
	information regarding copyright ownership. The ASF licenses this file to 
	You under the Apache License, Version 2.0 (the "License"); you may not use 
	this file except in compliance with the License. You may obtain a copy of 
	the License at http://www.apache.org/licenses/LICENSE-2.0 Unless required 
	by applicable law or agreed to in writing, software distributed under the 
	License is distributed on an "AS IS" BASIS, WITHOUT WARRANTIES OR CONDITIONS 
	OF ANY KIND, either express or implied. See the License for the specific 
	language governing permissions and limitations under the License. -->
<project xmlns="http://maven.apache.org/POM/4.0.0" xmlns:xsi="http://www.w3.org/2001/XMLSchema-instance" xsi:schemaLocation="http://maven.apache.org/POM/4.0.0 http://maven.apache.org/xsd/maven-4.0.0.xsd">
  <modelVersion>4.0.0</modelVersion>
  <groupId>org.superbiz</groupId>
  <artifactId>cdi-request-scope</artifactId>
  <name>TomEE :: Examples :: CDI Request Scope</name>
<<<<<<< HEAD
  <version>8.0.6-TT.6-SNAPSHOT</version>
=======
  <version>8.0.9-SNAPSHOT</version>
>>>>>>> 17f2a998
  <build>
    <defaultGoal>install</defaultGoal>
    <plugins>
      <plugin>
        <groupId>org.apache.maven.plugins</groupId>
        <artifactId>maven-compiler-plugin</artifactId>
        <version>3.5.1</version>
        <configuration>
          <source>1.8</source>
          <target>1.8</target>
        </configuration>
      </plugin>
      <plugin>
        <groupId>org.tomitribe.transformer</groupId>
        <artifactId>org.eclipse.transformer.maven</artifactId>
        <version>0.1.1a</version>
        <configuration>
          <classifier>jakartaee9</classifier>
        </configuration>
        <executions>
          <execution>
            <goals>
              <goal>run</goal>
            </goals>
            <phase>package</phase>
          </execution>
        </executions>
      </plugin>
    </plugins>
  </build>
  <repositories>
    <repository>
      <id>apache-m2-snapshot</id>
      <name>Apache Snapshot Repository</name>
      <url>https://repository.apache.org/content/groups/snapshots</url>
    </repository>
    <repository>
      <id>tomitribe-all</id>
      <name>Tomitribe Repository</name>
      <url>https://repository.tomitribe.com/content/groups/tomitribe/</url>
    </repository>
  </repositories>
  <dependencies>
    <dependency>
      <groupId>org.apache.tomee</groupId>
      <artifactId>javaee-api</artifactId>
      <version>[8.0,)</version>
      <scope>provided</scope>
    </dependency>
    <dependency>
      <groupId>junit</groupId>
      <artifactId>junit</artifactId>
      <version>4.12</version>
      <scope>test</scope>
    </dependency>
    <dependency>
      <groupId>org.apache.tomee</groupId>
      <artifactId>openejb-core</artifactId>
<<<<<<< HEAD
      <version>8.0.6-TT.6-SNAPSHOT</version>
=======
      <version>8.0.9-SNAPSHOT</version>
>>>>>>> 17f2a998
      <scope>test</scope>
    </dependency>
  </dependencies>
  <!--
  This section allows you to configure where to publish libraries for sharing.
  It is not required and may be deleted.  For more information see:
  http://maven.apache.org/plugins/maven-deploy-plugin/
  -->
  <distributionManagement>
    <repository>
      <id>localhost</id>
      <url>file://${basedir}/target/repo/</url>
    </repository>
    <snapshotRepository>
      <id>localhost</id>
      <url>file://${basedir}/target/snapshot-repo/</url>
    </snapshotRepository>
  </distributionManagement>
</project><|MERGE_RESOLUTION|>--- conflicted
+++ resolved
@@ -14,11 +14,7 @@
   <groupId>org.superbiz</groupId>
   <artifactId>cdi-request-scope</artifactId>
   <name>TomEE :: Examples :: CDI Request Scope</name>
-<<<<<<< HEAD
-  <version>8.0.6-TT.6-SNAPSHOT</version>
-=======
   <version>8.0.9-SNAPSHOT</version>
->>>>>>> 17f2a998
   <build>
     <defaultGoal>install</defaultGoal>
     <plugins>
@@ -77,11 +73,7 @@
     <dependency>
       <groupId>org.apache.tomee</groupId>
       <artifactId>openejb-core</artifactId>
-<<<<<<< HEAD
-      <version>8.0.6-TT.6-SNAPSHOT</version>
-=======
       <version>8.0.9-SNAPSHOT</version>
->>>>>>> 17f2a998
       <scope>test</scope>
     </dependency>
   </dependencies>
