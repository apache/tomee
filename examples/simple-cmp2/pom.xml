--- conflicted
+++ resolved
@@ -31,11 +31,7 @@
 
   <properties>
     <project.build.sourceEncoding>UTF-8</project.build.sourceEncoding>
-<<<<<<< HEAD
     <tomee.version>7.0.5-TT.4</tomee.version>
-=======
-    <tomee.version>7.0.6-SNAPSHOT</tomee.version>
->>>>>>> ca585754
   </properties>
 
   <build>
@@ -76,11 +72,7 @@
                 <artifactItem>
                   <groupId>org.apache.tomee</groupId>
                   <artifactId>openejb-javaagent</artifactId>
-<<<<<<< HEAD
                   <version>7.0.5-TT.4</version>
-=======
-                  <version>7.0.6-SNAPSHOT</version>
->>>>>>> ca585754
                   <outputDirectory>${project.build.directory}</outputDirectory>
                 </artifactItem>
               </artifactItems>
