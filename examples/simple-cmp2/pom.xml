--- conflicted
+++ resolved
@@ -26,20 +26,12 @@
   <groupId>org.superbiz</groupId>
   <artifactId>simple-cmp2</artifactId>
   <packaging>jar</packaging>
-<<<<<<< HEAD
-  <version>7.1.1-TT.4</version>
-=======
   <version>7.1.2-SNAPSHOT</version>
->>>>>>> 2a783f2a
   <name>OpenEJB :: Examples :: Simple CMP2 Entity</name>
 
   <properties>
     <project.build.sourceEncoding>UTF-8</project.build.sourceEncoding>
-<<<<<<< HEAD
-    <tomee.version>7.1.1-TT.4</tomee.version>
-=======
     <tomee.version>7.1.2-SNAPSHOT</tomee.version>
->>>>>>> 2a783f2a
   </properties>
 
   <build>
@@ -118,11 +110,7 @@
     <dependency>
       <groupId>org.apache.tomee</groupId>
       <artifactId>openejb-core</artifactId>
-<<<<<<< HEAD
-      <version>7.1.1-TT.4</version>
-=======
       <version>7.1.2-SNAPSHOT</version>
->>>>>>> 2a783f2a
       <scope>test</scope>
     </dependency>
 
