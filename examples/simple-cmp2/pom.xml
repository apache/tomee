--- conflicted
+++ resolved
@@ -26,20 +26,12 @@
   <groupId>org.superbiz</groupId>
   <artifactId>simple-cmp2</artifactId>
   <packaging>jar</packaging>
-<<<<<<< HEAD
-  <version>1.1.0-TT.1</version>
-=======
   <version>7.1.1-SNAPSHOT</version>
->>>>>>> 50c6e3d0
   <name>OpenEJB :: Examples :: Simple CMP2 Entity</name>
 
   <properties>
     <project.build.sourceEncoding>UTF-8</project.build.sourceEncoding>
-<<<<<<< HEAD
-    <tomee.version>7.1.0-TT.2</tomee.version>
-=======
     <tomee.version>7.1.1-SNAPSHOT</tomee.version>
->>>>>>> 50c6e3d0
   </properties>
 
   <build>
@@ -59,11 +51,7 @@
         <artifactId>maven-surefire-plugin</artifactId>
         <version>2.18.1</version>
         <configuration>
-<<<<<<< HEAD
-          <argLine>-javaagent:${basedir}/target/openejb-javaagent-7.1.0-TT.2.jar</argLine>
-=======
           <argLine>-javaagent:${basedir}/target/openejb-javaagent-7.1.1-SNAPSHOT.jar</argLine>
->>>>>>> 50c6e3d0
           <workingDirectory>${basedir}/target</workingDirectory>
         </configuration>
       </plugin>
@@ -84,11 +72,7 @@
                 <artifactItem>
                   <groupId>org.apache.tomee</groupId>
                   <artifactId>openejb-javaagent</artifactId>
-<<<<<<< HEAD
-                  <version>7.1.0-TT.2</version>
-=======
                   <version>7.1.1-SNAPSHOT</version>
->>>>>>> 50c6e3d0
                   <outputDirectory>${project.build.directory}</outputDirectory>
                 </artifactItem>
               </artifactItems>
@@ -126,11 +110,7 @@
     <dependency>
       <groupId>org.apache.tomee</groupId>
       <artifactId>openejb-core</artifactId>
-<<<<<<< HEAD
-      <version>7.1.0-TT.2</version>
-=======
       <version>7.1.1-SNAPSHOT</version>
->>>>>>> 50c6e3d0
       <scope>test</scope>
     </dependency>
 
