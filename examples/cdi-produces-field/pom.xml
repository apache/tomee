<<<<<<< HEAD
<?xml version="1.0" encoding="UTF-8"?>
<!--

    Licensed to the Apache Software Foundation (ASF) under one or more
    contributor license agreements.  See the NOTICE file distributed with
    this work for additional information regarding copyright ownership.
    The ASF licenses this file to You under the Apache License, Version 2.0
    (the "License"); you may not use this file except in compliance with
    the License.  You may obtain a copy of the License at

       http://www.apache.org/licenses/LICENSE-2.0

    Unless required by applicable law or agreed to in writing, software
    distributed under the License is distributed on an "AS IS" BASIS,
    WITHOUT WARRANTIES OR CONDITIONS OF ANY KIND, either express or implied.
    See the License for the specific language governing permissions and
    limitations under the License.
-->

<!-- $Rev: 1090810 $ $Date: 2011-04-10 07:49:26 -0700 (Sun, 10 Apr 2011) $ -->

<project xmlns="http://maven.apache.org/POM/4.0.0" xmlns:xsi="http://www.w3.org/2001/XMLSchema-instance"
         xsi:schemaLocation="http://maven.apache.org/POM/4.0.0 http://maven.apache.org/maven-v4_0_0.xsd">
  <modelVersion>4.0.0</modelVersion>
  <groupId>org.superbiz</groupId>
  <artifactId>cdi-produces-field</artifactId>
  <packaging>jar</packaging>
  <version>1.1.4</version>
  <name>OpenEJB :: Examples :: CDI-Field Producer</name>
  <properties>
    <project.build.sourceEncoding>UTF-8</project.build.sourceEncoding>
  </properties>
  <build>
    <defaultGoal>install</defaultGoal>
    <plugins>
      <plugin>
        <groupId>org.apache.maven.plugins</groupId>
        <artifactId>maven-compiler-plugin</artifactId>
        <version>3.2</version>
        <configuration>
          <source>1.7</source>
          <target>1.7</target>
        </configuration>
      </plugin>
    </plugins>
  </build>
  <repositories>
    <repository>
      <id>apache-m2-snapshot</id>
      <name>Apache Snapshot Repository</name>
      <url>https://repository.apache.org/content/groups/snapshots</url>
    </repository>
  </repositories>
  <dependencies>
    <dependency>
      <groupId>org.apache.tomee</groupId>
      <artifactId>javaee-api</artifactId>
      <version>7.0</version>
      <scope>provided</scope>
    </dependency>
    <dependency>
      <groupId>junit</groupId>
      <artifactId>junit</artifactId>
      <version>4.12</version>
      <scope>test</scope>
    </dependency>

    <!--
    The <scope>test</scope> guarantees that non of your runtime
    code is dependent on any OpenEJB classes.
    -->
    <dependency>
      <groupId>org.apache.tomee</groupId>
      <artifactId>openejb-core</artifactId>
      <version>7.0.0-M1</version>
      <scope>test</scope>
    </dependency>
  </dependencies>

  <!--
  This section allows you to configure where to publish libraries for sharing.
  It is not required and may be deleted.  For more information see:
  http://maven.apache.org/plugins/maven-deploy-plugin/
  -->
  <distributionManagement>
    <repository>
      <id>localhost</id>
      <url>file://${basedir}/target/repo/</url>
    </repository>
    <snapshotRepository>
      <id>localhost</id>
      <url>file://${basedir}/target/snapshot-repo/</url>
    </snapshotRepository>
  </distributionManagement>

</project>

=======
<?xml version="1.0" encoding="UTF-8"?>
<!--

    Licensed to the Apache Software Foundation (ASF) under one or more
    contributor license agreements.  See the NOTICE file distributed with
    this work for additional information regarding copyright ownership.
    The ASF licenses this file to You under the Apache License, Version 2.0
    (the "License"); you may not use this file except in compliance with
    the License.  You may obtain a copy of the License at

       http://www.apache.org/licenses/LICENSE-2.0

    Unless required by applicable law or agreed to in writing, software
    distributed under the License is distributed on an "AS IS" BASIS,
    WITHOUT WARRANTIES OR CONDITIONS OF ANY KIND, either express or implied.
    See the License for the specific language governing permissions and
    limitations under the License.
-->

<!-- $Rev: 1090810 $ $Date: 2011-04-10 07:49:26 -0700 (Sun, 10 Apr 2011) $ -->

<project xmlns="http://maven.apache.org/POM/4.0.0" xmlns:xsi="http://www.w3.org/2001/XMLSchema-instance"
         xsi:schemaLocation="http://maven.apache.org/POM/4.0.0 http://maven.apache.org/maven-v4_0_0.xsd">
  <modelVersion>4.0.0</modelVersion>
  <groupId>org.superbiz</groupId>
  <artifactId>cdi-produces-field</artifactId>
  <packaging>jar</packaging>
  <version>1.1.0-SNAPSHOT</version>
  <name>OpenEJB :: Examples :: CDI-Field Producer</name>
  <properties>
    <project.build.sourceEncoding>UTF-8</project.build.sourceEncoding>
  </properties>
  <build>
    <defaultGoal>install</defaultGoal>
    <plugins>
      <plugin>
        <groupId>org.apache.maven.plugins</groupId>
        <artifactId>maven-compiler-plugin</artifactId>
        <version>3.2</version>
        <configuration>
          <source>1.7</source>
          <target>1.7</target>
        </configuration>
      </plugin>
    </plugins>
  </build>
  <repositories>
    <repository>
      <id>apache-m2-snapshot</id>
      <name>Apache Snapshot Repository</name>
      <url>https://repository.apache.org/content/groups/snapshots</url>
    </repository>
  </repositories>
  <dependencies>
    <dependency>
      <groupId>org.apache.tomee</groupId>
      <artifactId>javaee-api</artifactId>
      <version>7.0-SNAPSHOT</version>
      <scope>provided</scope>
    </dependency>
    <dependency>
      <groupId>junit</groupId>
      <artifactId>junit</artifactId>
      <version>4.12</version>
      <scope>test</scope>
    </dependency>

    <!--
    The <scope>test</scope> guarantees that non of your runtime
    code is dependent on any OpenEJB classes.
    -->
    <dependency>
      <groupId>org.apache.tomee</groupId>
      <artifactId>openejb-core</artifactId>
      <version>7.0.0-SNAPSHOT</version>
      <scope>test</scope>
    </dependency>
  </dependencies>

  <!--
  This section allows you to configure where to publish libraries for sharing.
  It is not required and may be deleted.  For more information see:
  http://maven.apache.org/plugins/maven-deploy-plugin/
  -->
  <distributionManagement>
    <repository>
      <id>localhost</id>
      <url>file://${basedir}/target/repo/</url>
    </repository>
    <snapshotRepository>
      <id>localhost</id>
      <url>file://${basedir}/target/snapshot-repo/</url>
    </snapshotRepository>
  </distributionManagement>

</project>
>>>>>>> 9a32cafc
<|MERGE_RESOLUTION|>--- conflicted
+++ resolved
@@ -1,4 +1,3 @@
-<<<<<<< HEAD
 <?xml version="1.0" encoding="UTF-8"?>
 <!--
 
@@ -95,102 +94,3 @@
   </distributionManagement>
 
 </project>
-
-=======
-<?xml version="1.0" encoding="UTF-8"?>
-<!--
-
-    Licensed to the Apache Software Foundation (ASF) under one or more
-    contributor license agreements.  See the NOTICE file distributed with
-    this work for additional information regarding copyright ownership.
-    The ASF licenses this file to You under the Apache License, Version 2.0
-    (the "License"); you may not use this file except in compliance with
-    the License.  You may obtain a copy of the License at
-
-       http://www.apache.org/licenses/LICENSE-2.0
-
-    Unless required by applicable law or agreed to in writing, software
-    distributed under the License is distributed on an "AS IS" BASIS,
-    WITHOUT WARRANTIES OR CONDITIONS OF ANY KIND, either express or implied.
-    See the License for the specific language governing permissions and
-    limitations under the License.
--->
-
-<!-- $Rev: 1090810 $ $Date: 2011-04-10 07:49:26 -0700 (Sun, 10 Apr 2011) $ -->
-
-<project xmlns="http://maven.apache.org/POM/4.0.0" xmlns:xsi="http://www.w3.org/2001/XMLSchema-instance"
-         xsi:schemaLocation="http://maven.apache.org/POM/4.0.0 http://maven.apache.org/maven-v4_0_0.xsd">
-  <modelVersion>4.0.0</modelVersion>
-  <groupId>org.superbiz</groupId>
-  <artifactId>cdi-produces-field</artifactId>
-  <packaging>jar</packaging>
-  <version>1.1.0-SNAPSHOT</version>
-  <name>OpenEJB :: Examples :: CDI-Field Producer</name>
-  <properties>
-    <project.build.sourceEncoding>UTF-8</project.build.sourceEncoding>
-  </properties>
-  <build>
-    <defaultGoal>install</defaultGoal>
-    <plugins>
-      <plugin>
-        <groupId>org.apache.maven.plugins</groupId>
-        <artifactId>maven-compiler-plugin</artifactId>
-        <version>3.2</version>
-        <configuration>
-          <source>1.7</source>
-          <target>1.7</target>
-        </configuration>
-      </plugin>
-    </plugins>
-  </build>
-  <repositories>
-    <repository>
-      <id>apache-m2-snapshot</id>
-      <name>Apache Snapshot Repository</name>
-      <url>https://repository.apache.org/content/groups/snapshots</url>
-    </repository>
-  </repositories>
-  <dependencies>
-    <dependency>
-      <groupId>org.apache.tomee</groupId>
-      <artifactId>javaee-api</artifactId>
-      <version>7.0-SNAPSHOT</version>
-      <scope>provided</scope>
-    </dependency>
-    <dependency>
-      <groupId>junit</groupId>
-      <artifactId>junit</artifactId>
-      <version>4.12</version>
-      <scope>test</scope>
-    </dependency>
-
-    <!--
-    The <scope>test</scope> guarantees that non of your runtime
-    code is dependent on any OpenEJB classes.
-    -->
-    <dependency>
-      <groupId>org.apache.tomee</groupId>
-      <artifactId>openejb-core</artifactId>
-      <version>7.0.0-SNAPSHOT</version>
-      <scope>test</scope>
-    </dependency>
-  </dependencies>
-
-  <!--
-  This section allows you to configure where to publish libraries for sharing.
-  It is not required and may be deleted.  For more information see:
-  http://maven.apache.org/plugins/maven-deploy-plugin/
-  -->
-  <distributionManagement>
-    <repository>
-      <id>localhost</id>
-      <url>file://${basedir}/target/repo/</url>
-    </repository>
-    <snapshotRepository>
-      <id>localhost</id>
-      <url>file://${basedir}/target/snapshot-repo/</url>
-    </snapshotRepository>
-  </distributionManagement>
-
-</project>
->>>>>>> 9a32cafc
