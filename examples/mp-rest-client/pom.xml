<?xml version="1.0" encoding="UTF-8"?>
<!--

    Licensed to the Apache Software Foundation (ASF) under one or more
    contributor license agreements.  See the NOTICE file distributed with
    this work for additional information regarding copyright ownership.
    The ASF licenses this file to You under the Apache License, Version 2.0
    (the "License"); you may not use this file except in compliance with
    the License.  You may obtain a copy of the License at

       http://www.apache.org/licenses/LICENSE-2.0

    Unless required by applicable law or agreed to in writing, software
    distributed under the License is distributed on an "AS IS" BASIS,
    WITHOUT WARRANTIES OR CONDITIONS OF ANY KIND, either express or implied.
    See the License for the specific language governing permissions and
    limitations under the License.
-->
<project xmlns="http://maven.apache.org/POM/4.0.0" xmlns:xsi="http://www.w3.org/2001/XMLSchema-instance" xsi:schemaLocation="http://maven.apache.org/POM/4.0.0 http://maven.apache.org/xsd/maven-4.0.0.xsd">
  <modelVersion>4.0.0</modelVersion>
  <groupId>org.superbiz</groupId>
  <artifactId>mp-rest-client</artifactId>
<<<<<<< HEAD
  <version>8.0.2-TT.5-SNAPSHOT</version>
=======
  <version>8.0.4-SNAPSHOT</version>
>>>>>>> ca0e90e6
  <packaging>war</packaging>
  <name>TomEE :: Examples :: Microprofile REST Client</name>
  <properties>
    <microprofile.rest-client.version>1.1</microprofile.rest-client.version>
    <version.javaee-api>8.0</version.javaee-api>
    <version.arquillian.bom>1.1.13.Final</version.arquillian.bom>
    <junit.version>4.12</junit.version>
<<<<<<< HEAD
    <tomee.version>8.0.2-TT.5-SNAPSHOT</tomee.version>
=======
    <tomee.version>8.0.4-SNAPSHOT</tomee.version>
>>>>>>> ca0e90e6
  </properties>
  <dependencies>
    <dependency>
      <groupId>org.apache.tomee</groupId>
      <artifactId>javaee-api</artifactId>
      <version>${version.javaee-api}</version>
      <scope>provided</scope>
    </dependency>
    <dependency>
      <groupId>org.eclipse.microprofile.rest.client</groupId>
      <artifactId>microprofile-rest-client-api</artifactId>
      <version>${microprofile.rest-client.version}</version>
      <scope>provided</scope>
    </dependency>
    <dependency>
      <groupId>junit</groupId>
      <artifactId>junit</artifactId>
      <version>${junit.version}</version>
      <scope>test</scope>
    </dependency>
    <dependency>
      <groupId>org.apache.tomee</groupId>
      <artifactId>openejb-cxf-rs</artifactId>
      <version>${tomee.version}</version>
      <scope>test</scope>
    </dependency>
    <dependency>
      <groupId>org.jboss.arquillian.junit</groupId>
      <artifactId>arquillian-junit-container</artifactId>
      <version>${version.arquillian.bom}</version>
      <scope>test</scope>
    </dependency>
    <dependency>
      <groupId>org.apache.tomee</groupId>
      <artifactId>arquillian-tomee-remote</artifactId>
      <version>${tomee.version}</version>
      <scope>test</scope>
    </dependency>
    <dependency>
      <groupId>org.apache.tomee</groupId>
      <artifactId>apache-tomee</artifactId>
      <version>${tomee.version}</version>
      <type>zip</type>
      <classifier>microprofile</classifier>
      <scope>test</scope>
    </dependency>
  </dependencies>
  <build>
    <plugins>
      <plugin>
        <groupId>org.apache.tomee.maven</groupId>
        <artifactId>tomee-maven-plugin</artifactId>
        <version>${tomee.version}</version>
        <configuration>
          <tomeeClassifier>microprofile</tomeeClassifier>
          <context>${project.artifactId}</context>
        </configuration>
      </plugin>
      <plugin>
        <groupId>org.apache.maven.plugins</groupId>
        <artifactId>maven-compiler-plugin</artifactId>
        <version>3.7.0</version>
        <configuration>
          <source>1.8</source>
          <target>1.8</target>
        </configuration>
      </plugin>
      <plugin>
        <artifactId>maven-war-plugin</artifactId>
        <version>3.1.0</version>
        <configuration>
          <failOnMissingWebXml>false</failOnMissingWebXml>
        </configuration>
      </plugin>
      <plugin>
        <groupId>org.tomitribe.transformer</groupId>
        <artifactId>org.eclipse.transformer.maven</artifactId>
        <version>0.1.1a</version>
        <configuration>
          <classifier>jakartaee9</classifier>
        </configuration>
        <executions>
          <execution>
            <goals>
              <goal>run</goal>
            </goals>
            <phase>package</phase>
          </execution>
        </executions>
      </plugin>
    </plugins>
  </build>
  <!-- This section allows you to configure where to publish libraries for
  sharing. It is not required and may be deleted. For more information see:
  http://maven.apache.org/plugins/maven-deploy-plugin/ -->
  <distributionManagement>
    <repository>
      <id>localhost</id>
      <url>file://${basedir}/target/repo/</url>
    </repository>
    <snapshotRepository>
      <id>localhost</id>
      <url>file://${basedir}/target/snapshot-repo/</url>
    </snapshotRepository>
  </distributionManagement>
  <repositories>
    <repository>
      <id>tomitribe-all</id>
      <name>Tomitribe Repository</name>
      <url>https://repository.tomitribe.com/content/groups/tomitribe/</url>
    </repository>
  </repositories>
</project><|MERGE_RESOLUTION|>--- conflicted
+++ resolved
@@ -20,11 +20,7 @@
   <modelVersion>4.0.0</modelVersion>
   <groupId>org.superbiz</groupId>
   <artifactId>mp-rest-client</artifactId>
-<<<<<<< HEAD
   <version>8.0.2-TT.5-SNAPSHOT</version>
-=======
-  <version>8.0.4-SNAPSHOT</version>
->>>>>>> ca0e90e6
   <packaging>war</packaging>
   <name>TomEE :: Examples :: Microprofile REST Client</name>
   <properties>
@@ -32,11 +28,7 @@
     <version.javaee-api>8.0</version.javaee-api>
     <version.arquillian.bom>1.1.13.Final</version.arquillian.bom>
     <junit.version>4.12</junit.version>
-<<<<<<< HEAD
     <tomee.version>8.0.2-TT.5-SNAPSHOT</tomee.version>
-=======
-    <tomee.version>8.0.4-SNAPSHOT</tomee.version>
->>>>>>> ca0e90e6
   </properties>
   <dependencies>
     <dependency>
