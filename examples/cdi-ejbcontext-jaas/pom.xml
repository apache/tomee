--- conflicted
+++ resolved
@@ -16,16 +16,14 @@
     See the License for the specific language governing permissions and
     limitations under the License.
 -->
-<project xmlns="http://maven.apache.org/POM/4.0.0" xmlns:xsi="http://www.w3.org/2001/XMLSchema-instance" xsi:schemaLocation="http://maven.apache.org/POM/4.0.0 http://maven.apache.org/xsd/maven-4.0.0.xsd">
+<project xmlns="http://maven.apache.org/POM/4.0.0"
+         xmlns:xsi="http://www.w3.org/2001/XMLSchema-instance"
+         xsi:schemaLocation="http://maven.apache.org/POM/4.0.0 http://maven.apache.org/xsd/maven-4.0.0.xsd">
   <modelVersion>4.0.0</modelVersion>
 
   <groupId>org.superbiz</groupId>
   <artifactId>cdi-ejbcontext-jaas</artifactId>
-<<<<<<< HEAD
-  <version>7.0.6-SNAPSHOT</version>
-=======
   <version>8.0.0-SNAPSHOT</version>
->>>>>>> 4b760d3b
   <packaging>war</packaging>
   <name>OpenEJB :: Examples :: CDI, EJBContext and JAAS</name>
 
@@ -33,11 +31,7 @@
     <dependency>
       <groupId>org.apache.tomee</groupId>
       <artifactId>openejb-core</artifactId>
-<<<<<<< HEAD
-      <version>7.0.6-SNAPSHOT</version>
-=======
       <version>8.0.0-SNAPSHOT</version>
->>>>>>> 4b760d3b
       <scope>provided</scope>
     </dependency>
     <dependency>
@@ -64,11 +58,7 @@
       <plugin>
         <groupId>org.apache.tomee.maven</groupId>
         <artifactId>tomee-maven-plugin</artifactId>
-<<<<<<< HEAD
-        <version>7.0.6-SNAPSHOT</version>
-=======
         <version>8.0.0-SNAPSHOT</version>
->>>>>>> 4b760d3b
         <configuration>
           <systemVariables>
             <java.security.auth.login.config>${project.build.directory}/apache-tomee/conf/login.config</java.security.auth.login.config>
