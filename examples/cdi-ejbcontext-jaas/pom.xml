--- conflicted
+++ resolved
@@ -20,22 +20,14 @@
   <modelVersion>4.0.0</modelVersion>
   <groupId>org.superbiz</groupId>
   <artifactId>cdi-ejbcontext-jaas</artifactId>
-<<<<<<< HEAD
-  <version>8.0.2-TT.2-SNAPSHOT</version>
-=======
   <version>8.0.2-TT.4-SNAPSHOT</version>
->>>>>>> a9910db3
   <packaging>war</packaging>
   <name>TomEE :: Examples :: CDI, EJBContext and JAAS</name>
   <dependencies>
     <dependency>
       <groupId>org.apache.tomee</groupId>
       <artifactId>openejb-core</artifactId>
-<<<<<<< HEAD
-      <version>8.0.2-TT.2-SNAPSHOT</version>
-=======
       <version>8.0.2-TT.4-SNAPSHOT</version>
->>>>>>> a9910db3
       <scope>provided</scope>
     </dependency>
     <dependency>
@@ -61,11 +53,7 @@
       <plugin>
         <groupId>org.apache.tomee.maven</groupId>
         <artifactId>tomee-maven-plugin</artifactId>
-<<<<<<< HEAD
-        <version>8.0.2-TT.2-SNAPSHOT</version>
-=======
         <version>8.0.2-TT.4-SNAPSHOT</version>
->>>>>>> a9910db3
         <configuration>
           <systemVariables>
             <java.security.auth.login.config>${project.build.directory}/apache-tomee/conf/login.config</java.security.auth.login.config>
