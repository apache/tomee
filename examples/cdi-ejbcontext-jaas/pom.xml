--- conflicted
+++ resolved
@@ -21,11 +21,7 @@
 
   <groupId>org.superbiz</groupId>
   <artifactId>cdi-ejbcontext-jaas</artifactId>
-<<<<<<< HEAD
-  <version>1.1.0-TT.1</version>
-=======
   <version>7.1.1-SNAPSHOT</version>
->>>>>>> 50c6e3d0
   <packaging>war</packaging>
   <name>OpenEJB :: Examples :: CDI, EJBContext and JAAS</name>
 
@@ -33,11 +29,7 @@
     <dependency>
       <groupId>org.apache.tomee</groupId>
       <artifactId>openejb-core</artifactId>
-<<<<<<< HEAD
-      <version>7.1.0-TT.2</version>
-=======
       <version>7.1.1-SNAPSHOT</version>
->>>>>>> 50c6e3d0
       <scope>provided</scope>
     </dependency>
     <dependency>
@@ -64,11 +56,7 @@
       <plugin>
         <groupId>org.apache.tomee.maven</groupId>
         <artifactId>tomee-maven-plugin</artifactId>
-<<<<<<< HEAD
-        <version>7.1.0-TT.2</version>
-=======
         <version>7.1.1-SNAPSHOT</version>
->>>>>>> 50c6e3d0
         <configuration>
           <systemVariables>
             <java.security.auth.login.config>${project.build.directory}/apache-tomee/conf/login.config</java.security.auth.login.config>
