--- conflicted
+++ resolved
@@ -70,11 +70,7 @@
     <dependency>
       <groupId>org.apache.openejb</groupId>
       <artifactId>openejb-core</artifactId>
-<<<<<<< HEAD
-      <version>4.7.5-TT.18</version>
-=======
       <version>4.7.6-TT.1</version>
->>>>>>> d3c25c26
       <scope>test</scope>
     </dependency>
   </dependencies>
