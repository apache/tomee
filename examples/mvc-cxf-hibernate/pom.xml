--- conflicted
+++ resolved
@@ -23,19 +23,11 @@
   <packaging>war</packaging>
   <name>TomEE :: Examples :: MVC (CXF-based) with Hibernate</name>
   <description>OpenEJB :: Web Examples :: MVC 1.0 - Deltaspike - Hibernate</description>
-<<<<<<< HEAD
-  <version>8.0.6-TT.6-SNAPSHOT</version>
-  <url>http://tomee.apache.org</url>
-  <properties>
-    <project.build.sourceEncoding>UTF-8</project.build.sourceEncoding>
-    <tomee.version>8.0.6-TT.6-SNAPSHOT</tomee.version>
-=======
   <version>8.0.9-SNAPSHOT</version>
   <url>http://tomee.apache.org</url>
   <properties>
     <project.build.sourceEncoding>UTF-8</project.build.sourceEncoding>
     <tomee.version>8.0.9-SNAPSHOT</tomee.version>
->>>>>>> 17f2a998
     <version.deltaspike>1.9.3</version.deltaspike>
     <version.krazo>1.1.0-M1</version.krazo>
     <version.arquillian>1.1.13.Final</version.arquillian>
@@ -61,11 +53,7 @@
       <plugin>
         <groupId>org.apache.tomee.maven</groupId>
         <artifactId>tomee-maven-plugin</artifactId>
-<<<<<<< HEAD
-        <version>8.0.6-TT.6-SNAPSHOT</version>
-=======
         <version>8.0.9-SNAPSHOT</version>
->>>>>>> 17f2a998
         <configuration>
           <args>-Xmx512m -XX:PermSize=256m</args>
           <libs>
@@ -211,11 +199,7 @@
     <dependency>
       <groupId>org.apache.tomee</groupId>
       <artifactId>ziplock</artifactId>
-<<<<<<< HEAD
-      <version>8.0.6-TT.6-SNAPSHOT</version>
-=======
       <version>8.0.9-SNAPSHOT</version>
->>>>>>> 17f2a998
       <scope>test</scope>
     </dependency>
   </dependencies>
