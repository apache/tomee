<?xml version="1.0" encoding="UTF-8"?>
<!--

    Licensed to the Apache Software Foundation (ASF) under one or more
    contributor license agreements.  See the NOTICE file distributed with
    this work for additional information regarding copyright ownership.
    The ASF licenses this file to You under the Apache License, Version 2.0
    (the "License"); you may not use this file except in compliance with
    the License.  You may obtain a copy of the License at

       http://www.apache.org/licenses/LICENSE-2.0

    Unless required by applicable law or agreed to in writing, software
    distributed under the License is distributed on an "AS IS" BASIS,
    WITHOUT WARRANTIES OR CONDITIONS OF ANY KIND, either express or implied.
    See the License for the specific language governing permissions and
    limitations under the License.
-->
<project xmlns="http://maven.apache.org/POM/4.0.0" xmlns:xsi="http://www.w3.org/2001/XMLSchema-instance" xsi:schemaLocation="http://maven.apache.org/POM/4.0.0 http://maven.apache.org/xsd/maven-4.0.0.xsd">
  <modelVersion>4.0.0</modelVersion>
  <groupId>org.superbiz</groupId>
  <artifactId>mvc-cxf-hibernate</artifactId>
  <packaging>war</packaging>
  <name>TomEE :: Examples :: MVC (CXF-based) with Hibernate</name>
  <description>OpenEJB :: Web Examples :: MVC 1.0 - Deltaspike - Hibernate</description>
<<<<<<< HEAD
  <version>8.0.2-TT.2-SNAPSHOT</version>
  <url>http://tomee.apache.org</url>
  <properties>
    <project.build.sourceEncoding>UTF-8</project.build.sourceEncoding>
    <tomee.version>8.0.2-TT.2-SNAPSHOT</tomee.version>
    <version.deltaspike>1.9.1</version.deltaspike>
    <version.krazo>1.0.0-Beta1</version.krazo>
=======
  <version>8.0.2-TT.4-SNAPSHOT</version>
  <url>http://tomee.apache.org</url>
  <properties>
    <project.build.sourceEncoding>UTF-8</project.build.sourceEncoding>
    <tomee.version>8.0.2-TT.4-SNAPSHOT</tomee.version>
    <version.deltaspike>1.9.3</version.deltaspike>
    <version.krazo>1.1.0-M1</version.krazo>
>>>>>>> a9910db3
    <version.arquillian>1.1.13.Final</version.arquillian>
    <version.graphene.webdriver>2.3.1</version.graphene.webdriver>
  </properties>
  <build>
    <finalName>mvc-cxf</finalName>
    <plugins>
      <plugin>
        <groupId>org.apache.maven.plugins</groupId>
        <artifactId>maven-compiler-plugin</artifactId>
        <version>3.5.1</version>
        <configuration>
          <source>1.8</source>
          <target>1.8</target>
        </configuration>
      </plugin>
      <plugin>
        <groupId>org.apache.maven.plugins</groupId>
        <artifactId>maven-war-plugin</artifactId>
        <version>3.1.0</version>
      </plugin>
      <plugin>
        <groupId>org.apache.tomee.maven</groupId>
        <artifactId>tomee-maven-plugin</artifactId>
<<<<<<< HEAD
        <version>8.0.2-TT.2-SNAPSHOT</version>
=======
        <version>8.0.2-TT.4-SNAPSHOT</version>
>>>>>>> a9910db3
        <configuration>
          <args>-Xmx512m -XX:PermSize=256m</args>
          <libs>
            <!-- add hibernate -->
            <lib>org.hibernate:hibernate-entitymanager:4.3.9.Final</lib>
            <lib>org.hibernate:hibernate-core:4.3.9.Final</lib>
            <lib>org.hibernate.common:hibernate-commons-annotations:4.0.5.Final</lib>
            <lib>antlr:antlr:2.7.7</lib>
            <lib>org.jboss:jandex:1.1.0.Final</lib>
            <lib>org.jboss.logging:jboss-logging:3.1.3.GA</lib>
            <lib>org.jboss.logging:jboss-logging-annotations:1.2.0.Beta1</lib>
            <lib>dom4j:dom4j:1.6.1</lib>
            <lib>org.javassist:javassist:3.18.1-GA</lib>
            <lib>remove:openjpa</lib>
          </libs>
        </configuration>
      </plugin>
    </plugins>
  </build>
  <repositories>
    <repository>
      <id>apache-m2-snapshot</id>
      <name>Apache Snapshot Repository</name>
      <url>https://repository.apache.org/content/groups/snapshots</url>
      <snapshots>
        <enabled>true</enabled>
      </snapshots>
    </repository>
    <repository>
      <id>tomitribe-all</id>
      <name>Tomitribe Repository</name>
      <url>https://repository.tomitribe.com/content/groups/tomitribe/</url>
    </repository>
  </repositories>
  <dependencies>
    <dependency>
      <groupId>org.apache.tomee</groupId>
      <artifactId>javaee-api</artifactId>
      <version>[8.0,)</version>
      <scope>provided</scope>
    </dependency>
    <dependency>
      <groupId>org.apache.deltaspike.modules</groupId>
      <artifactId>deltaspike-data-module-api</artifactId>
      <version>${version.deltaspike}</version>
    </dependency>
    <dependency>
      <groupId>org.apache.deltaspike.modules</groupId>
      <artifactId>deltaspike-data-module-impl</artifactId>
      <version>${version.deltaspike}</version>
    </dependency>
    <dependency>
      <groupId>org.apache.deltaspike.cdictrl</groupId>
      <artifactId>deltaspike-cdictrl-api</artifactId>
      <version>${version.deltaspike}</version>
    </dependency>
    <dependency>
      <groupId>org.apache.deltaspike.modules</groupId>
      <artifactId>deltaspike-jpa-module-api</artifactId>
      <version>${version.deltaspike}</version>
      <scope>compile</scope>
    </dependency>
    <dependency>
      <groupId>org.apache.deltaspike.modules</groupId>
      <artifactId>deltaspike-jpa-module-impl</artifactId>
      <version>${version.deltaspike}</version>
      <scope>runtime</scope>
    </dependency>
    <!-- MVC 1.0(JSR 371) -->
    <dependency>
      <groupId>org.eclipse.krazo</groupId>
      <artifactId>krazo-core</artifactId>
      <version>${version.krazo}</version>
    </dependency>
    <dependency>
      <groupId>org.eclipse.krazo</groupId>
      <artifactId>krazo-cxf</artifactId>
      <version>${version.krazo}</version>
    </dependency>
    <dependency>
      <groupId>javax.servlet</groupId>
      <artifactId>jstl</artifactId>
      <version>1.2</version>
    </dependency>
    <dependency>
      <groupId>org.eclipse.persistence</groupId>
      <artifactId>eclipselink</artifactId>
      <version>2.6.3</version>
    </dependency>
    <!--  tests  -->
    <dependency>
      <groupId>org.jboss.arquillian.junit</groupId>
      <artifactId>arquillian-junit-container</artifactId>
      <version>${version.arquillian}</version>
      <scope>test</scope>
    </dependency>
    <dependency>
      <groupId>org.apache.tomee</groupId>
      <artifactId>arquillian-tomee-remote</artifactId>
      <version>${tomee.version}</version>
    </dependency>
    <dependency>
      <groupId>org.jboss.arquillian.graphene</groupId>
      <artifactId>graphene-webdriver</artifactId>
      <version>${version.graphene.webdriver}</version>
      <type>pom</type>
      <scope>test</scope>
    </dependency>
    <dependency>
      <groupId>junit</groupId>
      <artifactId>junit</artifactId>
      <version>4.11</version>
      <scope>test</scope>
    </dependency>
    <dependency>
      <groupId>com.github.cukespace</groupId>
      <artifactId>cukespace-core</artifactId>
      <version>1.6.7</version>
      <scope>test</scope>
      <exclusions>
        <exclusion>
          <groupId>org.jboss.shrinkwrap</groupId>
          <artifactId>shrinkwrap-api</artifactId>
        </exclusion>
      </exclusions>
    </dependency>
    <dependency>
      <groupId>org.apache.tomee</groupId>
      <artifactId>ziplock</artifactId>
<<<<<<< HEAD
      <version>8.0.2-TT.2-SNAPSHOT</version>
=======
      <version>8.0.2-TT.4-SNAPSHOT</version>
>>>>>>> a9910db3
      <scope>test</scope>
    </dependency>
  </dependencies>
  <!--
  This section allows you to configure where to publish libraries for sharing.
  It is not required and may be deleted.  For more information see:
  http://maven.apache.org/plugins/maven-deploy-plugin/
  -->
  <distributionManagement>
    <repository>
      <id>localhost</id>
      <url>file://${basedir}/target/repo/</url>
    </repository>
    <snapshotRepository>
      <id>localhost</id>
      <url>file://${basedir}/target/snapshot-repo/</url>
    </snapshotRepository>
  </distributionManagement>
</project><|MERGE_RESOLUTION|>--- conflicted
+++ resolved
@@ -23,23 +23,11 @@
   <packaging>war</packaging>
   <name>TomEE :: Examples :: MVC (CXF-based) with Hibernate</name>
   <description>OpenEJB :: Web Examples :: MVC 1.0 - Deltaspike - Hibernate</description>
-<<<<<<< HEAD
-  <version>8.0.2-TT.2-SNAPSHOT</version>
-  <url>http://tomee.apache.org</url>
-  <properties>
-    <project.build.sourceEncoding>UTF-8</project.build.sourceEncoding>
-    <tomee.version>8.0.2-TT.2-SNAPSHOT</tomee.version>
-    <version.deltaspike>1.9.1</version.deltaspike>
-    <version.krazo>1.0.0-Beta1</version.krazo>
-=======
   <version>8.0.2-TT.4-SNAPSHOT</version>
   <url>http://tomee.apache.org</url>
   <properties>
     <project.build.sourceEncoding>UTF-8</project.build.sourceEncoding>
     <tomee.version>8.0.2-TT.4-SNAPSHOT</tomee.version>
-    <version.deltaspike>1.9.3</version.deltaspike>
-    <version.krazo>1.1.0-M1</version.krazo>
->>>>>>> a9910db3
     <version.arquillian>1.1.13.Final</version.arquillian>
     <version.graphene.webdriver>2.3.1</version.graphene.webdriver>
   </properties>
@@ -63,11 +51,7 @@
       <plugin>
         <groupId>org.apache.tomee.maven</groupId>
         <artifactId>tomee-maven-plugin</artifactId>
-<<<<<<< HEAD
-        <version>8.0.2-TT.2-SNAPSHOT</version>
-=======
         <version>8.0.2-TT.4-SNAPSHOT</version>
->>>>>>> a9910db3
         <configuration>
           <args>-Xmx512m -XX:PermSize=256m</args>
           <libs>
@@ -197,11 +181,7 @@
     <dependency>
       <groupId>org.apache.tomee</groupId>
       <artifactId>ziplock</artifactId>
-<<<<<<< HEAD
-      <version>8.0.2-TT.2-SNAPSHOT</version>
-=======
       <version>8.0.2-TT.4-SNAPSHOT</version>
->>>>>>> a9910db3
       <scope>test</scope>
     </dependency>
   </dependencies>
