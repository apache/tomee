--- conflicted
+++ resolved
@@ -24,11 +24,7 @@
   <groupId>org.superbiz</groupId>
   <artifactId>application-composer</artifactId>
   <packaging>jar</packaging>
-<<<<<<< HEAD
-  <version>1.0</version>
-=======
   <version>1.0-SNAPSHOT</version>
->>>>>>> df65dc9d
   <name>OpenEJB :: Examples :: Application Composer</name>
   <properties>
     <project.build.sourceEncoding>UTF-8</project.build.sourceEncoding>
@@ -75,11 +71,7 @@
     <dependency>
       <groupId>org.apache.openejb</groupId>
       <artifactId>openejb-core</artifactId>
-<<<<<<< HEAD
-      <version>4.5.2</version>
-=======
       <version>4.5.3-SNAPSHOT</version>
->>>>>>> df65dc9d
       <scope>test</scope>
     </dependency>
 
