--- conflicted
+++ resolved
@@ -22,20 +22,12 @@
   <groupId>org.superbiz</groupId>
   <artifactId>mbean-auto-registration</artifactId>
   <packaging>jar</packaging>
-<<<<<<< HEAD
-  <version>7.1.1-TT.4</version>
-=======
   <version>7.1.2-SNAPSHOT</version>
->>>>>>> 2a783f2a
   <name>OpenEJB :: Examples :: MBean Auto Registration</name>
 
   <properties>
     <project.build.sourceEncoding>UTF-8</project.build.sourceEncoding>
-<<<<<<< HEAD
-    <tomee.version>7.1.1-TT.4</tomee.version>
-=======
     <tomee.version>7.1.2-SNAPSHOT</tomee.version>
->>>>>>> 2a783f2a
   </properties>
 
   <build>
@@ -71,11 +63,7 @@
     <dependency>
       <groupId>org.apache.tomee</groupId>
       <artifactId>mbean-annotation-api</artifactId>
-<<<<<<< HEAD
-      <version>7.1.1-TT.4</version>
-=======
       <version>7.1.2-SNAPSHOT</version>
->>>>>>> 2a783f2a
       <scope>provided</scope>
     </dependency>
     <dependency>
@@ -90,11 +78,7 @@
     <dependency>
       <groupId>org.apache.tomee</groupId>
       <artifactId>openejb-core</artifactId>
-<<<<<<< HEAD
-      <version>7.1.1-TT.4</version>
-=======
       <version>7.1.2-SNAPSHOT</version>
->>>>>>> 2a783f2a
       <scope>test</scope>
     </dependency>
   </dependencies>
