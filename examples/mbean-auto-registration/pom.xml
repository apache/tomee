--- conflicted
+++ resolved
@@ -20,19 +20,11 @@
   <groupId>org.superbiz</groupId>
   <artifactId>mbean-auto-registration</artifactId>
   <packaging>jar</packaging>
-<<<<<<< HEAD
   <version>8.0.2-TT.4-SNAPSHOT</version>
   <name>TomEE :: Examples :: MBean Auto Registration</name>
   <properties>
     <project.build.sourceEncoding>UTF-8</project.build.sourceEncoding>
     <tomee.version>8.0.2-TT.4-SNAPSHOT</tomee.version>
-=======
-  <version>8.0.4-SNAPSHOT</version>
-  <name>TomEE :: Examples :: MBean Auto Registration</name>
-  <properties>
-    <project.build.sourceEncoding>UTF-8</project.build.sourceEncoding>
-    <tomee.version>8.0.4-SNAPSHOT</tomee.version>
->>>>>>> ca0e90e6
   </properties>
   <build>
     <defaultGoal>install</defaultGoal>
