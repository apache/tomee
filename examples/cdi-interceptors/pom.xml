<?xml version="1.0" encoding="UTF-8"?>
<!-- Licensed to the Apache Software Foundation (ASF) under one or more contributor 
	license agreements. See the NOTICE file distributed with this work for additional 
	information regarding copyright ownership. The ASF licenses this file to 
	You under the Apache License, Version 2.0 (the "License"); you may not use 
	this file except in compliance with the License. You may obtain a copy of 
	the License at http://www.apache.org/licenses/LICENSE-2.0 Unless required 
	by applicable law or agreed to in writing, software distributed under the 
	License is distributed on an "AS IS" BASIS, WITHOUT WARRANTIES OR CONDITIONS 
	OF ANY KIND, either express or implied. See the License for the specific 
	language governing permissions and limitations under the License. -->

<!-- $Rev: 1090810 $ $Date: 2011-04-10 07:49:26 -0700 (Sun, 10 Apr 2011) 
	$ -->

<project xmlns="http://maven.apache.org/POM/4.0.0" xmlns:xsi="http://www.w3.org/2001/XMLSchema-instance" xsi:schemaLocation="http://maven.apache.org/POM/4.0.0 http://maven.apache.org/maven-v4_0_0.xsd">
  <modelVersion>4.0.0</modelVersion>
  <groupId>org.superbiz</groupId>
  <artifactId>cdi-interceptors</artifactId>
  <packaging>jar</packaging>
<<<<<<< HEAD
  <version>7.1.1-TT.4</version>
=======
  <version>7.1.2-SNAPSHOT</version>
>>>>>>> 2a783f2a
  <name>OpenEJB :: Examples :: CDI Interceptors</name>
  <properties>
    <project.build.sourceEncoding>UTF-8</project.build.sourceEncoding>
  </properties>
  <build>
    <defaultGoal>install</defaultGoal>
    <plugins>
      <plugin>
        <groupId>org.apache.maven.plugins</groupId>
        <artifactId>maven-compiler-plugin</artifactId>
        <version>3.5.1</version>
        <configuration>
          <source>1.7</source>
          <target>1.7</target>
        </configuration>
      </plugin>
    </plugins>
  </build>
  <repositories>
    <repository>
      <id>apache-m2-snapshot</id>
      <name>Apache Snapshot Repository</name>
      <url>https://repository.apache.org/content/groups/snapshots</url>
    </repository>
  </repositories>
  <dependencies>
    <dependency>
      <groupId>org.apache.tomee</groupId>
      <artifactId>javaee-api</artifactId>
      <version>7.0</version>
      <scope>provided</scope>
    </dependency>
    <dependency>
      <groupId>junit</groupId>
      <artifactId>junit</artifactId>
      <version>4.12</version>
      <scope>test</scope>
    </dependency>


    <!-- The <scope>test</scope> guarantees that non of your runtime code is
       dependent on any OpenEJB classes. -->
    <dependency>
      <groupId>org.apache.tomee</groupId>
      <artifactId>openejb-core</artifactId>
<<<<<<< HEAD
      <version>7.1.1-TT.4</version>
=======
      <version>7.1.2-SNAPSHOT</version>
>>>>>>> 2a783f2a
      <scope>test</scope>
    </dependency>
  </dependencies>

  <!-- This section allows you to configure where to publish libraries for
    sharing. It is not required and may be deleted. For more information see:
    http://maven.apache.org/plugins/maven-deploy-plugin/ -->
  <distributionManagement>
    <repository>
      <id>localhost</id>
      <url>file://${basedir}/target/repo/</url>
    </repository>
    <snapshotRepository>
      <id>localhost</id>
      <url>file://${basedir}/target/snapshot-repo/</url>
    </snapshotRepository>
  </distributionManagement>

</project>
<|MERGE_RESOLUTION|>--- conflicted
+++ resolved
@@ -18,11 +18,7 @@
   <groupId>org.superbiz</groupId>
   <artifactId>cdi-interceptors</artifactId>
   <packaging>jar</packaging>
-<<<<<<< HEAD
-  <version>7.1.1-TT.4</version>
-=======
   <version>7.1.2-SNAPSHOT</version>
->>>>>>> 2a783f2a
   <name>OpenEJB :: Examples :: CDI Interceptors</name>
   <properties>
     <project.build.sourceEncoding>UTF-8</project.build.sourceEncoding>
@@ -68,11 +64,7 @@
     <dependency>
       <groupId>org.apache.tomee</groupId>
       <artifactId>openejb-core</artifactId>
-<<<<<<< HEAD
-      <version>7.1.1-TT.4</version>
-=======
       <version>7.1.2-SNAPSHOT</version>
->>>>>>> 2a783f2a
       <scope>test</scope>
     </dependency>
   </dependencies>
