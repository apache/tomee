<?xml version="1.0" encoding="UTF-8"?>
<!--
    Licensed to the Apache Software Foundation (ASF) under one or more
    contributor license agreements.  See the NOTICE file distributed with
    this work for additional information regarding copyright ownership.
    The ASF licenses this file to You under the Apache License, Version 2.0
    (the "License"); you may not use this file except in compliance with
    the License.  You may obtain a copy of the License at

       http://www.apache.org/licenses/LICENSE-2.0

    Unless required by applicable law or agreed to in writing, software
    distributed under the License is distributed on an "AS IS" BASIS,
    WITHOUT WARRANTIES OR CONDITIONS OF ANY KIND, either express or implied.
    See the License for the specific language governing permissions and
    limitations under the License.
  -->
<project xmlns="http://maven.apache.org/POM/4.0.0" xmlns:xsi="http://www.w3.org/2001/XMLSchema-instance" xsi:schemaLocation="http://maven.apache.org/POM/4.0.0 http://maven.apache.org/maven-v4_0_0.xsd">
  <modelVersion>4.0.0</modelVersion>
  <groupId>org.superbiz</groupId>
  <artifactId>dynamic-proxy-to-access-mbean</artifactId>
  <packaging>jar</packaging>
  <version>1.1.1-SNAPSHOT</version>
  <name>OpenEJB :: Examples :: Dynamic MBean Proxy</name>
  <properties>
    <project.build.sourceEncoding>UTF-8</project.build.sourceEncoding>
  </properties>
  <build>
    <defaultGoal>install</defaultGoal>
    <plugins>
      <plugin>
        <groupId>org.apache.maven.plugins</groupId>
        <artifactId>maven-compiler-plugin</artifactId>
        <version>3.1</version>
        <configuration>
          <source>1.6</source>
          <target>1.6</target>
        </configuration>
      </plugin>
      <plugin>
        <groupId>org.apache.maven.plugins</groupId>
        <artifactId>maven-surefire-plugin</artifactId>
        <version>2.17</version>
        <configuration>
          <argLine>-Dcom.sun.management.jmxremote.port=8243 -Dcom.sun.management.jmxremote.authenticate=false -Dcom.sun.management.jmxremote.ssl=false</argLine>
        </configuration>
      </plugin>
    </plugins>
  </build>
  <repositories>
    <repository>
      <id>apache-m2-snapshot</id>
      <name>Apache Snapshot Repository</name>
      <url>http://repository.apache.org/snapshots</url>
    </repository>
  </repositories>
  <dependencies>
    <dependency>
      <groupId>org.apache.openejb</groupId>
      <artifactId>javaee-api</artifactId>
      <version>6.0-6</version>
      <scope>provided</scope>
    </dependency>
    <dependency>
      <groupId>org.apache.openejb</groupId>
      <artifactId>openejb-api</artifactId>
<<<<<<< HEAD
      <version>4.7.5-TT.15</version>
=======
      <version>4.7.6-SNAPSHOT</version>
>>>>>>> bfdd20c7
      <scope>provided</scope>
    </dependency>
    <dependency>
      <groupId>junit</groupId>
      <artifactId>junit</artifactId>
      <version>4.12</version>
      <scope>test</scope>
    </dependency>

    <!--
    The <scope>test</scope> guarantees that non of your runtime
    code is dependent on any OpenEJB classes.
    -->
    <dependency>
      <groupId>org.apache.openejb</groupId>
      <artifactId>openejb-core</artifactId>
<<<<<<< HEAD
      <version>4.7.5-TT.15</version>
=======
      <version>4.7.6-SNAPSHOT</version>
>>>>>>> bfdd20c7
      <scope>test</scope>
    </dependency>
  </dependencies>

  <!--
  This section allows you to configure where to publish libraries for sharing.
  It is not required and may be deleted.  For more information see:
  http://maven.apache.org/plugins/maven-deploy-plugin/
  -->
  <distributionManagement>
    <repository>
      <id>localhost</id>
      <url>file://${basedir}/target/repo/</url>
    </repository>
    <snapshotRepository>
      <id>localhost</id>
      <url>file://${basedir}/target/snapshot-repo/</url>
    </snapshotRepository>
  </distributionManagement>

</project>
<|MERGE_RESOLUTION|>--- conflicted
+++ resolved
@@ -64,11 +64,7 @@
     <dependency>
       <groupId>org.apache.openejb</groupId>
       <artifactId>openejb-api</artifactId>
-<<<<<<< HEAD
-      <version>4.7.5-TT.15</version>
-=======
-      <version>4.7.6-SNAPSHOT</version>
->>>>>>> bfdd20c7
+      <version>4.7.5-TT.16</version>
       <scope>provided</scope>
     </dependency>
     <dependency>
@@ -85,11 +81,7 @@
     <dependency>
       <groupId>org.apache.openejb</groupId>
       <artifactId>openejb-core</artifactId>
-<<<<<<< HEAD
-      <version>4.7.5-TT.15</version>
-=======
-      <version>4.7.6-SNAPSHOT</version>
->>>>>>> bfdd20c7
+      <version>4.7.5-TT.16</version>
       <scope>test</scope>
     </dependency>
   </dependencies>
