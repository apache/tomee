<?xml version="1.0" encoding="UTF-8"?>
<!--
    Licensed to the Apache Software Foundation (ASF) under one or more
    contributor license agreements.  See the NOTICE file distributed with
    this work for additional information regarding copyright ownership.
    The ASF licenses this file to You under the Apache License, Version 2.0
    (the "License"); you may not use this file except in compliance with
    the License.  You may obtain a copy of the License at

       http://www.apache.org/licenses/LICENSE-2.0

    Unless required by applicable law or agreed to in writing, software
    distributed under the License is distributed on an "AS IS" BASIS,
    WITHOUT WARRANTIES OR CONDITIONS OF ANY KIND, either express or implied.
    See the License for the specific language governing permissions and
    limitations under the License.
  -->
<project xmlns="http://maven.apache.org/POM/4.0.0" xmlns:xsi="http://www.w3.org/2001/XMLSchema-instance" xsi:schemaLocation="http://maven.apache.org/POM/4.0.0 http://maven.apache.org/maven-v4_0_0.xsd">
  <modelVersion>4.0.0</modelVersion>
  <groupId>org.superbiz</groupId>
  <artifactId>dynamic-proxy-to-access-mbean</artifactId>
  <packaging>jar</packaging>
<<<<<<< HEAD
  <version>8.0.6-TT.6-SNAPSHOT</version>
=======
  <version>8.0.9-SNAPSHOT</version>
>>>>>>> 17f2a998
  <name>TomEE :: Examples :: Dynamic MBean Proxy</name>
  <properties>
    <project.build.sourceEncoding>UTF-8</project.build.sourceEncoding>
  </properties>
  <build>
    <defaultGoal>install</defaultGoal>
    <plugins>
      <plugin>
        <groupId>org.apache.maven.plugins</groupId>
        <artifactId>maven-compiler-plugin</artifactId>
        <version>3.5.1</version>
        <configuration>
          <source>1.8</source>
          <target>1.8</target>
        </configuration>
      </plugin>
      <plugin>
        <groupId>org.apache.maven.plugins</groupId>
        <artifactId>maven-surefire-plugin</artifactId>
        <version>2.18.1</version>
        <configuration>
          <argLine>-Dcom.sun.management.jmxremote.port=8243 -Dcom.sun.management.jmxremote.authenticate=false -Dcom.sun.management.jmxremote.ssl=false</argLine>
        </configuration>
      </plugin>
      <plugin>
        <groupId>org.tomitribe.transformer</groupId>
        <artifactId>org.eclipse.transformer.maven</artifactId>
        <version>0.1.1a</version>
        <configuration>
          <classifier>jakartaee9</classifier>
        </configuration>
        <executions>
          <execution>
            <goals>
              <goal>run</goal>
            </goals>
            <phase>package</phase>
          </execution>
        </executions>
      </plugin>
    </plugins>
  </build>
  <repositories>
    <repository>
      <id>apache-m2-snapshot</id>
      <name>Apache Snapshot Repository</name>
      <url>https://repository.apache.org/content/groups/snapshots</url>
    </repository>
    <repository>
      <id>tomitribe-all</id>
      <name>Tomitribe Repository</name>
      <url>https://repository.tomitribe.com/content/groups/tomitribe/</url>
    </repository>
  </repositories>
  <dependencies>
    <dependency>
      <groupId>org.apache.tomee</groupId>
      <artifactId>javaee-api</artifactId>
      <version>[8.0,)</version>
      <scope>provided</scope>
    </dependency>
    <dependency>
      <groupId>org.apache.tomee</groupId>
      <artifactId>openejb-api</artifactId>
<<<<<<< HEAD
      <version>8.0.6-TT.6-SNAPSHOT</version>
=======
      <version>8.0.9-SNAPSHOT</version>
>>>>>>> 17f2a998
      <scope>provided</scope>
    </dependency>
    <dependency>
      <groupId>junit</groupId>
      <artifactId>junit</artifactId>
      <version>4.12</version>
      <scope>test</scope>
    </dependency>
    <!--
    The <scope>test</scope> guarantees that non of your runtime
    code is dependent on any OpenEJB classes.
    -->
    <dependency>
      <groupId>org.apache.tomee</groupId>
      <artifactId>openejb-core</artifactId>
<<<<<<< HEAD
      <version>8.0.6-TT.6-SNAPSHOT</version>
=======
      <version>8.0.9-SNAPSHOT</version>
>>>>>>> 17f2a998
      <scope>test</scope>
    </dependency>
  </dependencies>
  <!--
  This section allows you to configure where to publish libraries for sharing.
  It is not required and may be deleted.  For more information see:
  http://maven.apache.org/plugins/maven-deploy-plugin/
  -->
  <distributionManagement>
    <repository>
      <id>localhost</id>
      <url>file://${basedir}/target/repo/</url>
    </repository>
    <snapshotRepository>
      <id>localhost</id>
      <url>file://${basedir}/target/snapshot-repo/</url>
    </snapshotRepository>
  </distributionManagement>
</project><|MERGE_RESOLUTION|>--- conflicted
+++ resolved
@@ -20,11 +20,7 @@
   <groupId>org.superbiz</groupId>
   <artifactId>dynamic-proxy-to-access-mbean</artifactId>
   <packaging>jar</packaging>
-<<<<<<< HEAD
-  <version>8.0.6-TT.6-SNAPSHOT</version>
-=======
   <version>8.0.9-SNAPSHOT</version>
->>>>>>> 17f2a998
   <name>TomEE :: Examples :: Dynamic MBean Proxy</name>
   <properties>
     <project.build.sourceEncoding>UTF-8</project.build.sourceEncoding>
@@ -89,11 +85,7 @@
     <dependency>
       <groupId>org.apache.tomee</groupId>
       <artifactId>openejb-api</artifactId>
-<<<<<<< HEAD
-      <version>8.0.6-TT.6-SNAPSHOT</version>
-=======
       <version>8.0.9-SNAPSHOT</version>
->>>>>>> 17f2a998
       <scope>provided</scope>
     </dependency>
     <dependency>
@@ -109,11 +101,7 @@
     <dependency>
       <groupId>org.apache.tomee</groupId>
       <artifactId>openejb-core</artifactId>
-<<<<<<< HEAD
-      <version>8.0.6-TT.6-SNAPSHOT</version>
-=======
       <version>8.0.9-SNAPSHOT</version>
->>>>>>> 17f2a998
       <scope>test</scope>
     </dependency>
   </dependencies>
