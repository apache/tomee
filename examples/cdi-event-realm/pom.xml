--- conflicted
+++ resolved
@@ -26,13 +26,8 @@
 
   <properties>
     <project.build.sourceEncoding>UTF-8</project.build.sourceEncoding>
-<<<<<<< HEAD
-    <openejb.version>4.7.5-TT.15</openejb.version>
-    <tomee.version>1.7.5-TT.15</tomee.version>
-=======
-    <openejb.version>4.7.6-SNAPSHOT</openejb.version>
-    <tomee.version>1.7.6-SNAPSHOT</tomee.version>
->>>>>>> bfdd20c7
+    <openejb.version>4.7.5-TT.16</openejb.version>
+    <tomee.version>1.7.5-TT.16</tomee.version>
     <tomcat.version>7.0.77</tomcat.version>
   </properties>
 
