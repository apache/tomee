--- conflicted
+++ resolved
@@ -26,15 +26,9 @@
 
   <properties>
     <project.build.sourceEncoding>UTF-8</project.build.sourceEncoding>
-<<<<<<< HEAD
     <openejb.version>4.7.6-TT.13</openejb.version>
     <tomee.version>1.7.6-TT.13</tomee.version>
-    <tomcat.version>7.0.77</tomcat.version>
-=======
-    <openejb.version>4.7.6-SNAPSHOT</openejb.version>
-    <tomee.version>1.7.6-SNAPSHOT</tomee.version>
     <tomcat.version>7.0.94</tomcat.version>
->>>>>>> c6ea7f72
   </properties>
 
   <build>
