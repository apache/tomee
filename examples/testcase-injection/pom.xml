<?xml version="1.0" encoding="UTF-8"?>
<!--

    Licensed to the Apache Software Foundation (ASF) under one or more
    contributor license agreements.  See the NOTICE file distributed with
    this work for additional information regarding copyright ownership.
    The ASF licenses this file to You under the Apache License, Version 2.0
    (the "License"); you may not use this file except in compliance with
    the License.  You may obtain a copy of the License at

       http://www.apache.org/licenses/LICENSE-2.0

    Unless required by applicable law or agreed to in writing, software
    distributed under the License is distributed on an "AS IS" BASIS,
    WITHOUT WARRANTIES OR CONDITIONS OF ANY KIND, either express or implied.
    See the License for the specific language governing permissions and
    limitations under the License.
-->

<!-- $Rev: 636494 $ $Date: 2008-03-12 21:24:02 +0100 (Wed, 12 Mar 2008) $ -->

<project xmlns="http://maven.apache.org/POM/4.0.0" xmlns:xsi="http://www.w3.org/2001/XMLSchema-instance"
         xsi:schemaLocation="http://maven.apache.org/POM/4.0.0 http://maven.apache.org/maven-v4_0_0.xsd">
  <modelVersion>4.0.0</modelVersion>
  <groupId>org.superbiz</groupId>
  <artifactId>testcase-injection</artifactId>
  <packaging>jar</packaging>
  <version>1.1.0-TT.1</version>
  <name>OpenEJB :: Examples :: TestCase Injection</name>
  <properties>
    <project.build.sourceEncoding>UTF-8</project.build.sourceEncoding>
  </properties>
  <build>
    <defaultGoal>install</defaultGoal>
    <plugins>
      <plugin>
        <groupId>org.apache.maven.plugins</groupId>
        <artifactId>maven-compiler-plugin</artifactId>
        <version>3.5.1</version>
        <configuration>
          <source>1.7</source>
          <target>1.7</target>
        </configuration>
      </plugin>
    </plugins>
  </build>
  <repositories>
    <repository>
      <id>apache-m2-snapshot</id>
      <name>Apache Snapshot Repository</name>
      <url>https://repository.apache.org/content/groups/snapshots</url>
    </repository>
  </repositories>
  <dependencies>
    <dependency>
      <groupId>org.apache.tomee</groupId>
      <artifactId>javaee-api</artifactId>
      <version>7.0</version>
      <scope>provided</scope>
    </dependency>
    <dependency>
      <groupId>junit</groupId>
      <artifactId>junit</artifactId>
      <version>4.12</version>
      <scope>test</scope>
    </dependency>

    <!--
    The <scope>test</scope> guarantees that non of your runtime
    code is dependent on any OpenEJB classes.
    -->
    <dependency>
      <groupId>org.apache.tomee</groupId>
      <artifactId>openejb-core</artifactId>
<<<<<<< HEAD
      <version>7.0.4-TT.2</version>
=======
      <version>7.0.5-TT.1</version>
>>>>>>> 0408de92
      <scope>test</scope>
    </dependency>

  </dependencies>

  <!--
  This section allows you to configure where to publish libraries for sharing.
  It is not required and may be deleted.  For more information see:
  http://maven.apache.org/plugins/maven-deploy-plugin/
  -->
  <distributionManagement>
    <repository>
      <id>localhost</id>
      <url>file://${basedir}/target/repo/</url>
    </repository>
    <snapshotRepository>
      <id>localhost</id>
      <url>file://${basedir}/target/snapshot-repo/</url>
    </snapshotRepository>
  </distributionManagement>

</project><|MERGE_RESOLUTION|>--- conflicted
+++ resolved
@@ -72,11 +72,7 @@
     <dependency>
       <groupId>org.apache.tomee</groupId>
       <artifactId>openejb-core</artifactId>
-<<<<<<< HEAD
-      <version>7.0.4-TT.2</version>
-=======
       <version>7.0.5-TT.1</version>
->>>>>>> 0408de92
       <scope>test</scope>
     </dependency>
 
