--- conflicted
+++ resolved
@@ -21,11 +21,7 @@
   <groupId>org.superbiz</groupId>
   <artifactId>rest-applicationcomposer</artifactId>
   <packaging>jar</packaging>
-<<<<<<< HEAD
-  <version>8.0.2-TT.2-SNAPSHOT</version>
-=======
   <version>8.0.2-TT.4-SNAPSHOT</version>
->>>>>>> a9910db3
   <name>TomEE :: Examples :: REST and Application Composer</name>
   <properties>
     <project.build.sourceEncoding>UTF-8</project.build.sourceEncoding>
@@ -76,21 +72,13 @@
     <dependency>
       <groupId>org.apache.tomee</groupId>
       <artifactId>openejb-core</artifactId>
-<<<<<<< HEAD
-      <version>8.0.2-TT.2-SNAPSHOT</version>
-=======
       <version>8.0.2-TT.4-SNAPSHOT</version>
->>>>>>> a9910db3
       <scope>test</scope>
     </dependency>
     <dependency>
       <groupId>org.apache.tomee</groupId>
       <artifactId>openejb-cxf-rs</artifactId>
-<<<<<<< HEAD
-      <version>8.0.2-TT.2-SNAPSHOT</version>
-=======
       <version>8.0.2-TT.4-SNAPSHOT</version>
->>>>>>> a9910db3
       <scope>test</scope>
     </dependency>
   </dependencies>
