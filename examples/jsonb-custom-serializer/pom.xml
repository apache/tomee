<?xml version="1.0" encoding="UTF-8"?>
<!--
  Licensed to the Apache Software Foundation (ASF) under one or more
  contributor license agreements.  See the NOTICE file distributed with
  this work for additional information regarding copyright ownership.
  The ASF licenses this file to You under the Apache License, Version 2.0
  (the "License"); you may not use this file except in compliance with
  the License.  You may obtain a copy of the License at

      http://www.apache.org/licenses/LICENSE-2.0

  Unless required by applicable law or agreed to in writing, software
  distributed under the License is distributed on an "AS IS" BASIS,
  WITHOUT WARRANTIES OR CONDITIONS OF ANY KIND, either express or implied.
  See the License for the specific language governing permissions and
  limitations under the License.
-->
<project xmlns="http://maven.apache.org/POM/4.0.0" xmlns:xsi="http://www.w3.org/2001/XMLSchema-instance" xsi:schemaLocation="http://maven.apache.org/POM/4.0.0 http://maven.apache.org/xsd/maven-4.0.0.xsd">
  <modelVersion>4.0.0</modelVersion>
  <groupId>org.superbiz</groupId>
  <artifactId>jsonb-custom-serializer</artifactId>
<<<<<<< HEAD
  <version>8.0.2-TT.5-SNAPSHOT</version>
=======
  <version>8.0.4-SNAPSHOT</version>
>>>>>>> ca0e90e6
  <packaging>war</packaging>
  <name>TomEE :: Examples :: Microprofile JSONB Custom Serializer/Deserializer</name>
  <properties>
    <version.javaee-api>8.0</version.javaee-api>
    <project.build.sourceEncoding>UTF-8</project.build.sourceEncoding>
  </properties>
  <dependencies>
    <dependency>
      <groupId>org.apache.tomee</groupId>
      <artifactId>javaee-api</artifactId>
      <version>${version.javaee-api}</version>
      <scope>provided</scope>
    </dependency>
    <dependency>
      <groupId>junit</groupId>
      <artifactId>junit</artifactId>
      <version>4.12</version>
      <scope>test</scope>
    </dependency>
    <dependency>
      <groupId>org.apache.tomee</groupId>
      <artifactId>openejb-cxf-rs</artifactId>
<<<<<<< HEAD
      <version>8.0.2-TT.5-SNAPSHOT</version>
=======
      <version>8.0.4-SNAPSHOT</version>
>>>>>>> ca0e90e6
      <scope>test</scope>
    </dependency>
  </dependencies>
  <build>
    <plugins>
      <plugin>
        <groupId>org.apache.tomee.maven</groupId>
        <artifactId>tomee-maven-plugin</artifactId>
        <version>${project.version}</version>
        <configuration>
          <tomeeClassifier>microprofile</tomeeClassifier>
          <context>${project.artifactId}</context>
        </configuration>
      </plugin>
      <plugin>
        <groupId>org.apache.maven.plugins</groupId>
        <artifactId>maven-compiler-plugin</artifactId>
        <version>3.7.0</version>
        <configuration>
          <source>1.8</source>
          <target>1.8</target>
        </configuration>
      </plugin>
      <plugin>
        <groupId>org.tomitribe.transformer</groupId>
        <artifactId>org.eclipse.transformer.maven</artifactId>
        <version>0.1.1a</version>
        <configuration>
          <classifier>jakartaee9</classifier>
        </configuration>
        <executions>
          <execution>
            <goals>
              <goal>run</goal>
            </goals>
            <phase>package</phase>
          </execution>
        </executions>
      </plugin>
    </plugins>
  </build>
  <!-- This section allows you to configure where to publish libraries for
  sharing. It is not required and may be deleted. For more information see:
  http://maven.apache.org/plugins/maven-deploy-plugin/ -->
  <distributionManagement>
    <repository>
      <id>localhost</id>
      <url>file://${basedir}/target/repo/</url>
    </repository>
    <snapshotRepository>
      <id>localhost</id>
      <url>file://${basedir}/target/snapshot-repo/</url>
    </snapshotRepository>
  </distributionManagement>
<<<<<<< HEAD
  <repositories>
    <repository>
      <id>tomitribe-all</id>
      <name>Tomitribe Repository</name>
      <url>https://repository.tomitribe.com/content/groups/tomitribe/</url>
    </repository>
  </repositories>
=======
>>>>>>> ca0e90e6
</project><|MERGE_RESOLUTION|>--- conflicted
+++ resolved
@@ -19,11 +19,7 @@
   <modelVersion>4.0.0</modelVersion>
   <groupId>org.superbiz</groupId>
   <artifactId>jsonb-custom-serializer</artifactId>
-<<<<<<< HEAD
   <version>8.0.2-TT.5-SNAPSHOT</version>
-=======
-  <version>8.0.4-SNAPSHOT</version>
->>>>>>> ca0e90e6
   <packaging>war</packaging>
   <name>TomEE :: Examples :: Microprofile JSONB Custom Serializer/Deserializer</name>
   <properties>
@@ -46,11 +42,7 @@
     <dependency>
       <groupId>org.apache.tomee</groupId>
       <artifactId>openejb-cxf-rs</artifactId>
-<<<<<<< HEAD
       <version>8.0.2-TT.5-SNAPSHOT</version>
-=======
-      <version>8.0.4-SNAPSHOT</version>
->>>>>>> ca0e90e6
       <scope>test</scope>
     </dependency>
   </dependencies>
@@ -105,7 +97,6 @@
       <url>file://${basedir}/target/snapshot-repo/</url>
     </snapshotRepository>
   </distributionManagement>
-<<<<<<< HEAD
   <repositories>
     <repository>
       <id>tomitribe-all</id>
@@ -113,6 +104,4 @@
       <url>https://repository.tomitribe.com/content/groups/tomitribe/</url>
     </repository>
   </repositories>
-=======
->>>>>>> ca0e90e6
 </project>