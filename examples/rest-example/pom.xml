--- conflicted
+++ resolved
@@ -23,20 +23,12 @@
   <groupId>org.superbiz</groupId>
   <artifactId>rest-example</artifactId>
   <packaging>war</packaging>
-<<<<<<< HEAD
-  <version>1.1.0-TT.1</version>
-=======
   <version>7.1.1-SNAPSHOT</version>
->>>>>>> 50c6e3d0
   <name>OpenEJB :: Web Examples :: REST Example</name>
 
   <properties>
     <project.build.sourceEncoding>UTF-8</project.build.sourceEncoding>
-<<<<<<< HEAD
-    <tomee.version>7.1.0-TT.2</tomee.version>
-=======
     <tomee.version>7.1.1-SNAPSHOT</tomee.version>
->>>>>>> 50c6e3d0
     <version.openjpa>2.4.0</version.openjpa>
   </properties>
 
@@ -84,28 +76,17 @@
       <plugin>
         <groupId>org.apache.tomee.maven</groupId>
         <artifactId>tomee-maven-plugin</artifactId>
-<<<<<<< HEAD
-        <version>7.1.0-TT.2</version>
-        <configuration>
-          <simpleLog>true</simpleLog>
-          <tomeeVersion>7.1.0-TT.2</tomeeVersion>
-=======
         <version>7.1.1-SNAPSHOT</version>
         <configuration>
           <simpleLog>true</simpleLog>
           <tomeeVersion>7.1.1-SNAPSHOT</tomeeVersion>
->>>>>>> 50c6e3d0
           <tomeeClassifier>plus</tomeeClassifier>
         </configuration>
       </plugin>
       <plugin>
         <groupId>org.apache.tomee.maven</groupId>
         <artifactId>tomee-embedded-maven-plugin</artifactId>
-<<<<<<< HEAD
-        <version>7.1.0-TT.2</version>
-=======
         <version>7.1.1-SNAPSHOT</version>
->>>>>>> 50c6e3d0
       </plugin>
       <!--
             <plugin>
@@ -154,41 +135,25 @@
     <dependency>
       <groupId>org.apache.tomee</groupId>
       <artifactId>tomee-embedded</artifactId>
-<<<<<<< HEAD
-      <version>7.1.0-TT.2</version>
-=======
       <version>7.1.1-SNAPSHOT</version>
->>>>>>> 50c6e3d0
       <scope>test</scope>
     </dependency>
     <dependency>
       <groupId>org.apache.tomee</groupId>
       <artifactId>openejb-cxf-rs</artifactId>
-<<<<<<< HEAD
-      <version>7.1.0-TT.2</version>
-=======
       <version>7.1.1-SNAPSHOT</version>
->>>>>>> 50c6e3d0
       <scope>test</scope>
     </dependency>
     <dependency>
       <groupId>org.apache.tomee</groupId>
       <artifactId>tomee-jaxrs</artifactId>
-<<<<<<< HEAD
-      <version>7.1.0-TT.2</version>
-=======
       <version>7.1.1-SNAPSHOT</version>
->>>>>>> 50c6e3d0
       <scope>test</scope>
     </dependency>
     <dependency>
       <groupId>org.apache.tomee</groupId>
       <artifactId>ziplock</artifactId>
-<<<<<<< HEAD
-      <version>7.1.0-TT.2</version>
-=======
       <version>7.1.1-SNAPSHOT</version>
->>>>>>> 50c6e3d0
       <scope>test</scope>
     </dependency>
   </dependencies>
