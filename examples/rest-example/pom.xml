<?xml version="1.0" encoding="UTF-8"?>
<!--

    Licensed to the Apache Software Foundation (ASF) under one or more
    contributor license agreements.  See the NOTICE file distributed with
    this work for additional information regarding copyright ownership.
    The ASF licenses this file to You under the Apache License, Version 2.0
    (the "License"); you may not use this file except in compliance with
    the License.  You may obtain a copy of the License at

       http://www.apache.org/licenses/LICENSE-2.0

    Unless required by applicable law or agreed to in writing, software
    distributed under the License is distributed on an "AS IS" BASIS,
    WITHOUT WARRANTIES OR CONDITIONS OF ANY KIND, either express or implied.
    See the License for the specific language governing permissions and
    limitations under the License.
-->
<project xmlns="http://maven.apache.org/POM/4.0.0" xmlns:xsi="http://www.w3.org/2001/XMLSchema-instance" xsi:schemaLocation="http://maven.apache.org/POM/4.0.0 http://maven.apache.org/maven-v4_0_0.xsd">
  <modelVersion>4.0.0</modelVersion>
  <groupId>org.superbiz</groupId>
  <artifactId>rest-example</artifactId>
  <packaging>war</packaging>
<<<<<<< HEAD
  <version>8.0.6-TT.6-SNAPSHOT</version>
  <name>TomEE :: Web Examples :: REST Example</name>
  <properties>
    <project.build.sourceEncoding>UTF-8</project.build.sourceEncoding>
    <tomee.version>8.0.6-TT.6-SNAPSHOT</tomee.version>
=======
  <version>8.0.9-SNAPSHOT</version>
  <name>TomEE :: Web Examples :: REST Example</name>
  <properties>
    <project.build.sourceEncoding>UTF-8</project.build.sourceEncoding>
    <tomee.version>8.0.9-SNAPSHOT</tomee.version>
>>>>>>> 17f2a998
    <version.openjpa>3.0.0</version.openjpa>
  </properties>
  <repositories>
    <repository>
      <id>apache-m2-snapshot</id>
      <name>Apache Snapshot Repository</name>
      <url>https://repository.apache.org/content/groups/snapshots</url>
    </repository>
    <repository>
      <id>tomitribe-all</id>
      <name>Tomitribe Repository</name>
      <url>https://repository.tomitribe.com/content/groups/tomitribe/</url>
    </repository>
  </repositories>
  <pluginRepositories>
    <pluginRepository>
      <id>apache-m2-snapshot</id>
      <name>Apache Snapshot Repository</name>
      <url>https://repository.apache.org/content/groups/snapshots</url>
    </pluginRepository>
  </pluginRepositories>
  <build>
    <finalName>${project.artifactId}</finalName>
    <defaultGoal>package</defaultGoal>
    <plugins>
      <plugin>
        <groupId>org.apache.maven.plugins</groupId>
        <artifactId>maven-compiler-plugin</artifactId>
        <version>3.5.1</version>
        <configuration>
          <source>1.8</source>
          <target>1.8</target>
        </configuration>
      </plugin>
      <plugin>
        <artifactId>maven-war-plugin</artifactId>
        <version>3.1.0</version>
        <configuration>
          <packagingExcludes>WEB-INF/web.xml</packagingExcludes>
        </configuration>
      </plugin>
      <plugin>
        <groupId>org.apache.maven.plugins</groupId>
        <artifactId>maven-surefire-plugin</artifactId>
        <version>2.22.1</version>
        <configuration>
          <argLine>-Djdk.attach.allowAttachSelf</argLine>
        </configuration>
      </plugin>
      <plugin>
        <groupId>org.apache.tomee.maven</groupId>
        <artifactId>tomee-maven-plugin</artifactId>
        <version>${tomee.version}</version>
        <configuration>
          <simpleLog>true</simpleLog>
          <tomeeVersion>${tomee.version}</tomeeVersion>
          <tomeeClassifier>plus</tomeeClassifier>
        </configuration>
      </plugin>
      <plugin>
        <groupId>org.apache.tomee.maven</groupId>
        <artifactId>tomee-embedded-maven-plugin</artifactId>
        <version>${tomee.version}</version>
      </plugin>
      <!--
            <plugin>
              <groupId>org.apache.openjpa</groupId>
              <artifactId>openjpa-maven-plugin</artifactId>
              <version>${version.openjpa}</version>
              <configuration>
                <includes>org/superbiz/rest/model/*.class</includes>
                <addDefaultConstructor>true</addDefaultConstructor>
                <enforcePropertyRestrictions>true</enforcePropertyRestrictions>
              </configuration>
              <executions>
                <execution>
                  <id>enhancer</id>
                  <phase>process-classes</phase>
                  <goals>
                    <goal>enhance</goal>
                  </goals>
                </execution>
              </executions>
              <dependencies>
                <dependency>
                  <groupId>org.apache.openjpa</groupId>
                  <artifactId>openjpa</artifactId>
                  <version>${version.openjpa}</version>
                </dependency>
              </dependencies>
            </plugin>
      -->
      <plugin>
        <groupId>org.tomitribe.transformer</groupId>
        <artifactId>org.eclipse.transformer.maven</artifactId>
        <version>0.1.1a</version>
        <configuration>
          <classifier>jakartaee9</classifier>
        </configuration>
        <executions>
          <execution>
            <goals>
              <goal>run</goal>
            </goals>
            <phase>package</phase>
          </execution>
        </executions>
      </plugin>
    </plugins>
  </build>
  <dependencies>
    <dependency>
      <groupId>org.apache.tomee</groupId>
      <artifactId>javaee-api</artifactId>
      <version>[8.0,)</version>
      <scope>provided</scope>
    </dependency>
    <dependency>
      <groupId>junit</groupId>
      <artifactId>junit</artifactId>
      <version>4.12</version>
      <scope>test</scope>
    </dependency>
    <dependency>
      <groupId>org.apache.tomee</groupId>
      <artifactId>tomee-embedded</artifactId>
      <version>${tomee.version}</version>
      <scope>test</scope>
    </dependency>
    <dependency>
      <groupId>org.apache.tomee</groupId>
      <artifactId>openejb-cxf-rs</artifactId>
      <version>${tomee.version}</version>
      <scope>test</scope>
    </dependency>
    <dependency>
      <groupId>org.apache.tomee</groupId>
      <artifactId>tomee-jaxrs</artifactId>
      <version>${tomee.version}</version>
      <scope>test</scope>
    </dependency>
    <dependency>
      <groupId>org.apache.tomee</groupId>
      <artifactId>ziplock</artifactId>
      <version>${tomee.version}</version>
      <scope>test</scope>
    </dependency>
    <dependency>
      <groupId>org.glassfish.jersey.containers</groupId>
      <artifactId>jersey-container-servlet</artifactId>
      <version>2.5.1</version>
    </dependency>
    <dependency>
      <groupId>org.glassfish.jersey.core</groupId>
      <artifactId>jersey-client</artifactId>
      <version>2.5.1</version>
    </dependency>
    <dependency>
      <groupId>org.glassfish.jersey.media</groupId>
      <artifactId>jersey-media-moxy</artifactId>
      <version>2.5.1</version>
    </dependency>
  </dependencies>
  <!--
  This section allows you to configure where to publish libraries for sharing.
  It is not required and may be deleted.  For more information see:
  http://maven.apache.org/plugins/maven-deploy-plugin/
  -->
  <distributionManagement>
    <repository>
      <id>local-release-repo</id>
      <url>file://${project.build.outputDirectory}/repo/</url>
    </repository>
    <snapshotRepository>
      <id>local-snapshot-repo</id>
      <url>file://${project.build.outputDirectory}/repo/</url>
    </snapshotRepository>
  </distributionManagement>
</project><|MERGE_RESOLUTION|>--- conflicted
+++ resolved
@@ -21,19 +21,11 @@
   <groupId>org.superbiz</groupId>
   <artifactId>rest-example</artifactId>
   <packaging>war</packaging>
-<<<<<<< HEAD
-  <version>8.0.6-TT.6-SNAPSHOT</version>
-  <name>TomEE :: Web Examples :: REST Example</name>
-  <properties>
-    <project.build.sourceEncoding>UTF-8</project.build.sourceEncoding>
-    <tomee.version>8.0.6-TT.6-SNAPSHOT</tomee.version>
-=======
   <version>8.0.9-SNAPSHOT</version>
   <name>TomEE :: Web Examples :: REST Example</name>
   <properties>
     <project.build.sourceEncoding>UTF-8</project.build.sourceEncoding>
     <tomee.version>8.0.9-SNAPSHOT</tomee.version>
->>>>>>> 17f2a998
     <version.openjpa>3.0.0</version.openjpa>
   </properties>
   <repositories>
