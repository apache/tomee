<?xml version="1.0" encoding="UTF-8"?>
<!--

    Licensed to the Apache Software Foundation (ASF) under one or more
    contributor license agreements.  See the NOTICE file distributed with
    this work for additional information regarding copyright ownership.
    The ASF licenses this file to You under the Apache License, Version 2.0
    (the "License"); you may not use this file except in compliance with
    the License.  You may obtain a copy of the License at

       http://www.apache.org/licenses/LICENSE-2.0

    Unless required by applicable law or agreed to in writing, software
    distributed under the License is distributed on an "AS IS" BASIS,
    WITHOUT WARRANTIES OR CONDITIONS OF ANY KIND, either express or implied.
    See the License for the specific language governing permissions and
    limitations under the License.
-->
<project xmlns="http://maven.apache.org/POM/4.0.0" xmlns:xsi="http://www.w3.org/2001/XMLSchema-instance" xsi:schemaLocation="http://maven.apache.org/POM/4.0.0 http://maven.apache.org/maven-v4_0_0.xsd">
  <modelVersion>4.0.0</modelVersion>
  <groupId>org.superbiz</groupId>
  <artifactId>rest-example</artifactId>
  <packaging>war</packaging>
  <version>1.1.1-TT.2-SNAPSHOT</version>
  <name>OpenEJB :: Web Examples :: REST Example</name>
  
  <properties>
    <project.build.sourceEncoding>UTF-8</project.build.sourceEncoding>
<<<<<<< HEAD
    <openejb.version>4.7.2-TT.2</openejb.version>
    <tomee.version>1.7.2-TT.2</tomee.version>
    <version.openjpa>2.3.0</version.openjpa>
=======
    <openejb.version>4.7.2-SNAPSHOT</openejb.version>
    <tomee.version>1.7.2-SNAPSHOT</tomee.version>
    <version.openjpa>2.4.0</version.openjpa>
>>>>>>> 037cb47f
  </properties>
  
  <repositories>
    <repository>
      <id>apache-m2-snapshot</id>
      <name>Apache Snapshot Repository</name>
      <url>http://repository.apache.org/snapshots</url>
    </repository>
    <repository>
      <id>tomcat-m2-repo</id>
      <name>Tomcat Dev Repository</name>
      <url>http://tomcat.apache.org/dev/dist/m2-repository/</url>
    </repository>
  </repositories>
  
  <pluginRepositories>
    <pluginRepository>
      <id>apache-m2-snapshot</id>
      <name>Apache Snapshot Repository</name>
      <url>http://repository.apache.org/snapshots</url>
    </pluginRepository>
  </pluginRepositories>
  
  <build>
    <finalName>${project.artifactId}</finalName>
    <defaultGoal>package</defaultGoal>
    <plugins>
      <plugin>
        <groupId>org.apache.maven.plugins</groupId>
        <artifactId>maven-compiler-plugin</artifactId>
        <version>3.1</version>
        <configuration>
          <source>1.6</source>
          <target>1.6</target>
        </configuration>
      </plugin>
      <plugin>
        <artifactId>maven-war-plugin</artifactId>
        <version>2.1.1</version>
        <configuration>
          <packagingExcludes>WEB-INF/web.xml</packagingExcludes>
        </configuration>
      </plugin>
      <plugin>
        <groupId>org.apache.openejb.maven</groupId>
        <artifactId>tomee-maven-plugin</artifactId>
        <version>${tomee.version}</version>
        <configuration>
          <simpleLog>true</simpleLog>
          <tomeeVersion>${tomee.version}</tomeeVersion>
          <tomeeClassifier>plus</tomeeClassifier>
        </configuration>
      </plugin>
      <plugin>
        <groupId>org.apache.openejb.maven</groupId>
        <artifactId>tomee-embedded-maven-plugin</artifactId>
        <version>${tomee.version}</version>
        <dependencies>
          <dependency>
            <groupId>org.apache.openejb</groupId>
            <artifactId>tomee-jaxrs</artifactId>
            <version>${tomee.version}</version>
          </dependency>
        </dependencies>
      </plugin>
      <plugin>
        <groupId>com.googlecode.t7mp</groupId>
        <artifactId>maven-t7-plugin</artifactId>
        <version>0.9.7</version>
        <configuration>
          <tomcatHttpPort>1234</tomcatHttpPort>
          <tomcatShutdownPort>13245</tomcatShutdownPort>
          <tomcatVersion>7.0.53</tomcatVersion>
          <webapps>
            <webappArtifact>
              <groupId>org.apache.openejb</groupId>
              <artifactId>tomee-plus-webapp</artifactId>
              <version>${tomee.version}</version>
              <contextPath>openejb</contextPath>
            </webappArtifact>
          </webapps>
        </configuration>
      </plugin>
      <plugin> <!-- needed otherwise it will not work at runtime -->
        <groupId>org.apache.openjpa</groupId>
        <artifactId>openjpa-maven-plugin</artifactId>
        <version>${version.openjpa}</version>
        <configuration>
          <includes>org/superbiz/rest/model/*.class</includes>
          <addDefaultConstructor>true</addDefaultConstructor>
          <enforcePropertyRestrictions>true</enforcePropertyRestrictions>
        </configuration>
        <executions>
          <execution>
            <id>enhancer</id>
            <phase>process-classes</phase>
            <goals>
              <goal>enhance</goal>
            </goals>
          </execution>
        </executions>
        <dependencies>
          <dependency>
            <groupId>org.apache.openjpa</groupId>
            <artifactId>openjpa</artifactId>
            <version>${version.openjpa}</version>
          </dependency>
        </dependencies>
      </plugin>
    </plugins>
  </build>
  
  <dependencies>
    <dependency>
      <groupId>org.apache.openejb</groupId>
      <artifactId>javaee-api</artifactId>
      <version>6.0-6</version>
      <scope>provided</scope>
    </dependency>
    <dependency>
      <groupId>junit</groupId>
      <artifactId>junit</artifactId>
      <version>4.11</version>
      <scope>test</scope>
    </dependency>
    <dependency>
      <groupId>org.apache.openejb</groupId>
      <artifactId>tomee-embedded</artifactId>
      <version>${tomee.version}</version>
      <scope>test</scope>
    </dependency>
    <dependency>
      <groupId>org.apache.openejb</groupId>
      <artifactId>openejb-cxf-rs</artifactId>
      <version>${openejb.version}</version>
      <scope>test</scope>
    </dependency>
    <dependency>
      <groupId>org.apache.openejb</groupId>
      <artifactId>tomee-jaxrs</artifactId>
      <version>${tomee.version}</version>
      <scope>test</scope>
    </dependency>
    <dependency>
      <groupId>org.apache.openejb</groupId>
      <artifactId>ziplock</artifactId>
      <version>${tomee.version}</version>
      <scope>test</scope>
    </dependency>
  </dependencies>
  <!--
  This section allows you to configure where to publish libraries for sharing.
  It is not required and may be deleted.  For more information see:
  http://maven.apache.org/plugins/maven-deploy-plugin/
  -->
  <distributionManagement>
    <repository>
      <id>local-release-repo</id>
      <url>file://${project.build.outputDirectory}/repo/</url>
    </repository>
    <snapshotRepository>
      <id>local-snapshot-repo</id>
      <url>file://${project.build.outputDirectory}/repo/</url>
    </snapshotRepository>
  </distributionManagement>
</project><|MERGE_RESOLUTION|>--- conflicted
+++ resolved
@@ -26,15 +26,9 @@
   
   <properties>
     <project.build.sourceEncoding>UTF-8</project.build.sourceEncoding>
-<<<<<<< HEAD
     <openejb.version>4.7.2-TT.2</openejb.version>
     <tomee.version>1.7.2-TT.2</tomee.version>
-    <version.openjpa>2.3.0</version.openjpa>
-=======
-    <openejb.version>4.7.2-SNAPSHOT</openejb.version>
-    <tomee.version>1.7.2-SNAPSHOT</tomee.version>
     <version.openjpa>2.4.0</version.openjpa>
->>>>>>> 037cb47f
   </properties>
   
   <repositories>
