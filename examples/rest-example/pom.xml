--- conflicted
+++ resolved
@@ -21,21 +21,12 @@
   <groupId>org.superbiz</groupId>
   <artifactId>rest-example</artifactId>
   <packaging>war</packaging>
-<<<<<<< HEAD
-  <version>1.0</version>
-  <name>OpenEJB :: Web Examples :: REST Example</name>
-  <properties>
-    <project.build.sourceEncoding>UTF-8</project.build.sourceEncoding>
-    <openejb.version>4.5.2</openejb.version>
-    <tomee.version>1.5.2</tomee.version>
-=======
   <version>1.0-SNAPSHOT</version>
   <name>OpenEJB :: Web Examples :: REST Example</name>
   <properties>
     <project.build.sourceEncoding>UTF-8</project.build.sourceEncoding>
     <openejb.version>4.5.3-SNAPSHOT</openejb.version>
     <tomee.version>1.5.3-SNAPSHOT</tomee.version>
->>>>>>> df65dc9d
   </properties>
   <repositories>
     <repository>
@@ -79,11 +70,7 @@
       <plugin>
         <groupId>org.apache.openejb.maven</groupId>
         <artifactId>tomee-maven-plugin</artifactId>
-<<<<<<< HEAD
-        <version>1.5.2</version>
-=======
         <version>1.5.3-SNAPSHOT</version>
->>>>>>> df65dc9d
         <configuration>
           <tomeeVersion>${tomee.version}</tomeeVersion>
           <tomeeClassifier>plus</tomeeClassifier>
@@ -92,20 +79,12 @@
       <plugin>
         <groupId>org.apache.openejb.maven</groupId>
         <artifactId>tomee-embedded-maven-plugin</artifactId>
-<<<<<<< HEAD
-        <version>1.5.2</version>
-=======
         <version>1.5.3-SNAPSHOT</version>
->>>>>>> df65dc9d
         <dependencies>
           <dependency>
             <groupId>org.apache.openejb</groupId>
             <artifactId>tomee-jaxrs</artifactId>
-<<<<<<< HEAD
-            <version>1.5.2</version>
-=======
             <version>1.5.3-SNAPSHOT</version>
->>>>>>> df65dc9d
           </dependency>
         </dependencies>
       </plugin>
