<?xml version="1.0" encoding="UTF-8"?>
<!--

    Licensed to the Apache Software Foundation (ASF) under one or more
    contributor license agreements.  See the NOTICE file distributed with
    this work for additional information regarding copyright ownership.
    The ASF licenses this file to You under the Apache License, Version 2.0
    (the "License"); you may not use this file except in compliance with
    the License.  You may obtain a copy of the License at

       http://www.apache.org/licenses/LICENSE-2.0

    Unless required by applicable law or agreed to in writing, software
    distributed under the License is distributed on an "AS IS" BASIS,
    WITHOUT WARRANTIES OR CONDITIONS OF ANY KIND, either express or implied.
    See the License for the specific language governing permissions and
    limitations under the License.
-->
<project xmlns="http://maven.apache.org/POM/4.0.0" xmlns:xsi="http://www.w3.org/2001/XMLSchema-instance" xsi:schemaLocation="http://maven.apache.org/POM/4.0.0 http://maven.apache.org/maven-v4_0_0.xsd">

  <modelVersion>4.0.0</modelVersion>

  <groupId>org.superbiz</groupId>
  <artifactId>rest-example</artifactId>
  <packaging>war</packaging>
<<<<<<< HEAD
  <version>7.1.1-TT.4</version>
=======
  <version>7.1.2-SNAPSHOT</version>
>>>>>>> 2a783f2a
  <name>OpenEJB :: Web Examples :: REST Example</name>

  <properties>
    <project.build.sourceEncoding>UTF-8</project.build.sourceEncoding>
<<<<<<< HEAD
    <tomee.version>7.1.1-TT.4</tomee.version>
=======
    <tomee.version>7.1.2-SNAPSHOT</tomee.version>
>>>>>>> 2a783f2a
    <version.openjpa>2.4.0</version.openjpa>
  </properties>

  <repositories>
    <repository>
      <id>apache-m2-snapshot</id>
      <name>Apache Snapshot Repository</name>
      <url>https://repository.apache.org/content/groups/snapshots</url>
    </repository>
    <repository>
      <id>tomcat-m2-repo</id>
      <name>Tomcat Dev Repository</name>
      <url>http://tomcat.apache.org/dev/dist/m2-repository/</url>
    </repository>
  </repositories>

  <pluginRepositories>
    <pluginRepository>
      <id>apache-m2-snapshot</id>
      <name>Apache Snapshot Repository</name>
      <url>https://repository.apache.org/content/groups/snapshots</url>
    </pluginRepository>
  </pluginRepositories>

  <build>
    <finalName>${project.artifactId}</finalName>
    <defaultGoal>package</defaultGoal>
    <plugins>
      <plugin>
        <groupId>org.apache.maven.plugins</groupId>
        <artifactId>maven-compiler-plugin</artifactId>
        <version>3.5.1</version>
        <configuration>
          <source>1.7</source>
          <target>1.7</target>
        </configuration>
      </plugin>
      <plugin>
        <artifactId>maven-war-plugin</artifactId>
        <version>3.1.0</version>
        <configuration>
          <packagingExcludes>WEB-INF/web.xml</packagingExcludes>
        </configuration>
      </plugin>
      <plugin>
        <groupId>org.apache.tomee.maven</groupId>
        <artifactId>tomee-maven-plugin</artifactId>
<<<<<<< HEAD
        <version>7.1.1-TT.4</version>
        <configuration>
          <simpleLog>true</simpleLog>
          <tomeeVersion>7.1.1-TT.4</tomeeVersion>
=======
        <version>7.1.2-SNAPSHOT</version>
        <configuration>
          <simpleLog>true</simpleLog>
          <tomeeVersion>7.1.2-SNAPSHOT</tomeeVersion>
>>>>>>> 2a783f2a
          <tomeeClassifier>plus</tomeeClassifier>
        </configuration>
      </plugin>
      <plugin>
        <groupId>org.apache.tomee.maven</groupId>
        <artifactId>tomee-embedded-maven-plugin</artifactId>
<<<<<<< HEAD
        <version>7.1.1-TT.4</version>
=======
        <version>7.1.2-SNAPSHOT</version>
>>>>>>> 2a783f2a
      </plugin>
      <!--
            <plugin>
              <groupId>org.apache.openjpa</groupId>
              <artifactId>openjpa-maven-plugin</artifactId>
              <version>${version.openjpa}</version>
              <configuration>
                <includes>org/superbiz/rest/model/*.class</includes>
                <addDefaultConstructor>true</addDefaultConstructor>
                <enforcePropertyRestrictions>true</enforcePropertyRestrictions>
              </configuration>
              <executions>
                <execution>
                  <id>enhancer</id>
                  <phase>process-classes</phase>
                  <goals>
                    <goal>enhance</goal>
                  </goals>
                </execution>
              </executions>
              <dependencies>
                <dependency>
                  <groupId>org.apache.openjpa</groupId>
                  <artifactId>openjpa</artifactId>
                  <version>${version.openjpa}</version>
                </dependency>
              </dependencies>
            </plugin>
      -->
    </plugins>
  </build>

  <dependencies>
    <dependency>
      <groupId>org.apache.tomee</groupId>
      <artifactId>javaee-api</artifactId>
      <version>7.0</version>
      <scope>provided</scope>
    </dependency>
    <dependency>
      <groupId>junit</groupId>
      <artifactId>junit</artifactId>
      <version>4.12</version>
      <scope>test</scope>
    </dependency>
    <dependency>
      <groupId>org.apache.tomee</groupId>
      <artifactId>tomee-embedded</artifactId>
<<<<<<< HEAD
      <version>7.1.1-TT.4</version>
=======
      <version>7.1.2-SNAPSHOT</version>
>>>>>>> 2a783f2a
      <scope>test</scope>
    </dependency>
    <dependency>
      <groupId>org.apache.tomee</groupId>
      <artifactId>openejb-cxf-rs</artifactId>
<<<<<<< HEAD
      <version>7.1.1-TT.4</version>
=======
      <version>7.1.2-SNAPSHOT</version>
>>>>>>> 2a783f2a
      <scope>test</scope>
    </dependency>
    <dependency>
      <groupId>org.apache.tomee</groupId>
      <artifactId>tomee-jaxrs</artifactId>
<<<<<<< HEAD
      <version>7.1.1-TT.4</version>
=======
      <version>7.1.2-SNAPSHOT</version>
>>>>>>> 2a783f2a
      <scope>test</scope>
    </dependency>
    <dependency>
      <groupId>org.apache.tomee</groupId>
      <artifactId>ziplock</artifactId>
<<<<<<< HEAD
      <version>7.1.1-TT.4</version>
=======
      <version>7.1.2-SNAPSHOT</version>
>>>>>>> 2a783f2a
      <scope>test</scope>
    </dependency>
  </dependencies>

  <!--
  This section allows you to configure where to publish libraries for sharing.
  It is not required and may be deleted.  For more information see:
  http://maven.apache.org/plugins/maven-deploy-plugin/
  -->
  <distributionManagement>
    <repository>
      <id>local-release-repo</id>
      <url>file://${project.build.outputDirectory}/repo/</url>
    </repository>
    <snapshotRepository>
      <id>local-snapshot-repo</id>
      <url>file://${project.build.outputDirectory}/repo/</url>
    </snapshotRepository>
  </distributionManagement>
</project><|MERGE_RESOLUTION|>--- conflicted
+++ resolved
@@ -23,20 +23,12 @@
   <groupId>org.superbiz</groupId>
   <artifactId>rest-example</artifactId>
   <packaging>war</packaging>
-<<<<<<< HEAD
-  <version>7.1.1-TT.4</version>
-=======
   <version>7.1.2-SNAPSHOT</version>
->>>>>>> 2a783f2a
   <name>OpenEJB :: Web Examples :: REST Example</name>
 
   <properties>
     <project.build.sourceEncoding>UTF-8</project.build.sourceEncoding>
-<<<<<<< HEAD
-    <tomee.version>7.1.1-TT.4</tomee.version>
-=======
     <tomee.version>7.1.2-SNAPSHOT</tomee.version>
->>>>>>> 2a783f2a
     <version.openjpa>2.4.0</version.openjpa>
   </properties>
 
@@ -84,28 +76,17 @@
       <plugin>
         <groupId>org.apache.tomee.maven</groupId>
         <artifactId>tomee-maven-plugin</artifactId>
-<<<<<<< HEAD
-        <version>7.1.1-TT.4</version>
-        <configuration>
-          <simpleLog>true</simpleLog>
-          <tomeeVersion>7.1.1-TT.4</tomeeVersion>
-=======
         <version>7.1.2-SNAPSHOT</version>
         <configuration>
           <simpleLog>true</simpleLog>
           <tomeeVersion>7.1.2-SNAPSHOT</tomeeVersion>
->>>>>>> 2a783f2a
           <tomeeClassifier>plus</tomeeClassifier>
         </configuration>
       </plugin>
       <plugin>
         <groupId>org.apache.tomee.maven</groupId>
         <artifactId>tomee-embedded-maven-plugin</artifactId>
-<<<<<<< HEAD
-        <version>7.1.1-TT.4</version>
-=======
         <version>7.1.2-SNAPSHOT</version>
->>>>>>> 2a783f2a
       </plugin>
       <!--
             <plugin>
@@ -154,41 +135,25 @@
     <dependency>
       <groupId>org.apache.tomee</groupId>
       <artifactId>tomee-embedded</artifactId>
-<<<<<<< HEAD
-      <version>7.1.1-TT.4</version>
-=======
       <version>7.1.2-SNAPSHOT</version>
->>>>>>> 2a783f2a
       <scope>test</scope>
     </dependency>
     <dependency>
       <groupId>org.apache.tomee</groupId>
       <artifactId>openejb-cxf-rs</artifactId>
-<<<<<<< HEAD
-      <version>7.1.1-TT.4</version>
-=======
       <version>7.1.2-SNAPSHOT</version>
->>>>>>> 2a783f2a
       <scope>test</scope>
     </dependency>
     <dependency>
       <groupId>org.apache.tomee</groupId>
       <artifactId>tomee-jaxrs</artifactId>
-<<<<<<< HEAD
-      <version>7.1.1-TT.4</version>
-=======
       <version>7.1.2-SNAPSHOT</version>
->>>>>>> 2a783f2a
       <scope>test</scope>
     </dependency>
     <dependency>
       <groupId>org.apache.tomee</groupId>
       <artifactId>ziplock</artifactId>
-<<<<<<< HEAD
-      <version>7.1.1-TT.4</version>
-=======
       <version>7.1.2-SNAPSHOT</version>
->>>>>>> 2a783f2a
       <scope>test</scope>
     </dependency>
   </dependencies>
