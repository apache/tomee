<<<<<<< HEAD
# MicroProfile Metrics
This is an example on how to use MicroProfile metrics in TomEE.
=======
index-group=Unrevised
type=page
status=published
~~~~~~
# Microprofile Metrics
This is an example on how to use microprofile metrics in TomEE.
>>>>>>> 7d5a5609

##### Run the application:

    mvn clean install tomee:run 

Within the application there is an endpoint that will give you weather status for the day and week.

##### For the day status call:

    GET http://localhost:8080/rest-mp-metrics/weather/day/status
    
##### Response:

    Hi, today is a sunny day!
    

#### Counted Feature
MicroProfile metrics has a feature that can be used to count requests to a service.

To use this feature you need to annotate the JAX-RS resource method with @Counted.

    @Path("/weather")
    @Produces(MediaType.APPLICATION_JSON)
    @Consumes(MediaType.APPLICATION_JSON)
    @ApplicationScoped
    public class WeatherService {

        @Path("/day/status")
        @Counted(monotonic = true, name = "weather_day_status", absolute = true)
        @GET
        @Produces(MediaType.TEXT_PLAIN)
        public String dayStatus() {
            return "Hi, today is a sunny day!";
        }
    ...
    }

There are some configurations, as part of @Counted, that you need to know:

**String name**
Optional. Sets the name of the metric. If not explicitly given the name of the annotated object is used.

**boolean absolute**
If true, uses the given name as the absolute name of the metric. If false, prepends the package name and class name before the given name. Default value is false.

**String displayName**
Optional. A human-readable display name for metadata.

**String description**
Optional. A description of the metric.

**String[] tags**
Optional. Array of Strings in the <key>=<value> format to supply special tags to a metric.

**boolean reusable**
Denotes if a metric with a certain name can be registered in more than one place. Does not apply to gauges.

#### Metric data

Check the counter metric doing a _GET_ request:

##### Prometheus format:

    GET http://localhost:8080/mp-metrics-counted/metrics/application/weather_day_status
    
##### Response:
     
    # TYPE application:weather_day_status counter
    application:weather_day_status 1.0
    
  
##### JSON Format:

For json format add the header _Accept=application/json_ to the request. 
  
    {
        "weather_day_status": {
            "delegate": {},
            "unit": "none",
            "count": 1
        }
    }
   
#### Metric metadata
A metric will have a metadata so you can know more information about it, like displayName, description, tags e etc.

Check the metric metadata doing a _OPTIONS_ request:

##### Request

    OPTIONS http://localhost:8080/mp-metrics-counted/metrics/application/weather_day_status

##### Response:

    {
        "weather_day_status": {
            "unit": "none",
            "displayName": "Weather Day Status",
            "name": "weather_day_status",
            "typeRaw": "COUNTER",
            "description": "This metric shows the weather status of the day.",
            "type": "counter",
            "value": {
                "unit": "none",
                "displayName": "Weather Day Status",
                "name": "weather_day_status",
                "tagsAsString": "",
                "typeRaw": "COUNTER",
                "description": "This metric shows the weather status of the day.",
                "type": "counter",
                "reusable": false,
                "tags": {}
            },
            "reusable": false,
            "tags": ""
        }
    }

You can also try it out using the WeatherServiceTest.java available in the project.
<|MERGE_RESOLUTION|>--- conflicted
+++ resolved
@@ -1,14 +1,10 @@
-<<<<<<< HEAD
-# MicroProfile Metrics
-This is an example on how to use MicroProfile metrics in TomEE.
-=======
 index-group=Unrevised
 type=page
 status=published
 ~~~~~~
 # Microprofile Metrics
 This is an example on how to use microprofile metrics in TomEE.
->>>>>>> 7d5a5609
+
 
 ##### Run the application:
 
