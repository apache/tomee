--- conflicted
+++ resolved
@@ -19,16 +19,13 @@
 
 <!-- $Rev: 1178411 $ $Date: 2011-10-03 15:35:26 +0200 (lun. 03 oct. 2011) $ -->
 
-<project xmlns="http://maven.apache.org/POM/4.0.0" xmlns:xsi="http://www.w3.org/2001/XMLSchema-instance" xsi:schemaLocation="http://maven.apache.org/POM/4.0.0 http://maven.apache.org/maven-v4_0_0.xsd">
+<project xmlns="http://maven.apache.org/POM/4.0.0" xmlns:xsi="http://www.w3.org/2001/XMLSchema-instance"
+         xsi:schemaLocation="http://maven.apache.org/POM/4.0.0 http://maven.apache.org/maven-v4_0_0.xsd">
   <modelVersion>4.0.0</modelVersion>
   <groupId>org.superbiz</groupId>
   <artifactId>persistence-fragment</artifactId>
   <packaging>jar</packaging>
-<<<<<<< HEAD
-  <version>7.0.6-SNAPSHOT</version>
-=======
   <version>8.0.0-SNAPSHOT</version>
->>>>>>> 4b760d3b
   <name>OpenEJB :: Examples :: Persistence Fragment</name>
   <properties>
     <project.build.sourceEncoding>UTF-8</project.build.sourceEncoding>
@@ -74,11 +71,7 @@
     <dependency>
       <groupId>org.apache.tomee</groupId>
       <artifactId>openejb-core</artifactId>
-<<<<<<< HEAD
-      <version>7.0.6-SNAPSHOT</version>
-=======
       <version>8.0.0-SNAPSHOT</version>
->>>>>>> 4b760d3b
       <scope>test</scope>
     </dependency>
   </dependencies>
