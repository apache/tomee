<?xml version="1.0" encoding="UTF-8"?>
<!--
  Licensed to the Apache Software Foundation (ASF) under one or more
  contributor license agreements.  See the NOTICE file distributed with
  this work for additional information regarding copyright ownership.
  The ASF licenses this file to You under the Apache License, Version 2.0
  (the "License"); you may not use this file except in compliance with
  the License.  You may obtain a copy of the License at

      http://www.apache.org/licenses/LICENSE-2.0

  Unless required by applicable law or agreed to in writing, software
  distributed under the License is distributed on an "AS IS" BASIS,
  WITHOUT WARRANTIES OR CONDITIONS OF ANY KIND, either express or implied.
  See the License for the specific language governing permissions and
  limitations under the License.
-->
<project xmlns="http://maven.apache.org/POM/4.0.0" xmlns:xsi="http://www.w3.org/2001/XMLSchema-instance" xsi:schemaLocation="http://maven.apache.org/POM/4.0.0 http://maven.apache.org/xsd/maven-4.0.0.xsd">
  <modelVersion>4.0.0</modelVersion>
  <groupId>org.superbiz</groupId>
  <version>8.0.7-SNAPSHOT</version>
  <artifactId>mp-metrics-metered</artifactId>
  <packaging>war</packaging>
  <properties>
    <version.javaee-api>8.0</version.javaee-api>
    <microprofile.metrics.version>1.1</microprofile.metrics.version>
    <version.arquillian.bom>1.1.13.Final</version.arquillian.bom>
    <junit.version>4.12</junit.version>
<<<<<<< HEAD
    <tomee.version>8.0.6-SNAPSHOT</tomee.version>
    <maven.compiler.source>1.8</maven.compiler.source>
    <maven.compiler.target>1.8</maven.compiler.target>
=======
    <tomee.version>8.0.7-SNAPSHOT</tomee.version>
>>>>>>> 7b4c7122
  </properties>
  <dependencies>
    <dependency>
      <groupId>org.apache.tomee</groupId>
      <artifactId>javaee-api</artifactId>
      <version>${version.javaee-api}</version>
      <scope>provided</scope>
    </dependency>
    <dependency>
      <groupId>org.eclipse.microprofile.metrics</groupId>
      <artifactId>microprofile-metrics-api</artifactId>
      <version>1.0</version>
      <scope>provided</scope>
    </dependency>
    <dependency>
      <groupId>org.apache.tomee</groupId>
      <artifactId>openejb-cxf-rs</artifactId>
      <version>${tomee.version}</version>
      <scope>test</scope>
    </dependency>
    <dependency>
      <groupId>org.jboss.arquillian.junit</groupId>
      <artifactId>arquillian-junit-container</artifactId>
      <version>1.0.3.Final</version>
      <scope>test</scope>
    </dependency>
    <dependency>
      <groupId>org.apache.tomee</groupId>
      <artifactId>arquillian-tomee-remote</artifactId>
      <version>${tomee.version}</version>
      <scope>test</scope>
    </dependency>
    <dependency>
      <groupId>org.apache.tomee</groupId>
      <artifactId>apache-tomee</artifactId>
      <version>${tomee.version}</version>
      <type>zip</type>
      <classifier>microprofile</classifier>
      <scope>test</scope>
    </dependency>
  </dependencies>
  <build>
    <plugins>
      <plugin>
        <groupId>org.apache.maven.plugins</groupId>
        <artifactId>maven-war-plugin</artifactId>
        <version>3.1.0</version>
      </plugin>
      <plugin>
        <groupId>org.apache.tomee.maven</groupId>
        <artifactId>tomee-maven-plugin</artifactId>
        <version>${tomee.version}</version>
        <configuration>
          <tomeeClassifier>microprofile</tomeeClassifier>
          <context>${project.artifactId}</context>
        </configuration>
      </plugin>
      <plugin>
        <groupId>org.tomitribe.transformer</groupId>
        <artifactId>org.eclipse.transformer.maven</artifactId>
        <version>0.1.1a</version>
        <configuration>
          <classifier>jakartaee9</classifier>
        </configuration>
        <executions>
          <execution>
            <goals>
              <goal>run</goal>
            </goals>
            <phase>package</phase>
          </execution>
        </executions>
      </plugin>
    </plugins>
  </build>
  <!-- This section allows you to configure where to publish libraries for
  sharing. It is not required and may be deleted. For more information see:
  http://maven.apache.org/plugins/maven-deploy-plugin/ -->
  <distributionManagement>
    <repository>
      <id>localhost</id>
      <url>file://${basedir}/target/repo/</url>
    </repository>
    <snapshotRepository>
      <id>localhost</id>
      <url>file://${basedir}/target/snapshot-repo/</url>
    </snapshotRepository>
  </distributionManagement>
</project><|MERGE_RESOLUTION|>--- conflicted
+++ resolved
@@ -26,13 +26,7 @@
     <microprofile.metrics.version>1.1</microprofile.metrics.version>
     <version.arquillian.bom>1.1.13.Final</version.arquillian.bom>
     <junit.version>4.12</junit.version>
-<<<<<<< HEAD
-    <tomee.version>8.0.6-SNAPSHOT</tomee.version>
-    <maven.compiler.source>1.8</maven.compiler.source>
-    <maven.compiler.target>1.8</maven.compiler.target>
-=======
     <tomee.version>8.0.7-SNAPSHOT</tomee.version>
->>>>>>> 7b4c7122
   </properties>
   <dependencies>
     <dependency>
