--- conflicted
+++ resolved
@@ -17,19 +17,11 @@
   <groupId>org.superbiz</groupId>
   <artifactId>connector-war</artifactId>
   <packaging>war</packaging>
-<<<<<<< HEAD
-  <version>7.0.6-SNAPSHOT</version>
-  <name>OpenEJB :: Connector Examples :: Connector in WAR</name>
-  <properties>
-    <project.build.sourceEncoding>UTF-8</project.build.sourceEncoding>
-    <tomee.version>7.0.6-SNAPSHOT</tomee.version>
-=======
   <version>8.0.0-SNAPSHOT</version>
   <name>OpenEJB :: Connector Examples :: Connector in WAR</name>
   <properties>
     <project.build.sourceEncoding>UTF-8</project.build.sourceEncoding>
     <tomee.version>8.0.0-SNAPSHOT</tomee.version>
->>>>>>> 4b760d3b
     <version.shrinkwrap.resolver>2.1.0</version.shrinkwrap.resolver>
   </properties>
   <repositories>
@@ -55,7 +47,7 @@
       <plugin>
         <groupId>org.apache.tomee.maven</groupId>
         <artifactId>tomee-maven-plugin</artifactId>
-        <version>7.0.6-SNAPSHOT</version>
+        <version>${tomee.version}</version>
         <configuration>
           <tomeeClassifier>plus</tomeeClassifier>
           <args>-Xmx512m -XX:PermSize=256m</args>
@@ -133,26 +125,26 @@
     <dependency>
       <groupId>org.apache.tomee</groupId>
       <artifactId>ziplock</artifactId>
-      <version>7.0.6-SNAPSHOT</version>
+      <version>${tomee.version}</version>
       <scope>test</scope>
     </dependency>
     <dependency>
       <groupId>org.apache.tomee</groupId>
       <artifactId>tomee-jaxrs</artifactId>
-      <version>7.0.6-SNAPSHOT</version>
+      <version>${tomee.version}</version>
       <scope>test</scope>
     </dependency>
     <dependency>
       <groupId>org.apache.tomee</groupId>
       <artifactId>arquillian-tomee-remote</artifactId>
-      <version>7.0.6-SNAPSHOT</version>
+      <version>${tomee.version}</version>
       <scope>test</scope>
     </dependency>
     <dependency>
       <groupId>org.apache.tomee</groupId>
       <artifactId>apache-tomee</artifactId>
       <classifier>plus</classifier>
-      <version>7.0.6-SNAPSHOT</version>
+      <version>${tomee.version}</version>
       <type>zip</type>
       <scope>provided</scope>
     </dependency>
