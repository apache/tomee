<?xml version="1.0" encoding="UTF-8"?>
<!--

    Licensed to the Apache Software Foundation (ASF) under one or more
    contributor license agreements.  See the NOTICE file distributed with
    this work for additional information regarding copyright ownership.
    The ASF licenses this file to You under the Apache License, Version 2.0
    (the "License"); you may not use this file except in compliance with
    the License.  You may obtain a copy of the License at

       http://www.apache.org/licenses/LICENSE-2.0

    Unless required by applicable law or agreed to in writing, software
    distributed under the License is distributed on an "AS IS" BASIS,
    WITHOUT WARRANTIES OR CONDITIONS OF ANY KIND, either express or implied.
    See the License for the specific language governing permissions and
    limitations under the License.
-->

<!-- $Rev: 636494 $ $Date: 2008-03-12 21:24:02 +0100 (Wed, 12 Mar 2008) $ -->

<project xmlns="http://maven.apache.org/POM/4.0.0" xmlns:xsi="http://www.w3.org/2001/XMLSchema-instance" xsi:schemaLocation="http://maven.apache.org/POM/4.0.0 http://maven.apache.org/maven-v4_0_0.xsd">
  <modelVersion>4.0.0</modelVersion>
  <groupId>org.superbiz</groupId>
  <artifactId>jpa-hibernate</artifactId>
  <packaging>jar</packaging>
<<<<<<< HEAD
  <version>7.0.6-SNAPSHOT</version>
=======
  <version>8.0.0-SNAPSHOT</version>
>>>>>>> 4b760d3b
  <name>OpenEJB :: Examples :: JPA with Hibernate</name>
  <properties>
    <project.build.sourceEncoding>UTF-8</project.build.sourceEncoding>
  </properties>
  <build>
    <defaultGoal>install</defaultGoal>
    <plugins>
      <plugin>
        <groupId>org.apache.maven.plugins</groupId>
        <artifactId>maven-compiler-plugin</artifactId>
        <version>3.5.1</version>
        <configuration>
          <source>1.8</source>
          <target>1.8</target>
        </configuration>
      </plugin>
    </plugins>
  </build>
  <repositories>
    <repository>
      <id>apache-m2-snapshot</id>
      <name>Apache Snapshot Repository</name>
      <url>https://repository.apache.org/content/groups/snapshots</url>
    </repository>
    <repository>
      <id>jboss-public-repository-group</id>
      <name>JBoss Public Maven Repository Group</name>
      <url>https://repository.jboss.org/nexus/content/repositories/releases/</url>
      <layout>default</layout>
      <releases>
        <enabled>true</enabled>
        <updatePolicy>always</updatePolicy>
      </releases>
      <snapshots>
        <enabled>true</enabled>
        <updatePolicy>always</updatePolicy>
      </snapshots>
    </repository>
  </repositories>
  <dependencies>
    <dependency>
      <groupId>org.apache.tomee</groupId>
            <artifactId>javaee-api</artifactId>
       <version>8.0</version>
      <scope>provided</scope>
    </dependency>
    <dependency>
      <groupId>junit</groupId>
      <artifactId>junit</artifactId>
      <version>4.12</version>
      <scope>test</scope>
    </dependency>
    <!-- openejb (with hibernate) container for running tests -->
    <dependency>
      <groupId>org.apache.tomee</groupId>
      <artifactId>openejb-core-hibernate</artifactId>
<<<<<<< HEAD
      <version>7.0.6-SNAPSHOT</version>
=======
      <version>8.0.0-SNAPSHOT</version>
>>>>>>> 4b760d3b
      <type>pom</type>
      <scope>test</scope>
    </dependency>
  </dependencies>
  <!--
  This section allows you to configure where to publish libraries for sharing.
  It is not required and may be deleted.  For more information see:
  http://maven.apache.org/plugins/maven-deploy-plugin/
  -->
  <distributionManagement>
    <repository>
      <id>localhost</id>
      <url>file://${basedir}/target/repo/</url>
    </repository>
    <snapshotRepository>
      <id>localhost</id>
      <url>file://${basedir}/target/snapshot-repo/</url>
    </snapshotRepository>
  </distributionManagement>
</project><|MERGE_RESOLUTION|>--- conflicted
+++ resolved
@@ -19,16 +19,13 @@
 
 <!-- $Rev: 636494 $ $Date: 2008-03-12 21:24:02 +0100 (Wed, 12 Mar 2008) $ -->
 
-<project xmlns="http://maven.apache.org/POM/4.0.0" xmlns:xsi="http://www.w3.org/2001/XMLSchema-instance" xsi:schemaLocation="http://maven.apache.org/POM/4.0.0 http://maven.apache.org/maven-v4_0_0.xsd">
+<project xmlns="http://maven.apache.org/POM/4.0.0" xmlns:xsi="http://www.w3.org/2001/XMLSchema-instance"
+         xsi:schemaLocation="http://maven.apache.org/POM/4.0.0 http://maven.apache.org/maven-v4_0_0.xsd">
   <modelVersion>4.0.0</modelVersion>
   <groupId>org.superbiz</groupId>
   <artifactId>jpa-hibernate</artifactId>
   <packaging>jar</packaging>
-<<<<<<< HEAD
-  <version>7.0.6-SNAPSHOT</version>
-=======
   <version>8.0.0-SNAPSHOT</version>
->>>>>>> 4b760d3b
   <name>OpenEJB :: Examples :: JPA with Hibernate</name>
   <properties>
     <project.build.sourceEncoding>UTF-8</project.build.sourceEncoding>
@@ -85,11 +82,7 @@
     <dependency>
       <groupId>org.apache.tomee</groupId>
       <artifactId>openejb-core-hibernate</artifactId>
-<<<<<<< HEAD
-      <version>7.0.6-SNAPSHOT</version>
-=======
       <version>8.0.0-SNAPSHOT</version>
->>>>>>> 4b760d3b
       <type>pom</type>
       <scope>test</scope>
     </dependency>
