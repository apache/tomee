--- conflicted
+++ resolved
@@ -22,11 +22,7 @@
   <groupId>org.superbiz</groupId>
   <artifactId>jpa-hibernate</artifactId>
   <packaging>jar</packaging>
-<<<<<<< HEAD
-  <version>8.0.6-TT.6-SNAPSHOT</version>
-=======
   <version>8.0.9-SNAPSHOT</version>
->>>>>>> 17f2a998
   <name>TomEE :: Examples :: JPA with Hibernate</name>
   <properties>
     <project.build.sourceEncoding>UTF-8</project.build.sourceEncoding>
@@ -104,11 +100,7 @@
     <dependency>
       <groupId>org.apache.tomee</groupId>
       <artifactId>openejb-core-hibernate</artifactId>
-<<<<<<< HEAD
-      <version>8.0.6-TT.6-SNAPSHOT</version>
-=======
       <version>8.0.9-SNAPSHOT</version>
->>>>>>> 17f2a998
       <type>pom</type>
       <scope>test</scope>
     </dependency>
