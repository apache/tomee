<?xml version="1.0" encoding="UTF-8"?>
<!--
    Licensed to the Apache Software Foundation (ASF) under one or more
    contributor license agreements.  See the NOTICE file distributed with
    this work for additional information regarding copyright ownership.
    The ASF licenses this file to You under the Apache License, Version 2.0
    (the "License"); you may not use this file except in compliance with
    the License.  You may obtain a copy of the License at

       http://www.apache.org/licenses/LICENSE-2.0

    Unless required by applicable law or agreed to in writing, software
    distributed under the License is distributed on an "AS IS" BASIS,
    WITHOUT WARRANTIES OR CONDITIONS OF ANY KIND, either express or implied.
    See the License for the specific language governing permissions and
    limitations under the License.
-->
<project xmlns="http://maven.apache.org/POM/4.0.0" xmlns:xsi="http://www.w3.org/2001/XMLSchema-instance" xsi:schemaLocation="http://maven.apache.org/POM/4.0.0 http://maven.apache.org/xsd/maven-4.0.0.xsd">
  <modelVersion>4.0.0</modelVersion>
  <groupId>org.superbiz</groupId>
  <artifactId>datasource-versioning</artifactId>
  <packaging>jar</packaging>
  <version>1.1.1-SNAPSHOT</version>
  <name>OpenEJB :: Examples :: Datasource Versioning</name>

  <properties>
    <project.build.sourceEncoding>UTF-8</project.build.sourceEncoding>
<<<<<<< HEAD
    <version.tomee>1.7.5-TT.15</version.tomee>
=======
    <version.tomee>1.7.6-SNAPSHOT</version.tomee>
>>>>>>> bfdd20c7
  </properties>

  <build>
    <defaultGoal>install</defaultGoal>
    <plugins>
      <plugin>
        <groupId>org.apache.maven.plugins</groupId>
        <artifactId>maven-compiler-plugin</artifactId>
        <version>3.1</version>
        <configuration>
          <source>1.6</source>
          <target>1.6</target>
        </configuration>
      </plugin>
      <plugin>
        <groupId>org.apache.openejb.maven</groupId>
        <artifactId>tomee-maven-plugin</artifactId>
        <version>${version.tomee}</version>
        <configuration>
          <tomeeClassifier>plus</tomeeClassifier>
          <args>-Xmx512m -XX:PermSize=256m</args>
          <config>${project.basedir}/src/main/tomee/</config>
        </configuration>
      </plugin>
      <plugin>
        <groupId>org.apache.maven.plugins</groupId>
        <artifactId>maven-dependency-plugin</artifactId>
        <version>2.8</version>
        <executions>
          <execution>
            <id>AlternateDriverJarTest</id>
            <phase>process-test-resources</phase>
            <goals>
              <goal>copy</goal>
            </goals>
            <configuration>
              <artifactItems>
                <artifactItem>
                  <groupId>org.apache.derby</groupId>
                  <artifactId>derby</artifactId>
                  <version>10.10.1.1</version>
                  <type>jar</type>
                  <overWrite>false</overWrite>
                  <outputDirectory>${project.build.directory}/drivers</outputDirectory>
                  <destFileName>derby-10.10.1.1.jar</destFileName>
                </artifactItem>
                <artifactItem>
                  <groupId>org.apache.derby</groupId>
                  <artifactId>derby</artifactId>
                  <version>10.9.1.0</version>
                  <type>jar</type>
                  <overWrite>false</overWrite>
                  <outputDirectory>${project.build.directory}/drivers</outputDirectory>
                  <destFileName>derby-10.9.1.0.jar</destFileName>
                </artifactItem>
              </artifactItems>
            </configuration>
          </execution>
        </executions>
      </plugin>
    </plugins>
  </build>

  <repositories>
    <repository>
      <id>apache-m2-snapshot</id>
      <name>Apache Snapshot Repository</name>
      <url>http://repository.apache.org/snapshots</url>
    </repository>
  </repositories>

  <dependencyManagement>
    <dependencies>
      <!-- Override dependency resolver with test version. This must go *BEFORE*
        the Arquillian BOM. -->
      <dependency>
        <groupId>org.jboss.shrinkwrap.resolver</groupId>
        <artifactId>shrinkwrap-resolver-bom</artifactId>
        <version>2.1.0</version>
        <scope>import</scope>
        <type>pom</type>
      </dependency>
      <!-- Now pull in our server-based unit testing framework -->
      <dependency>
        <groupId>org.jboss.arquillian</groupId>
        <artifactId>arquillian-bom</artifactId>
        <version>1.1.5.Final</version>
        <scope>import</scope>
        <type>pom</type>
      </dependency>
    </dependencies>
  </dependencyManagement>

  <dependencies>
    <dependency>
      <groupId>org.apache.openejb</groupId>
      <artifactId>javaee-api</artifactId>
      <version>6.0-6</version>
      <scope>provided</scope>
    </dependency>
    <dependency>
      <groupId>org.jboss.arquillian.junit</groupId>
      <artifactId>arquillian-junit-container</artifactId>
      <scope>test</scope>
    </dependency>
    <dependency>
      <groupId>org.apache.openejb</groupId>
      <artifactId>arquillian-tomee-remote</artifactId>
      <version>${version.tomee}</version>
      <scope>test</scope>
    </dependency>
    <dependency>
      <groupId>org.jboss.shrinkwrap.resolver</groupId>
      <artifactId>shrinkwrap-resolver-depchain</artifactId>
      <type>pom</type>
      <scope>test</scope>
    </dependency>
    <dependency>
      <groupId>junit</groupId>
      <artifactId>junit</artifactId>
      <version>4.12</version>
      <scope>test</scope>
    </dependency>
    <!--
    The <scope>test</scope> guarantees that non of your runtime
    code is dependent on any OpenEJB classes.
    -->
    <dependency>
      <groupId>org.apache.openejb</groupId>
      <artifactId>openejb-core</artifactId>
<<<<<<< HEAD
      <version>4.7.5-TT.15</version>
=======
      <version>4.7.6-SNAPSHOT</version>
>>>>>>> bfdd20c7
      <scope>test</scope>
    </dependency>
    <dependency>
      <groupId>org.apache.tomcat</groupId>
      <artifactId>tomcat-jdbc</artifactId>
      <version>7.0.63</version>
      <scope>test</scope>
    </dependency>
    <dependency>
      <groupId>org.apache.openejb</groupId>
      <artifactId>tomee-jdbc</artifactId>
<<<<<<< HEAD
      <version>1.7.5-TT.15</version>
=======
      <version>1.7.6-SNAPSHOT</version>
>>>>>>> bfdd20c7
      <scope>test</scope>
    </dependency>
  </dependencies>
  <!--
  This section allows you to configure where to publish libraries for sharing.
  It is not required and may be deleted.  For more information see:
  http://maven.apache.org/plugins/maven-deploy-plugin/
  -->
  <distributionManagement>
    <repository>
      <id>localhost</id>
      <url>file://${basedir}/target/repo/</url>
    </repository>
    <snapshotRepository>
      <id>localhost</id>
      <url>file://${basedir}/target/snapshot-repo/</url>
    </snapshotRepository>
  </distributionManagement>
</project><|MERGE_RESOLUTION|>--- conflicted
+++ resolved
@@ -25,11 +25,7 @@
 
   <properties>
     <project.build.sourceEncoding>UTF-8</project.build.sourceEncoding>
-<<<<<<< HEAD
-    <version.tomee>1.7.5-TT.15</version.tomee>
-=======
-    <version.tomee>1.7.6-SNAPSHOT</version.tomee>
->>>>>>> bfdd20c7
+    <version.tomee>1.7.5-TT.16</version.tomee>
   </properties>
 
   <build>
@@ -160,11 +156,7 @@
     <dependency>
       <groupId>org.apache.openejb</groupId>
       <artifactId>openejb-core</artifactId>
-<<<<<<< HEAD
-      <version>4.7.5-TT.15</version>
-=======
-      <version>4.7.6-SNAPSHOT</version>
->>>>>>> bfdd20c7
+      <version>4.7.5-TT.16</version>
       <scope>test</scope>
     </dependency>
     <dependency>
@@ -176,11 +168,7 @@
     <dependency>
       <groupId>org.apache.openejb</groupId>
       <artifactId>tomee-jdbc</artifactId>
-<<<<<<< HEAD
-      <version>1.7.5-TT.15</version>
-=======
-      <version>1.7.6-SNAPSHOT</version>
->>>>>>> bfdd20c7
+      <version>1.7.5-TT.16</version>
       <scope>test</scope>
     </dependency>
   </dependencies>
