<?xml version="1.0" encoding="UTF-8"?>
<!--
    Licensed to the Apache Software Foundation (ASF) under one or more
    contributor license agreements.  See the NOTICE file distributed with
    this work for additional information regarding copyright ownership.
    The ASF licenses this file to You under the Apache License, Version 2.0
    (the "License"); you may not use this file except in compliance with
    the License.  You may obtain a copy of the License at

       http://www.apache.org/licenses/LICENSE-2.0

    Unless required by applicable law or agreed to in writing, software
    distributed under the License is distributed on an "AS IS" BASIS,
    WITHOUT WARRANTIES OR CONDITIONS OF ANY KIND, either express or implied.
    See the License for the specific language governing permissions and
    limitations under the License.
-->
<project xmlns="http://maven.apache.org/POM/4.0.0" xmlns:xsi="http://www.w3.org/2001/XMLSchema-instance" xsi:schemaLocation="http://maven.apache.org/POM/4.0.0 http://maven.apache.org/xsd/maven-4.0.0.xsd">
  <modelVersion>4.0.0</modelVersion>
  
  <groupId>org.superbiz</groupId>
  <artifactId>datasource-versioning</artifactId>
  <packaging>jar</packaging>
<<<<<<< HEAD
  <version>1.1.0-TT.1</version>
=======
  <version>7.0.6-SNAPSHOT</version>
>>>>>>> 4aa5c3a3
  <name>OpenEJB :: Examples :: Datasource Versioning</name>

  <properties>
    <project.build.sourceEncoding>UTF-8</project.build.sourceEncoding>
<<<<<<< HEAD
    <tomee.version>7.0.5-TT.3</tomee.version>
=======
    <tomee.version>7.0.5</tomee.version>
>>>>>>> 4aa5c3a3
  </properties>

  <build>
    <defaultGoal>install</defaultGoal>
    <plugins>
      <plugin>
        <groupId>org.apache.maven.plugins</groupId>
        <artifactId>maven-compiler-plugin</artifactId>
        <version>3.5.1</version>
        <configuration>
          <source>1.7</source>
          <target>1.7</target>
        </configuration>
      </plugin>
      <plugin>
        <groupId>org.apache.tomee.maven</groupId>
        <artifactId>tomee-maven-plugin</artifactId>
        <version>7.0.6-SNAPSHOT</version>
        <configuration>
          <tomeeClassifier>plus</tomeeClassifier>
          <args>-Xmx512m -XX:PermSize=256m</args>
          <config>${project.basedir}/src/main/tomee/</config>
        </configuration>
      </plugin>
      <plugin>
        <groupId>org.apache.maven.plugins</groupId>
        <artifactId>maven-dependency-plugin</artifactId>
        <version>2.10</version>
        <executions>
          <execution>
            <id>AlternateDriverJarTest</id>
            <phase>process-test-resources</phase>
            <goals>
              <goal>copy</goal>
            </goals>
            <configuration>
              <artifactItems>
                <artifactItem>
                  <groupId>org.apache.derby</groupId>
                  <artifactId>derby</artifactId>
                  <version>10.10.1.1</version>
                  <type>jar</type>
                  <overWrite>false</overWrite>
                  <outputDirectory>${project.build.directory}/drivers</outputDirectory>
                  <destFileName>derby-10.10.1.1.jar</destFileName>
                </artifactItem>
                <artifactItem>
                  <groupId>org.apache.derby</groupId>
                  <artifactId>derby</artifactId>
                  <version>10.9.1.0</version>
                  <type>jar</type>
                  <overWrite>false</overWrite>
                  <outputDirectory>${project.build.directory}/drivers</outputDirectory>
                  <destFileName>derby-10.9.1.0.jar</destFileName>
                </artifactItem>
              </artifactItems>
            </configuration>
          </execution>
        </executions>
      </plugin>
    </plugins>
  </build>

  <repositories>
    <repository>
      <id>apache-m2-snapshot</id>
      <name>Apache Snapshot Repository</name>
      <url>https://repository.apache.org/content/groups/snapshots</url>
    </repository>
  </repositories>

  <dependencyManagement>
    <dependencies>
      <!-- Override dependency resolver with test version. This must go *BEFORE*
        the Arquillian BOM. -->
      <dependency>
        <groupId>org.jboss.shrinkwrap.resolver</groupId>
        <artifactId>shrinkwrap-resolver-bom</artifactId>
        <version>2.1.0</version>
        <scope>import</scope>
        <type>pom</type>
      </dependency>
      <!-- Now pull in our server-based unit testing framework -->
      <dependency>
        <groupId>org.jboss.arquillian</groupId>
        <artifactId>arquillian-bom</artifactId>
        <version>1.1.10.Final</version>
        <scope>import</scope>
        <type>pom</type>
      </dependency>
    </dependencies>
  </dependencyManagement>

  <dependencies>
    <dependency>
      <groupId>org.apache.tomee</groupId>
      <artifactId>javaee-api</artifactId>
      <version>7.0</version>
      <scope>provided</scope>
    </dependency>
    <dependency>
      <groupId>org.jboss.arquillian.junit</groupId>
      <artifactId>arquillian-junit-container</artifactId>
      <version>1.1.10.Final</version>
      <scope>test</scope>
    </dependency>
    <dependency>
      <groupId>org.apache.tomee</groupId>
      <artifactId>arquillian-tomee-remote</artifactId>
      <version>7.0.6-SNAPSHOT</version>
      <scope>test</scope>
    </dependency>
    <dependency>
      <groupId>org.jboss.shrinkwrap.resolver</groupId>
      <artifactId>shrinkwrap-resolver-depchain</artifactId>
      <type>pom</type>
      <scope>test</scope>
      <exclusions>
        <exclusion>
          <artifactId>guava</artifactId>
          <groupId>com.google.guava</groupId>
        </exclusion>
      </exclusions>
    </dependency>
    <dependency>
      <groupId>junit</groupId>
      <artifactId>junit</artifactId>
      <version>4.12</version>
      <scope>test</scope>
    </dependency>
    <!--
    The <scope>test</scope> guarantees that non of your runtime
    code is dependent on any OpenEJB classes.
    -->
    <dependency>
      <groupId>org.apache.tomee</groupId>
      <artifactId>openejb-core</artifactId>
<<<<<<< HEAD
      <version>7.0.5-TT.3</version>
=======
      <version>7.0.6-SNAPSHOT</version>
>>>>>>> 4aa5c3a3
      <scope>test</scope>
    </dependency>
    <dependency>
      <groupId>org.apache.tomcat</groupId>
      <artifactId>tomcat-jdbc</artifactId>
      <version>8.0.24</version>
      <scope>test</scope>
    </dependency>
    <dependency>
      <groupId>org.apache.tomee</groupId>
      <artifactId>tomee-jdbc</artifactId>
<<<<<<< HEAD
      <version>7.0.5-TT.3</version>
=======
      <version>7.0.6-SNAPSHOT</version>
>>>>>>> 4aa5c3a3
      <scope>test</scope>
    </dependency>
  </dependencies>
  <!--
  This section allows you to configure where to publish libraries for sharing.
  It is not required and may be deleted.  For more information see:
  http://maven.apache.org/plugins/maven-deploy-plugin/
  -->
  <distributionManagement>
    <repository>
      <id>localhost</id>
      <url>file://${basedir}/target/repo/</url>
    </repository>
    <snapshotRepository>
      <id>localhost</id>
      <url>file://${basedir}/target/snapshot-repo/</url>
    </snapshotRepository>
  </distributionManagement>
</project><|MERGE_RESOLUTION|>--- conflicted
+++ resolved
@@ -21,20 +21,12 @@
   <groupId>org.superbiz</groupId>
   <artifactId>datasource-versioning</artifactId>
   <packaging>jar</packaging>
-<<<<<<< HEAD
   <version>1.1.0-TT.1</version>
-=======
-  <version>7.0.6-SNAPSHOT</version>
->>>>>>> 4aa5c3a3
   <name>OpenEJB :: Examples :: Datasource Versioning</name>
 
   <properties>
     <project.build.sourceEncoding>UTF-8</project.build.sourceEncoding>
-<<<<<<< HEAD
     <tomee.version>7.0.5-TT.3</tomee.version>
-=======
-    <tomee.version>7.0.5</tomee.version>
->>>>>>> 4aa5c3a3
   </properties>
 
   <build>
@@ -172,11 +164,7 @@
     <dependency>
       <groupId>org.apache.tomee</groupId>
       <artifactId>openejb-core</artifactId>
-<<<<<<< HEAD
       <version>7.0.5-TT.3</version>
-=======
-      <version>7.0.6-SNAPSHOT</version>
->>>>>>> 4aa5c3a3
       <scope>test</scope>
     </dependency>
     <dependency>
@@ -188,11 +176,7 @@
     <dependency>
       <groupId>org.apache.tomee</groupId>
       <artifactId>tomee-jdbc</artifactId>
-<<<<<<< HEAD
       <version>7.0.5-TT.3</version>
-=======
-      <version>7.0.6-SNAPSHOT</version>
->>>>>>> 4aa5c3a3
       <scope>test</scope>
     </dependency>
   </dependencies>
