<?xml version="1.0" encoding="UTF-8"?>
<!--
    Licensed to the Apache Software Foundation (ASF) under one or more
    contributor license agreements.  See the NOTICE file distributed with
    this work for additional information regarding copyright ownership.
    The ASF licenses this file to You under the Apache License, Version 2.0
    (the "License"); you may not use this file except in compliance with
    the License.  You may obtain a copy of the License at

       http://www.apache.org/licenses/LICENSE-2.0

    Unless required by applicable law or agreed to in writing, software
    distributed under the License is distributed on an "AS IS" BASIS,
    WITHOUT WARRANTIES OR CONDITIONS OF ANY KIND, either express or implied.
    See the License for the specific language governing permissions and
    limitations under the License.
-->
<project xmlns="http://maven.apache.org/POM/4.0.0" xmlns:xsi="http://www.w3.org/2001/XMLSchema-instance" xsi:schemaLocation="http://maven.apache.org/POM/4.0.0 http://maven.apache.org/xsd/maven-4.0.0.xsd">
  <modelVersion>4.0.0</modelVersion>
  <groupId>org.superbiz</groupId>
  <artifactId>datasource-versioning</artifactId>
  <packaging>jar</packaging>
<<<<<<< HEAD
  <version>8.0.6-TT.6-SNAPSHOT</version>
=======
  <version>8.0.9-SNAPSHOT</version>
>>>>>>> 17f2a998
  <name>TomEE :: Examples :: Datasource Versioning</name>
  <properties>
    <project.build.sourceEncoding>UTF-8</project.build.sourceEncoding>
<<<<<<< HEAD
    <tomee.version>8.0.6-TT.6-SNAPSHOT</tomee.version>
=======
    <tomee.version>8.0.9-SNAPSHOT</tomee.version>
>>>>>>> 17f2a998
  </properties>
  <build>
    <defaultGoal>install</defaultGoal>
    <plugins>
      <plugin>
        <groupId>org.apache.maven.plugins</groupId>
        <artifactId>maven-compiler-plugin</artifactId>
        <version>3.5.1</version>
        <configuration>
          <source>1.8</source>
          <target>1.8</target>
        </configuration>
      </plugin>
      <plugin>
        <groupId>org.apache.tomee.maven</groupId>
        <artifactId>tomee-maven-plugin</artifactId>
        <version>${tomee.version}</version>
        <configuration>
          <tomeeClassifier>plus</tomeeClassifier>
          <args>-Xmx512m -XX:PermSize=256m</args>
          <config>${project.basedir}/src/main/tomee/</config>
        </configuration>
      </plugin>
      <plugin>
        <groupId>org.apache.maven.plugins</groupId>
        <artifactId>maven-dependency-plugin</artifactId>
        <version>2.10</version>
        <executions>
          <execution>
            <id>AlternateDriverJarTest</id>
            <phase>process-test-resources</phase>
            <goals>
              <goal>copy</goal>
            </goals>
            <configuration>
              <artifactItems>
                <artifactItem>
                  <groupId>org.apache.derby</groupId>
                  <artifactId>derby</artifactId>
                  <version>10.10.1.1</version>
                  <type>jar</type>
                  <overWrite>false</overWrite>
                  <outputDirectory>${project.build.directory}/drivers</outputDirectory>
                  <destFileName>derby-10.10.1.1.jar</destFileName>
                </artifactItem>
                <artifactItem>
                  <groupId>org.apache.derby</groupId>
                  <artifactId>derby</artifactId>
                  <version>10.9.1.0</version>
                  <type>jar</type>
                  <overWrite>false</overWrite>
                  <outputDirectory>${project.build.directory}/drivers</outputDirectory>
                  <destFileName>derby-10.9.1.0.jar</destFileName>
                </artifactItem>
              </artifactItems>
            </configuration>
          </execution>
        </executions>
      </plugin>
    </plugins>
  </build>
  <repositories>
    <repository>
      <id>apache-m2-snapshot</id>
      <name>Apache Snapshot Repository</name>
      <url>https://repository.apache.org/content/groups/snapshots</url>
    </repository>
    <repository>
      <id>tomitribe-all</id>
      <name>Tomitribe Repository</name>
      <url>https://repository.tomitribe.com/content/groups/tomitribe/</url>
    </repository>
  </repositories>
  <dependencyManagement>
    <dependencies>
      <!-- Override dependency resolver with test version. This must go *BEFORE*
        the Arquillian BOM. -->
      <dependency>
        <groupId>org.jboss.shrinkwrap.resolver</groupId>
        <artifactId>shrinkwrap-resolver-bom</artifactId>
        <version>2.1.0</version>
        <scope>import</scope>
        <type>pom</type>
      </dependency>
      <!-- Now pull in our server-based unit testing framework -->
      <dependency>
        <groupId>org.jboss.arquillian</groupId>
        <artifactId>arquillian-bom</artifactId>
        <version>1.1.10.Final</version>
        <scope>import</scope>
        <type>pom</type>
      </dependency>
    </dependencies>
  </dependencyManagement>
  <dependencies>
    <dependency>
      <groupId>org.apache.tomee</groupId>
      <artifactId>javaee-api</artifactId>
      <version>[8.0,)</version>
      <scope>provided</scope>
    </dependency>
    <dependency>
      <groupId>org.jboss.arquillian.junit</groupId>
      <artifactId>arquillian-junit-container</artifactId>
      <version>1.1.10.Final</version>
      <scope>test</scope>
    </dependency>
    <dependency>
      <groupId>org.apache.tomee</groupId>
      <artifactId>arquillian-tomee-remote</artifactId>
      <version>${tomee.version}</version>
      <scope>test</scope>
    </dependency>
    <dependency>
      <groupId>org.jboss.shrinkwrap.resolver</groupId>
      <artifactId>shrinkwrap-resolver-depchain</artifactId>
      <type>pom</type>
      <scope>test</scope>
      <exclusions>
        <exclusion>
          <artifactId>guava</artifactId>
          <groupId>com.google.guava</groupId>
        </exclusion>
      </exclusions>
    </dependency>
    <dependency>
      <groupId>junit</groupId>
      <artifactId>junit</artifactId>
      <version>4.12</version>
      <scope>test</scope>
    </dependency>
    <!--
    The <scope>test</scope> guarantees that non of your runtime
    code is dependent on any OpenEJB classes.
    -->
    <dependency>
      <groupId>org.apache.tomee</groupId>
      <artifactId>openejb-core</artifactId>
<<<<<<< HEAD
      <version>8.0.6-TT.6-SNAPSHOT</version>
=======
      <version>8.0.9-SNAPSHOT</version>
>>>>>>> 17f2a998
      <scope>test</scope>
    </dependency>
    <dependency>
      <groupId>org.apache.tomcat</groupId>
      <artifactId>tomcat-jdbc</artifactId>
      <version>8.0.24</version>
      <scope>test</scope>
    </dependency>
    <dependency>
      <groupId>org.apache.tomee</groupId>
      <artifactId>tomee-jdbc</artifactId>
<<<<<<< HEAD
      <version>8.0.6-TT.6-SNAPSHOT</version>
=======
      <version>8.0.9-SNAPSHOT</version>
>>>>>>> 17f2a998
      <scope>test</scope>
    </dependency>
  </dependencies>
  <!--
  This section allows you to configure where to publish libraries for sharing.
  It is not required and may be deleted.  For more information see:
  http://maven.apache.org/plugins/maven-deploy-plugin/
  -->
  <distributionManagement>
    <repository>
      <id>localhost</id>
      <url>file://${basedir}/target/repo/</url>
    </repository>
    <snapshotRepository>
      <id>localhost</id>
      <url>file://${basedir}/target/snapshot-repo/</url>
    </snapshotRepository>
  </distributionManagement>
</project><|MERGE_RESOLUTION|>--- conflicted
+++ resolved
@@ -20,19 +20,11 @@
   <groupId>org.superbiz</groupId>
   <artifactId>datasource-versioning</artifactId>
   <packaging>jar</packaging>
-<<<<<<< HEAD
-  <version>8.0.6-TT.6-SNAPSHOT</version>
-=======
   <version>8.0.9-SNAPSHOT</version>
->>>>>>> 17f2a998
   <name>TomEE :: Examples :: Datasource Versioning</name>
   <properties>
     <project.build.sourceEncoding>UTF-8</project.build.sourceEncoding>
-<<<<<<< HEAD
-    <tomee.version>8.0.6-TT.6-SNAPSHOT</tomee.version>
-=======
     <tomee.version>8.0.9-SNAPSHOT</tomee.version>
->>>>>>> 17f2a998
   </properties>
   <build>
     <defaultGoal>install</defaultGoal>
@@ -171,11 +163,7 @@
     <dependency>
       <groupId>org.apache.tomee</groupId>
       <artifactId>openejb-core</artifactId>
-<<<<<<< HEAD
-      <version>8.0.6-TT.6-SNAPSHOT</version>
-=======
       <version>8.0.9-SNAPSHOT</version>
->>>>>>> 17f2a998
       <scope>test</scope>
     </dependency>
     <dependency>
@@ -187,11 +175,7 @@
     <dependency>
       <groupId>org.apache.tomee</groupId>
       <artifactId>tomee-jdbc</artifactId>
-<<<<<<< HEAD
-      <version>8.0.6-TT.6-SNAPSHOT</version>
-=======
       <version>8.0.9-SNAPSHOT</version>
->>>>>>> 17f2a998
       <scope>test</scope>
     </dependency>
   </dependencies>
