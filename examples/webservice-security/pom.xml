--- conflicted
+++ resolved
@@ -22,11 +22,7 @@
   <groupId>org.superbiz</groupId>
   <artifactId>webservice-security</artifactId>
   <packaging>jar</packaging>
-<<<<<<< HEAD
   <version>8.0.2-TT.5-SNAPSHOT</version>
-=======
-  <version>8.0.4-SNAPSHOT</version>
->>>>>>> ca0e90e6
   <name>TomEE :: Web Examples :: EJB WebService with Security</name>
   <properties>
     <project.build.sourceEncoding>UTF-8</project.build.sourceEncoding>
@@ -92,11 +88,7 @@
     <dependency>
       <groupId>org.apache.tomee</groupId>
       <artifactId>openejb-cxf</artifactId>
-<<<<<<< HEAD
       <version>8.0.2-TT.5-SNAPSHOT</version>
-=======
-      <version>8.0.4-SNAPSHOT</version>
->>>>>>> ca0e90e6
       <scope>test</scope>
     </dependency>
     <!-- This is required on IBM JDKs (and potentially others) because saaj-impl depends
