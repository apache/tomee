<?xml version="1.0" encoding="UTF-8"?>
<!--

    Licensed to the Apache Software Foundation (ASF) under one or more
    contributor license agreements.  See the NOTICE file distributed with
    this work for additional information regarding copyright ownership.
    The ASF licenses this file to You under the Apache License, Version 2.0
    (the "License"); you may not use this file except in compliance with
    the License.  You may obtain a copy of the License at

       http://www.apache.org/licenses/LICENSE-2.0

    Unless required by applicable law or agreed to in writing, software
    distributed under the License is distributed on an "AS IS" BASIS,
    WITHOUT WARRANTIES OR CONDITIONS OF ANY KIND, either express or implied.
    See the License for the specific language governing permissions and
    limitations under the License.
-->
<project xmlns="http://maven.apache.org/POM/4.0.0" xmlns:xsi="http://www.w3.org/2001/XMLSchema-instance" xsi:schemaLocation="http://maven.apache.org/POM/4.0.0 http://maven.apache.org/maven-v4_0_0.xsd">
  <modelVersion>4.0.0</modelVersion>
  <groupId>org.superbiz</groupId>
  <artifactId>serverless-builder</artifactId>
<<<<<<< HEAD
  <version>8.0.6-TT.6-SNAPSHOT</version>
=======
  <version>8.0.9-SNAPSHOT</version>
>>>>>>> 17f2a998

  <name>TomEE :: Examples :: Serverless Apache TomEE WebProfile</name>
  
  <properties>
    <project.build.sourceEncoding>UTF-8</project.build.sourceEncoding>
<<<<<<< HEAD
    <version.tomee>8.0.6-TT.6-SNAPSHOT</version.tomee>
=======
    <version.tomee>8.0.9-SNAPSHOT</version.tomee>
>>>>>>> 17f2a998
  </properties>
  <dependencies>
    <dependency>
      <groupId>org.apache.tomee.bom</groupId>
      <artifactId>tomee-webprofile</artifactId>
      <version>${version.tomee}</version>
    </dependency>
    <dependency>
      <groupId>junit</groupId>
      <artifactId>junit</artifactId>
      <version>4.12</version>
      <scope>test</scope>
    </dependency>
  </dependencies>

  <build>
    <plugins>
      <plugin>
        <groupId>org.apache.maven.plugins</groupId>
        <artifactId>maven-compiler-plugin</artifactId>
        <version>3.5.1</version>
        <configuration>
          <source>1.8</source>
          <target>1.8</target>
        </configuration>
      </plugin>
    </plugins>
  </build>

  <!--
  This section allows you to configure where to publish libraries for sharing.
  It is not required and may be deleted.  For more information see:
  http://maven.apache.org/plugins/maven-deploy-plugin/
  -->
  <distributionManagement>
    <repository>
      <id>localhost</id>
      <url>file://${basedir}/target/repo/</url>
    </repository>
    <snapshotRepository>
      <id>localhost</id>
      <url>file://${basedir}/target/snapshot-repo/</url>
    </snapshotRepository>
  </distributionManagement>
</project><|MERGE_RESOLUTION|>--- conflicted
+++ resolved
@@ -20,21 +20,13 @@
   <modelVersion>4.0.0</modelVersion>
   <groupId>org.superbiz</groupId>
   <artifactId>serverless-builder</artifactId>
-<<<<<<< HEAD
-  <version>8.0.6-TT.6-SNAPSHOT</version>
-=======
   <version>8.0.9-SNAPSHOT</version>
->>>>>>> 17f2a998
 
   <name>TomEE :: Examples :: Serverless Apache TomEE WebProfile</name>
   
   <properties>
     <project.build.sourceEncoding>UTF-8</project.build.sourceEncoding>
-<<<<<<< HEAD
-    <version.tomee>8.0.6-TT.6-SNAPSHOT</version.tomee>
-=======
     <version.tomee>8.0.9-SNAPSHOT</version.tomee>
->>>>>>> 17f2a998
   </properties>
   <dependencies>
     <dependency>
