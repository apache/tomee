<?xml version="1.0" encoding="UTF-8"?>
<!--

    Licensed to the Apache Software Foundation (ASF) under one or more
    contributor license agreements.  See the NOTICE file distributed with
    this work for additional information regarding copyright ownership.
    The ASF licenses this file to You under the Apache License, Version 2.0
    (the "License"); you may not use this file except in compliance with
    the License.  You may obtain a copy of the License at

       http://www.apache.org/licenses/LICENSE-2.0

    Unless required by applicable law or agreed to in writing, software
    distributed under the License is distributed on an "AS IS" BASIS,
    WITHOUT WARRANTIES OR CONDITIONS OF ANY KIND, either express or implied.
    See the License for the specific language governing permissions and
    limitations under the License.
-->
<project xmlns="http://maven.apache.org/POM/4.0.0" xmlns:xsi="http://www.w3.org/2001/XMLSchema-instance" xsi:schemaLocation="http://maven.apache.org/POM/4.0.0 http://maven.apache.org/xsd/maven-4.0.0.xsd">
  <modelVersion>4.0.0</modelVersion>
  <groupId>org.superbiz</groupId>
  <artifactId>mvc-resteasy</artifactId>
  <packaging>war</packaging>
  <name>TomEE :: Examples :: MVC (RestEasy-based)</name>
  <description>OpenEJB :: Web Examples :: MVC 1.0 - RestEasy</description>
<<<<<<< HEAD
  <version>8.0.2-TT.5-SNAPSHOT</version>
  <url>http://tomee.apache.org</url>
  <properties>
    <project.build.sourceEncoding>UTF-8</project.build.sourceEncoding>
    <tomee.version>8.0.2-TT.5-SNAPSHOT</tomee.version>
=======
  <version>8.0.4-SNAPSHOT</version>
  <url>http://tomee.apache.org</url>
  <properties>
    <project.build.sourceEncoding>UTF-8</project.build.sourceEncoding>
    <tomee.version>8.0.4-SNAPSHOT</tomee.version>
>>>>>>> ca0e90e6
    <version.krazo>1.1.0-M1</version.krazo>
    <resteasy.version>3.6.2.Final</resteasy.version>
    <version.arquillian>1.1.13.Final</version.arquillian>
    <version.graphene.webdriver>2.3.1</version.graphene.webdriver>
  </properties>
  <build>
    <finalName>mvc-resteasy</finalName>
    <plugins>
      <plugin>
        <groupId>org.apache.maven.plugins</groupId>
        <artifactId>maven-compiler-plugin</artifactId>
        <version>3.5.1</version>
        <configuration>
          <source>1.8</source>
          <target>1.8</target>
        </configuration>
      </plugin>
      <plugin>
        <groupId>org.apache.maven.plugins</groupId>
        <artifactId>maven-war-plugin</artifactId>
        <version>3.1.0</version>
      </plugin>
      <plugin>
        <groupId>org.apache.tomee.maven</groupId>
        <artifactId>tomee-maven-plugin</artifactId>
<<<<<<< HEAD
        <version>8.0.2-TT.5-SNAPSHOT</version>
=======
        <version>8.0.4-SNAPSHOT</version>
>>>>>>> ca0e90e6
        <configuration>
          <args>-Xmx512m -XX:PermSize=256m</args>
        </configuration>
      </plugin>
      <plugin>
        <groupId>org.tomitribe.transformer</groupId>
        <artifactId>org.eclipse.transformer.maven</artifactId>
        <version>0.1.1a</version>
        <configuration>
          <classifier>jakartaee9</classifier>
        </configuration>
        <executions>
          <execution>
            <goals>
              <goal>run</goal>
            </goals>
            <phase>package</phase>
          </execution>
        </executions>
      </plugin>
    </plugins>
  </build>
  <dependencies>
    <dependency>
      <groupId>org.apache.tomee</groupId>
      <artifactId>javaee-api</artifactId>
      <version>[8.0,)</version>
      <scope>provided</scope>
    </dependency>
    <!-- MVC 1.0(JSR 371) -->
    <dependency>
      <groupId>org.eclipse.krazo</groupId>
      <artifactId>krazo-resteasy</artifactId>
      <version>${version.krazo}</version>
    </dependency>
    <!-- RestEasy -->
    <dependency>
      <groupId>org.jboss.resteasy</groupId>
      <artifactId>resteasy-cdi</artifactId>
      <version>${resteasy.version}</version>
    </dependency>
    <dependency>
      <groupId>org.jboss.resteasy</groupId>
      <artifactId>resteasy-validator-provider-11</artifactId>
      <version>${resteasy.version}</version>
    </dependency>
    <dependency>
      <groupId>org.jboss.resteasy</groupId>
      <artifactId>resteasy-servlet-initializer</artifactId>
      <version>${resteasy.version}</version>
    </dependency>
    <!--  tests  -->
    <dependency>
      <groupId>org.jboss.arquillian.junit</groupId>
      <artifactId>arquillian-junit-container</artifactId>
      <version>${version.arquillian}</version>
      <scope>test</scope>
    </dependency>
    <dependency>
      <groupId>org.apache.tomee</groupId>
      <artifactId>arquillian-tomee-remote</artifactId>
      <version>${tomee.version}</version>
    </dependency>
    <dependency>
      <groupId>org.jboss.arquillian.graphene</groupId>
      <artifactId>graphene-webdriver</artifactId>
      <version>${version.graphene.webdriver}</version>
      <type>pom</type>
      <scope>test</scope>
    </dependency>
    <dependency>
      <groupId>junit</groupId>
      <artifactId>junit</artifactId>
      <version>4.11</version>
      <scope>test</scope>
    </dependency>
  </dependencies>
  <!--
  This section allows you to configure where to publish libraries for sharing.
  It is not required and may be deleted.  For more information see:
  http://maven.apache.org/plugins/maven-deploy-plugin/
  -->
  <distributionManagement>
    <repository>
      <id>localhost</id>
      <url>file://${basedir}/target/repo/</url>
    </repository>
    <snapshotRepository>
      <id>localhost</id>
      <url>file://${basedir}/target/snapshot-repo/</url>
    </snapshotRepository>
  </distributionManagement>
  <repositories>
    <repository>
      <id>tomitribe-all</id>
      <name>Tomitribe Repository</name>
      <url>https://repository.tomitribe.com/content/groups/tomitribe/</url>
    </repository>
  </repositories>
</project><|MERGE_RESOLUTION|>--- conflicted
+++ resolved
@@ -23,19 +23,11 @@
   <packaging>war</packaging>
   <name>TomEE :: Examples :: MVC (RestEasy-based)</name>
   <description>OpenEJB :: Web Examples :: MVC 1.0 - RestEasy</description>
-<<<<<<< HEAD
   <version>8.0.2-TT.5-SNAPSHOT</version>
   <url>http://tomee.apache.org</url>
   <properties>
     <project.build.sourceEncoding>UTF-8</project.build.sourceEncoding>
     <tomee.version>8.0.2-TT.5-SNAPSHOT</tomee.version>
-=======
-  <version>8.0.4-SNAPSHOT</version>
-  <url>http://tomee.apache.org</url>
-  <properties>
-    <project.build.sourceEncoding>UTF-8</project.build.sourceEncoding>
-    <tomee.version>8.0.4-SNAPSHOT</tomee.version>
->>>>>>> ca0e90e6
     <version.krazo>1.1.0-M1</version.krazo>
     <resteasy.version>3.6.2.Final</resteasy.version>
     <version.arquillian>1.1.13.Final</version.arquillian>
@@ -61,11 +53,7 @@
       <plugin>
         <groupId>org.apache.tomee.maven</groupId>
         <artifactId>tomee-maven-plugin</artifactId>
-<<<<<<< HEAD
         <version>8.0.2-TT.5-SNAPSHOT</version>
-=======
-        <version>8.0.4-SNAPSHOT</version>
->>>>>>> ca0e90e6
         <configuration>
           <args>-Xmx512m -XX:PermSize=256m</args>
         </configuration>
