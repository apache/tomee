--- conflicted
+++ resolved
@@ -20,20 +20,12 @@
   <groupId>org.superbiz</groupId>
   <artifactId>connector-ear</artifactId>
   <packaging>pom</packaging>
-<<<<<<< HEAD
-  <version>7.1.0-TT.2</version>
-=======
   <version>7.1.1-SNAPSHOT</version>
->>>>>>> 50c6e3d0
   <name>OpenEJB :: Connector Examples :: Connector in EAR</name>
 
   <properties>
     <project.build.sourceEncoding>UTF-8</project.build.sourceEncoding>
-<<<<<<< HEAD
-    <tomee.version>7.1.0-TT.2</tomee.version>
-=======
     <tomee.version>7.1.1-SNAPSHOT</tomee.version>
->>>>>>> 50c6e3d0
     <version.shrinkwrap.resolver>2.1.0</version.shrinkwrap.resolver>
   </properties>
 
