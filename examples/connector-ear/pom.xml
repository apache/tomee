<?xml version="1.0" encoding="UTF-8"?>
<!-- Licensed to the Apache Software Foundation (ASF) under one or more contributor
  license agreements. See the NOTICE file distributed with this work for additional
  information regarding copyright ownership. The ASF licenses this file to
  You under the Apache License, Version 2.0 (the "License"); you may not use
  this file except in compliance with the License. You may obtain a copy of
  the License at http://www.apache.org/licenses/LICENSE-2.0 Unless required
  by applicable law or agreed to in writing, software distributed under the
  License is distributed on an "AS IS" BASIS, WITHOUT WARRANTIES OR CONDITIONS
  OF ANY KIND, either express or implied. See the License for the specific
  language governing permissions and limitations under the License. -->

<!-- $Rev: 1387962 $ $Date: 2012-09-20 05:53:17 -0500 (Thu, 20 Sep 2012)
  $ -->

<project xmlns="http://maven.apache.org/POM/4.0.0" xmlns:xsi="http://www.w3.org/2001/XMLSchema-instance" xsi:schemaLocation="http://maven.apache.org/POM/4.0.0 http://maven.apache.org/maven-v4_0_0.xsd">

  <modelVersion>4.0.0</modelVersion>

  <groupId>org.superbiz</groupId>
  <artifactId>connector-ear</artifactId>
  <packaging>pom</packaging>
<<<<<<< HEAD
  <version>7.0.6-SNAPSHOT</version>
=======
  <version>8.0.0-SNAPSHOT</version>
>>>>>>> 4b760d3b
  <name>OpenEJB :: Connector Examples :: Connector in EAR</name>

  <properties>
    <project.build.sourceEncoding>UTF-8</project.build.sourceEncoding>
<<<<<<< HEAD
    <tomee.version>7.0.6-SNAPSHOT</tomee.version>
=======
    <tomee.version>8.0.0-SNAPSHOT</tomee.version>
>>>>>>> 4b760d3b
    <version.shrinkwrap.resolver>2.1.0</version.shrinkwrap.resolver>
  </properties>

  <repositories>
    <repository>
      <id>apache-m2-snapshot</id>
      <name>Apache Snapshot Repository</name>
      <url>http://repository.apache.org/snapshots</url>
    </repository>
  </repositories>

  <dependencyManagement>
    <dependencies>
      <dependency>
        <groupId>junit</groupId>
        <artifactId>junit</artifactId>
        <version>4.11</version>
        <scope>test</scope>
      </dependency>
      <dependency>
        <groupId>org.apache.openejb</groupId>
        <artifactId>javaee-api</artifactId>
        <version>6.0-6</version>
        <scope>provided</scope>
      </dependency>
    </dependencies>
  </dependencyManagement>

  <modules>
    <module>connector-sample-api</module>
    <module>connector-sample-impl</module>
    <module>connector-sample-rar</module>
    <module>connector-sample-war</module>
    <module>connector-sample-ear</module>
    <module>connector-sample-functional-tests</module>
  </modules>

  <build>
    <pluginManagement>
      <plugins>
        <plugin>
          <groupId>org.apache.maven.plugins</groupId>
          <artifactId>maven-compiler-plugin</artifactId>
          <configuration>
            <optimize>true</optimize>
            <source>1.6</source>
            <target>1.6</target>
          </configuration>
        </plugin>
      </plugins>
    </pluginManagement>

    <plugins>
      <plugin>
        <groupId>org.apache.maven.plugins</groupId>
        <artifactId>maven-surefire-plugin</artifactId>
        <configuration>
          <systemProperties>
            <property>
              <name>tomee.version</name>
              <value>${tomee.version}</value>
            </property>
          </systemProperties>
        </configuration>
      </plugin>
    </plugins>
  </build>

  <!-- This section allows you to configure where to publish libraries for
    sharing. It is not required and may be deleted. For more information see:
    http://maven.apache.org/plugins/maven-deploy-plugin/ -->
  <distributionManagement>
    <repository>
      <id>localhost</id>
      <url>file://${basedir}/target/repo/</url>
    </repository>
    <snapshotRepository>
      <id>localhost</id>
      <url>file://${basedir}/target/snapshot-repo/</url>
    </snapshotRepository>
  </distributionManagement>
</project><|MERGE_RESOLUTION|>--- conflicted
+++ resolved
@@ -20,20 +20,12 @@
   <groupId>org.superbiz</groupId>
   <artifactId>connector-ear</artifactId>
   <packaging>pom</packaging>
-<<<<<<< HEAD
-  <version>7.0.6-SNAPSHOT</version>
-=======
   <version>8.0.0-SNAPSHOT</version>
->>>>>>> 4b760d3b
   <name>OpenEJB :: Connector Examples :: Connector in EAR</name>
 
   <properties>
     <project.build.sourceEncoding>UTF-8</project.build.sourceEncoding>
-<<<<<<< HEAD
-    <tomee.version>7.0.6-SNAPSHOT</tomee.version>
-=======
     <tomee.version>8.0.0-SNAPSHOT</tomee.version>
->>>>>>> 4b760d3b
     <version.shrinkwrap.resolver>2.1.0</version.shrinkwrap.resolver>
   </properties>
 
