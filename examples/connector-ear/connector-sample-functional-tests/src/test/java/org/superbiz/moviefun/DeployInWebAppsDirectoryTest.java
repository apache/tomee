--- conflicted
+++ resolved
@@ -105,11 +105,7 @@
         configuration.setGroupId("org.apache.openejb");
         configuration.setArtifactId("apache-tomee");
         configuration.setClassifier("plus");
-<<<<<<< HEAD
-        configuration.setVersion("1.7.5-TT.18");
-=======
         configuration.setVersion("1.7.6-TT.1");
->>>>>>> d3c25c26
 //        configuration.setDebug(true);
         configuration.setHttpPort(-1);
 
