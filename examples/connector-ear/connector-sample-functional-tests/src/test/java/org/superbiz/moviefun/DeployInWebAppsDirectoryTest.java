/**
 * Licensed to the Apache Software Foundation (ASF) under one or more
 * contributor license agreements.  See the NOTICE file distributed with
 * this work for additional information regarding copyright ownership.
 * The ASF licenses this file to You under the Apache License, Version 2.0
 * (the "License"); you may not use this file except in compliance with
 * the License.  You may obtain a copy of the License at
 * <p/>
 * http://www.apache.org/licenses/LICENSE-2.0
 * <p/>
 * Unless required by applicable law or agreed to in writing, software
 * distributed under the License is distributed on an "AS IS" BASIS,
 * WITHOUT WARRANTIES OR CONDITIONS OF ANY KIND, either express or implied.
 * See the License for the specific language governing permissions and
 * limitations under the License.
 */
package org.superbiz.moviefun;

import org.apache.cxf.jaxrs.client.WebClient;
import org.apache.openejb.loader.IO;
import org.apache.tomee.arquillian.remote.RemoteTomEEConfiguration;
import org.apache.tomee.arquillian.remote.RemoteTomEEContainer;
import org.jboss.shrinkwrap.api.ShrinkWrap;
import org.jboss.shrinkwrap.api.asset.StringAsset;
import org.jboss.shrinkwrap.api.exporter.ZipExporter;
import org.jboss.shrinkwrap.api.spec.EnterpriseArchive;
import org.jboss.shrinkwrap.api.spec.JavaArchive;
import org.jboss.shrinkwrap.api.spec.ResourceAdapterArchive;
import org.jboss.shrinkwrap.api.spec.WebArchive;
import org.jboss.shrinkwrap.descriptor.api.Descriptors;
import org.jboss.shrinkwrap.descriptor.api.application6.ApplicationDescriptor;
import org.jboss.shrinkwrap.descriptor.api.webapp30.WebAppDescriptor;
import org.junit.Test;

import javax.ws.rs.core.MediaType;
import javax.ws.rs.core.Response;
import java.io.File;
import java.io.InputStream;
import java.util.concurrent.Callable;

import static org.junit.Assert.assertEquals;

/*
 * This test deploys the ear in a manual fashion. Normally the remote adapter deploys using the deployer.
 * Here we'll use the arquillian adapter to control the lifecycle of the server, but we'll do the deploy
 * by hand into the webapps directory directly. The EAR deployment was fixed in TOMEE-2145.
 *
 */
public class DeployInWebAppsDirectoryTest {

    public static EnterpriseArchive createDeployment() {

        final JavaArchive apiJar = ShrinkWrap.create(JavaArchive.class, "connector-sample-api.jar");
        apiJar.addPackage("org.superbiz.connector.api");
        System.out.println("API JAR:\n" + apiJar.toString(true));

        final JavaArchive implJar = ShrinkWrap.create(JavaArchive.class, "connector-sample-impl.jar");
        implJar.addPackage("org.superbiz.connector.adapter");
        System.out.println("IMPL JAR:\n" + implJar.toString(true));

        final ResourceAdapterArchive rar = ShrinkWrap.create(ResourceAdapterArchive.class,"connector-sample-ra.rar");
        rar.addAsLibraries(implJar);

        final File raXml = Basedir.basedir("../connector-sample-rar/src/main/rar/META-INF/ra.xml");
        rar.setResourceAdapterXML(raXml);
        System.out.println("RAR:\n" + rar.toString(true));

        final WebArchive webArchive = ShrinkWrap.create(WebArchive.class, "connector-sample-war.war");
        webArchive.addPackage("org.superbiz.application");

        final WebAppDescriptor webAppDescriptor = Descriptors.create(WebAppDescriptor.class);
        webAppDescriptor.version("3.0");

        final File resourcesXml = Basedir.basedir("../connector-sample-war/src/main/webapp/WEB-INF/resources.xml");
        webArchive.addAsWebInfResource(resourcesXml);
        webArchive.setWebXML(new StringAsset(webAppDescriptor.exportAsString()));
        webArchive.addAsWebInfResource(resourcesXml);
        webArchive.addAsWebInfResource(new StringAsset("<beans/>"), "beans.xml");
        System.out.println("Webapp:\n" + webArchive.toString(true));

        final EnterpriseArchive enterpriseArchive = ShrinkWrap.create(EnterpriseArchive.class, "connector-sample.ear");
        enterpriseArchive.addAsLibraries(apiJar);
        enterpriseArchive.addAsModule(rar);
        enterpriseArchive.addAsModule(webArchive);

        ApplicationDescriptor applicationXml = Descriptors.create(ApplicationDescriptor.class);
        applicationXml.displayName("connector-sample-ear");
        applicationXml.createModule()
                .getOrCreateWeb()
                .webUri("connector-sample-war.war")
                .contextRoot("/sample")
                .up().up()
                .createModule().connector("connector-sample-ra.rar")
                .up().libraryDirectory("lib");

        enterpriseArchive.setApplicationXML(new StringAsset(applicationXml.exportAsString()));
        System.out.println(enterpriseArchive.toString(true));

        return enterpriseArchive;
    }

    @Test
    public void test() throws Exception {
        final RemoteTomEEConfiguration configuration = new RemoteTomEEConfiguration();
        configuration.setGroupId("org.apache.tomee");
        configuration.setArtifactId("apache-tomee");
        configuration.setClassifier("plus");
<<<<<<< HEAD
        configuration.setVersion("7.1.0-TT.2");
=======
        configuration.setVersion("7.1.1-SNAPSHOT");
>>>>>>> 50c6e3d0
//        configuration.setDebug(true);
        configuration.setHttpPort(-1);

        final RemoteTomEEContainer container = new RemoteTomEEContainer();
        container.setup(configuration);

        try {
            container.start();

            final File webapps = new File(configuration.getDir(), "apache-tomee-" + configuration.getClassifier() + "-" + configuration.getVersion() + "/webapps");
            webapps.mkdirs();

            final InputStream is = createDeployment().as(ZipExporter.class).exportAsInputStream();

            IO.copy(is, new File(webapps, "connector-sample.ear"));
            final String appUrl = "http://localhost:" + configuration.getHttpPort() + "/sample/";

            attempt(new Callable<Void>() {

                @Override
                public Void call() throws Exception {
                    runTests(appUrl);
                    return null;
                }
            }, 30);

            container.stop();

            // restart the container, make sure all is still well
            container.start();

        } finally {
            container.stop();
        }
    }

    public void runTests(final String appUrl) throws Exception {
        final WebClient webClient = WebClient.create(appUrl);
        final Response response = webClient.path("").type(MediaType.TEXT_PLAIN_TYPE).post("Hello, world");

        assertEquals(204, response.getStatus());
        final String result = webClient.path("").accept(MediaType.TEXT_PLAIN_TYPE).get(String.class);

        assertEquals("Hello, world", result);
    }

    private <T> T attempt(final Callable<T> callable, int numberOfAttempts) {
        int tries = 0;

        while (tries < numberOfAttempts) {
            try {
                return callable.call();
            } catch (final Throwable e) {
                // ignore the exception and try again
                tries++;
                try {
                    Thread.sleep(1000);
                } catch (final InterruptedException ie) {
                    // ignore
                }
            }
        }

        throw new IllegalStateException("Unable to invoke callable successfully after " + numberOfAttempts + " attempts");
    }
}<|MERGE_RESOLUTION|>--- conflicted
+++ resolved
@@ -105,11 +105,7 @@
         configuration.setGroupId("org.apache.tomee");
         configuration.setArtifactId("apache-tomee");
         configuration.setClassifier("plus");
-<<<<<<< HEAD
-        configuration.setVersion("7.1.0-TT.2");
-=======
         configuration.setVersion("7.1.1-SNAPSHOT");
->>>>>>> 50c6e3d0
 //        configuration.setDebug(true);
         configuration.setHttpPort(-1);
 
