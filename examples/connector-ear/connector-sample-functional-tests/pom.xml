<?xml version="1.0" encoding="UTF-8"?>
<!--

    Licensed to the Apache Software Foundation (ASF) under one or more
    contributor license agreements.  See the NOTICE file distributed with
    this work for additional information regarding copyright ownership.
    The ASF licenses this file to You under the Apache License, Version 2.0
    (the "License"); you may not use this file except in compliance with
    the License.  You may obtain a copy of the License at

       http://www.apache.org/licenses/LICENSE-2.0

    Unless required by applicable law or agreed to in writing, software
    distributed under the License is distributed on an "AS IS" BASIS,
    WITHOUT WARRANTIES OR CONDITIONS OF ANY KIND, either express or implied.
    See the License for the specific language governing permissions and
    limitations under the License.
-->
<!-- $Rev: 638272 $ $Date: 2008-03-18 01:59:59 -0700 (Tue, 18 Mar 2008) $ -->
<project xmlns="http://maven.apache.org/POM/4.0.0" xmlns:xsi="http://www.w3.org/2001/XMLSchema-instance" xsi:schemaLocation="http://maven.apache.org/POM/4.0.0 http://maven.apache.org/maven-v4_0_0.xsd">
  <parent>
    <groupId>org.superbiz</groupId>
    <artifactId>connector-ear</artifactId>
<<<<<<< HEAD
    <version>8.0.2-TT.5-SNAPSHOT</version>
=======
    <version>8.0.4-SNAPSHOT</version>
>>>>>>> ca0e90e6
  </parent>
  <modelVersion>4.0.0</modelVersion>
  <artifactId>connector-sample-functional-test</artifactId>
  <packaging>jar</packaging>
  <name>TomEE :: Connector Examples :: Connector in EAR :: Functional Tests</name>
  <properties>
    <version.shrinkwrap.resolver>2.0.0</version.shrinkwrap.resolver>
  </properties>
  <dependencyManagement>
    <dependencies>
      <!-- Override dependency resolver with test version. This must go *BEFORE*
        the Arquillian BOM. -->
      <dependency>
        <groupId>org.jboss.shrinkwrap.resolver</groupId>
        <artifactId>shrinkwrap-resolver-bom</artifactId>
        <version>${version.shrinkwrap.resolver}</version>
        <scope>import</scope>
        <type>pom</type>
      </dependency>
      <!-- Now pull in our server-based unit testing framework -->
      <dependency>
        <groupId>org.jboss.arquillian</groupId>
        <artifactId>arquillian-bom</artifactId>
        <version>1.1.10.Final</version>
        <scope>import</scope>
        <type>pom</type>
      </dependency>
    </dependencies>
  </dependencyManagement>
  <dependencies>
    <dependency>
      <groupId>org.apache.tomee</groupId>
      <artifactId>javaee-api</artifactId>
      <scope>provided</scope>
    </dependency>
    <dependency>
      <groupId>org.superbiz</groupId>
      <artifactId>connector-sample-api</artifactId>
      <version>${project.version}</version>
      <type>jar</type>
      <scope>test</scope>
    </dependency>
    <dependency>
      <groupId>org.superbiz</groupId>
      <artifactId>connector-sample-impl</artifactId>
      <version>${project.version}</version>
      <type>jar</type>
      <scope>test</scope>
    </dependency>
    <dependency>
      <groupId>org.superbiz</groupId>
      <artifactId>connector-sample-war</artifactId>
      <version>${project.version}</version>
      <classifier>classes</classifier>
      <scope>test</scope>
    </dependency>
    <dependency>
      <groupId>org.superbiz</groupId>
      <artifactId>connector-sample-ear</artifactId>
      <version>${project.version}</version>
      <type>ear</type>
      <scope>test</scope>
    </dependency>
    <dependency>
      <groupId>junit</groupId>
      <artifactId>junit</artifactId>
      <version>4.12</version>
      <scope>test</scope>
    </dependency>
    <dependency>
      <groupId>org.jboss.arquillian.junit</groupId>
      <artifactId>arquillian-junit-container</artifactId>
      <version>1.1.10.Final</version>
      <scope>test</scope>
    </dependency>
    <dependency>
      <groupId>org.jboss.shrinkwrap.resolver</groupId>
      <artifactId>shrinkwrap-resolver-depchain</artifactId>
      <type>pom</type>
      <scope>test</scope>
    </dependency>
    <dependency>
      <groupId>org.jboss.shrinkwrap.resolver</groupId>
      <artifactId>shrinkwrap-resolver-impl-maven</artifactId>
      <version>${version.shrinkwrap.resolver}</version>
      <scope>test</scope>
    </dependency>
    <dependency>
      <groupId>org.apache.tomee</groupId>
      <artifactId>arquillian-tomee-remote</artifactId>
      <version>${project.version}</version>
      <scope>test</scope>
    </dependency>
    <dependency>
      <groupId>org.apache.tomee</groupId>
      <artifactId>ziplock</artifactId>
      <version>${project.version}</version>
      <scope>test</scope>
    </dependency>
    <dependency>
      <groupId>org.apache.tomee</groupId>
      <artifactId>tomee-jaxrs</artifactId>
      <version>${project.version}</version>
      <scope>test</scope>
    </dependency>
  </dependencies>
  <build>
    <testResources>
      <testResource>
        <directory>src/test/resources</directory>
        <filtering>true</filtering>
      </testResource>
    </testResources>
  </build>
</project><|MERGE_RESOLUTION|>--- conflicted
+++ resolved
@@ -21,11 +21,7 @@
   <parent>
     <groupId>org.superbiz</groupId>
     <artifactId>connector-ear</artifactId>
-<<<<<<< HEAD
     <version>8.0.2-TT.5-SNAPSHOT</version>
-=======
-    <version>8.0.4-SNAPSHOT</version>
->>>>>>> ca0e90e6
   </parent>
   <modelVersion>4.0.0</modelVersion>
   <artifactId>connector-sample-functional-test</artifactId>
