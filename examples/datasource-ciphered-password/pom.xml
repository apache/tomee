<?xml version="1.0" encoding="UTF-8"?>
<!--
    Licensed to the Apache Software Foundation (ASF) under one or more
    contributor license agreements.  See the NOTICE file distributed with
    this work for additional information regarding copyright ownership.
    The ASF licenses this file to You under the Apache License, Version 2.0
    (the "License"); you may not use this file except in compliance with
    the License.  You may obtain a copy of the License at

       http://www.apache.org/licenses/LICENSE-2.0

    Unless required by applicable law or agreed to in writing, software
    distributed under the License is distributed on an "AS IS" BASIS,
    WITHOUT WARRANTIES OR CONDITIONS OF ANY KIND, either express or implied.
    See the License for the specific language governing permissions and
    limitations under the License.
-->
<project xmlns="http://maven.apache.org/POM/4.0.0" xmlns:xsi="http://www.w3.org/2001/XMLSchema-instance" xsi:schemaLocation="http://maven.apache.org/POM/4.0.0 http://maven.apache.org/xsd/maven-4.0.0.xsd">

  <modelVersion>4.0.0</modelVersion>

  <groupId>org.superbiz</groupId>
  <artifactId>datasource-ciphered-password</artifactId>
  <packaging>jar</packaging>
<<<<<<< HEAD
  <version>7.0.6-SNAPSHOT</version>
=======
  <version>8.0.0-SNAPSHOT</version>
>>>>>>> 4b760d3b
  <name>OpenEJB :: Examples :: Datasource Ciphered Password</name>

  <properties>
    <project.build.sourceEncoding>UTF-8</project.build.sourceEncoding>
<<<<<<< HEAD
    <tomee.version>7.0.6-SNAPSHOT</tomee.version>
=======
    <tomee.version>8.0.0-SNAPSHOT</tomee.version>
>>>>>>> 4b760d3b
  </properties>

  <build>
    <defaultGoal>install</defaultGoal>
    <plugins>
      <plugin>
        <groupId>org.apache.maven.plugins</groupId>
        <artifactId>maven-compiler-plugin</artifactId>
        <version>3.5.1</version>
        <configuration>
          <source>1.8</source>
          <target>1.8</target>
        </configuration>
      </plugin>
    </plugins>
  </build>
  <repositories>
    <repository>
      <id>apache-m2-snapshot</id>
      <name>Apache Snapshot Repository</name>
      <url>https://repository.apache.org/content/groups/snapshots</url>
    </repository>
  </repositories>
  <dependencies>
    <dependency>
      <groupId>org.apache.tomee</groupId>
            <artifactId>javaee-api</artifactId>
       <version>8.0</version>
      <scope>provided</scope>
    </dependency>
    <dependency>
      <groupId>junit</groupId>
      <artifactId>junit</artifactId>
      <version>4.12</version>
      <scope>test</scope>
    </dependency>
    <!--
    The <scope>test</scope> guarantees that non of your runtime
    code is dependent on any OpenEJB classes.
    -->
    <dependency>
      <groupId>org.apache.tomee</groupId>
      <artifactId>openejb-core</artifactId>
      <version>7.0.6-SNAPSHOT</version>
      <scope>test</scope>
    </dependency>
  </dependencies>
  <!--
  This section allows you to configure where to publish libraries for sharing.
  It is not required and may be deleted.  For more information see:
  http://maven.apache.org/plugins/maven-deploy-plugin/
  -->
  <distributionManagement>
    <repository>
      <id>localhost</id>
      <url>file://${basedir}/target/repo/</url>
    </repository>
    <snapshotRepository>
      <id>localhost</id>
      <url>file://${basedir}/target/snapshot-repo/</url>
    </snapshotRepository>
  </distributionManagement>
</project><|MERGE_RESOLUTION|>--- conflicted
+++ resolved
@@ -15,27 +15,20 @@
     See the License for the specific language governing permissions and
     limitations under the License.
 -->
-<project xmlns="http://maven.apache.org/POM/4.0.0" xmlns:xsi="http://www.w3.org/2001/XMLSchema-instance" xsi:schemaLocation="http://maven.apache.org/POM/4.0.0 http://maven.apache.org/xsd/maven-4.0.0.xsd">
+<project xmlns="http://maven.apache.org/POM/4.0.0" xmlns:xsi="http://www.w3.org/2001/XMLSchema-instance"
+         xsi:schemaLocation="http://maven.apache.org/POM/4.0.0 http://maven.apache.org/xsd/maven-4.0.0.xsd">
 
   <modelVersion>4.0.0</modelVersion>
 
   <groupId>org.superbiz</groupId>
   <artifactId>datasource-ciphered-password</artifactId>
   <packaging>jar</packaging>
-<<<<<<< HEAD
-  <version>7.0.6-SNAPSHOT</version>
-=======
   <version>8.0.0-SNAPSHOT</version>
->>>>>>> 4b760d3b
   <name>OpenEJB :: Examples :: Datasource Ciphered Password</name>
 
   <properties>
     <project.build.sourceEncoding>UTF-8</project.build.sourceEncoding>
-<<<<<<< HEAD
-    <tomee.version>7.0.6-SNAPSHOT</tomee.version>
-=======
     <tomee.version>8.0.0-SNAPSHOT</tomee.version>
->>>>>>> 4b760d3b
   </properties>
 
   <build>
@@ -79,7 +72,7 @@
     <dependency>
       <groupId>org.apache.tomee</groupId>
       <artifactId>openejb-core</artifactId>
-      <version>7.0.6-SNAPSHOT</version>
+      <version>${tomee.version}</version>
       <scope>test</scope>
     </dependency>
   </dependencies>
