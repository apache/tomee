--- conflicted
+++ resolved
@@ -20,19 +20,11 @@
   <groupId>org.superbiz</groupId>
   <artifactId>datasource-ciphered-password</artifactId>
   <packaging>jar</packaging>
-<<<<<<< HEAD
-  <version>8.0.2-TT.2-SNAPSHOT</version>
-  <name>TomEE :: Examples :: Datasource Ciphered Password</name>
-  <properties>
-    <project.build.sourceEncoding>UTF-8</project.build.sourceEncoding>
-    <tomee.version>8.0.2-TT.2-SNAPSHOT</tomee.version>
-=======
   <version>8.0.2-TT.4-SNAPSHOT</version>
   <name>TomEE :: Examples :: Datasource Ciphered Password</name>
   <properties>
     <project.build.sourceEncoding>UTF-8</project.build.sourceEncoding>
     <tomee.version>8.0.2-TT.4-SNAPSHOT</tomee.version>
->>>>>>> a9910db3
   </properties>
   <build>
     <defaultGoal>install</defaultGoal>
