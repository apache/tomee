<?xml version="1.0" encoding="UTF-8"?>
<!--
    Licensed to the Apache Software Foundation (ASF) under one or more
    contributor license agreements.  See the NOTICE file distributed with
    this work for additional information regarding copyright ownership.
    The ASF licenses this file to You under the Apache License, Version 2.0
    (the "License"); you may not use this file except in compliance with
    the License.  You may obtain a copy of the License at

       http://www.apache.org/licenses/LICENSE-2.0

    Unless required by applicable law or agreed to in writing, software
    distributed under the License is distributed on an "AS IS" BASIS,
    WITHOUT WARRANTIES OR CONDITIONS OF ANY KIND, either express or implied.
    See the License for the specific language governing permissions and
    limitations under the License.
-->
<project xmlns="http://maven.apache.org/POM/4.0.0" xmlns:xsi="http://www.w3.org/2001/XMLSchema-instance" xsi:schemaLocation="http://maven.apache.org/POM/4.0.0 http://maven.apache.org/xsd/maven-4.0.0.xsd">

  <modelVersion>4.0.0</modelVersion>

  <groupId>org.superbiz</groupId>
  <artifactId>datasource-ciphered-password</artifactId>
  <packaging>jar</packaging>
<<<<<<< HEAD
  <version>7.1.1-TT.4</version>
=======
  <version>7.1.2-SNAPSHOT</version>
>>>>>>> 2a783f2a
  <name>OpenEJB :: Examples :: Datasource Ciphered Password</name>

  <properties>
    <project.build.sourceEncoding>UTF-8</project.build.sourceEncoding>
<<<<<<< HEAD
    <tomee.version>7.1.1-TT.4</tomee.version>
=======
    <tomee.version>7.1.2-SNAPSHOT</tomee.version>
>>>>>>> 2a783f2a
  </properties>

  <build>
    <defaultGoal>install</defaultGoal>
    <plugins>
      <plugin>
        <groupId>org.apache.maven.plugins</groupId>
        <artifactId>maven-compiler-plugin</artifactId>
        <version>3.5.1</version>
        <configuration>
          <source>1.7</source>
          <target>1.7</target>
        </configuration>
      </plugin>
    </plugins>
  </build>
  <repositories>
    <repository>
      <id>apache-m2-snapshot</id>
      <name>Apache Snapshot Repository</name>
      <url>https://repository.apache.org/content/groups/snapshots</url>
    </repository>
  </repositories>
  <dependencies>
    <dependency>
      <groupId>org.apache.tomee</groupId>
      <artifactId>javaee-api</artifactId>
      <version>7.0</version>
      <scope>provided</scope>
    </dependency>
    <dependency>
      <groupId>junit</groupId>
      <artifactId>junit</artifactId>
      <version>4.12</version>
      <scope>test</scope>
    </dependency>
    <!--
    The <scope>test</scope> guarantees that non of your runtime
    code is dependent on any OpenEJB classes.
    -->
    <dependency>
      <groupId>org.apache.tomee</groupId>
      <artifactId>openejb-core</artifactId>
<<<<<<< HEAD
      <version>7.1.1-TT.4</version>
=======
      <version>7.1.2-SNAPSHOT</version>
>>>>>>> 2a783f2a
      <scope>test</scope>
    </dependency>
  </dependencies>
  <!--
  This section allows you to configure where to publish libraries for sharing.
  It is not required and may be deleted.  For more information see:
  http://maven.apache.org/plugins/maven-deploy-plugin/
  -->
  <distributionManagement>
    <repository>
      <id>localhost</id>
      <url>file://${basedir}/target/repo/</url>
    </repository>
    <snapshotRepository>
      <id>localhost</id>
      <url>file://${basedir}/target/snapshot-repo/</url>
    </snapshotRepository>
  </distributionManagement>
</project><|MERGE_RESOLUTION|>--- conflicted
+++ resolved
@@ -22,20 +22,12 @@
   <groupId>org.superbiz</groupId>
   <artifactId>datasource-ciphered-password</artifactId>
   <packaging>jar</packaging>
-<<<<<<< HEAD
-  <version>7.1.1-TT.4</version>
-=======
   <version>7.1.2-SNAPSHOT</version>
->>>>>>> 2a783f2a
   <name>OpenEJB :: Examples :: Datasource Ciphered Password</name>
 
   <properties>
     <project.build.sourceEncoding>UTF-8</project.build.sourceEncoding>
-<<<<<<< HEAD
-    <tomee.version>7.1.1-TT.4</tomee.version>
-=======
     <tomee.version>7.1.2-SNAPSHOT</tomee.version>
->>>>>>> 2a783f2a
   </properties>
 
   <build>
@@ -79,11 +71,7 @@
     <dependency>
       <groupId>org.apache.tomee</groupId>
       <artifactId>openejb-core</artifactId>
-<<<<<<< HEAD
-      <version>7.1.1-TT.4</version>
-=======
       <version>7.1.2-SNAPSHOT</version>
->>>>>>> 2a783f2a
       <scope>test</scope>
     </dependency>
   </dependencies>
