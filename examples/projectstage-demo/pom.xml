--- conflicted
+++ resolved
@@ -27,11 +27,7 @@
   <name>OpenEJB :: Examples :: DeltaSpike ProjectStage</name>
 
   <properties>
-<<<<<<< HEAD
-    <tomee.version>7.0.4-TT.2</tomee.version>
-=======
     <tomee.version>7.0.5-TT.1</tomee.version>
->>>>>>> 0408de92
     <project.build.sourceEncoding>UTF-8</project.build.sourceEncoding>
   </properties>
 
