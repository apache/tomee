<?xml version="1.0" encoding="UTF-8"?>
<!--

    Licensed to the Apache Software Foundation (ASF) under one or more
    contributor license agreements.  See the NOTICE file distributed with
    this work for additional information regarding copyright ownership.
    The ASF licenses this file to You under the Apache License, Version 2.0
    (the "License"); you may not use this file except in compliance with
    the License.  You may obtain a copy of the License at

       http://www.apache.org/licenses/LICENSE-2.0

    Unless required by applicable law or agreed to in writing, software
    distributed under the License is distributed on an "AS IS" BASIS,
    WITHOUT WARRANTIES OR CONDITIONS OF ANY KIND, either express or implied.
    See the License for the specific language governing permissions and
    limitations under the License.
-->
<project xmlns="http://maven.apache.org/POM/4.0.0" xmlns:xsi="http://www.w3.org/2001/XMLSchema-instance" xsi:schemaLocation="http://maven.apache.org/POM/4.0.0 http://maven.apache.org/xsd/maven-4.0.0.xsd">
  <modelVersion>4.0.0</modelVersion>

  <groupId>org.superbiz</groupId>
  <artifactId>projectstage-demo</artifactId>
<<<<<<< HEAD
  <version>1.1.0-TT.1</version>
  <name>OpenEJB :: Examples :: DeltaSpike ProjectStage</name>

  <properties>
    <tomee.version>7.1.0-TT.2</tomee.version>
=======
  <version>7.1.1-SNAPSHOT</version>
  <name>OpenEJB :: Examples :: DeltaSpike ProjectStage</name>

  <properties>
    <tomee.version>7.1.1-SNAPSHOT</tomee.version>
>>>>>>> 50c6e3d0
    <project.build.sourceEncoding>UTF-8</project.build.sourceEncoding>
  </properties>

  <repositories>
    <repository>
      <id>apache-m2-snapshot</id>
      <name>Apache Snapshot Repository</name>
      <url>https://repository.apache.org/content/groups/snapshots</url>
    </repository>
  </repositories>

  <dependencies>
    <dependency>
      <groupId>org.apache.tomee</groupId>
      <artifactId>javaee-api</artifactId>
      <version>7.0</version>
      <scope>provided</scope>
    </dependency>
    <dependency>
      <groupId>org.apache.deltaspike.core</groupId>
      <artifactId>deltaspike-core-api</artifactId>
      <version>1.0.0</version>
    </dependency>

    <dependency>
      <groupId>org.jboss.arquillian.junit</groupId>
      <artifactId>arquillian-junit-container</artifactId>
      <version>1.1.10.Final</version>
      <scope>test</scope>
    </dependency>
    <dependency>
      <groupId>org.apache.tomee</groupId>
      <artifactId>arquillian-tomee-remote</artifactId>
<<<<<<< HEAD
      <version>7.1.0-TT.2</version>
=======
      <version>7.1.1-SNAPSHOT</version>
>>>>>>> 50c6e3d0
      <scope>test</scope>
    </dependency>
    <dependency>
      <groupId>org.apache.tomee</groupId>
      <artifactId>ziplock</artifactId>
<<<<<<< HEAD
      <version>7.1.0-TT.2</version>
=======
      <version>7.1.1-SNAPSHOT</version>
>>>>>>> 50c6e3d0
      <scope>test</scope>
    </dependency>
    <dependency>
      <groupId>junit</groupId>
      <artifactId>junit</artifactId>
      <version>4.12</version>
      <scope>test</scope>
    </dependency>
  </dependencies>

  <distributionManagement>
    <repository>
      <id>localhost</id>
      <url>file://${basedir}/target/repo/</url>
    </repository>
    <snapshotRepository>
      <id>localhost</id>
      <url>file://${basedir}/target/snapshot-repo/</url>
    </snapshotRepository>
  </distributionManagement>

  <build>
    <plugins>
      <plugin>
        <groupId>org.apache.maven.plugins</groupId>
        <artifactId>maven-compiler-plugin</artifactId>
        <version>3.5.1</version>
        <configuration>
          <source>1.7</source>
          <target>1.7</target>
        </configuration>
      </plugin>
      <plugin>
        <groupId>org.apache.maven.plugins</groupId>
        <artifactId>maven-surefire-plugin</artifactId>
        <version>2.17</version>
        <configuration>
          <!--<skipTests>false</skipTests>-->
          <!--
TODO: remove the skipTests flag. I needed to do it because it was throwing this exception.
Test set: org.superbiz.projectstage.TestingProjectStageTest
Tests run: 1, Failures: 0, Errors: 1, Skipped: 0, Time elapsed: 3.194 sec <<< FAILURE!
checkManagerValue(org.superbiz.projectstage.TestingProjectStageTest) Time elapsed: 0.131 sec <<< ERROR!
<<<<<<< HEAD
java.lang.ClassCastException: $Proxy52 cannot be cast to org.junit.runner.RunWith
          -->
=======
java.lang.ClassCastException: $Proxy52 cannot be cast to org.junit.runner.RunWith -->
>>>>>>> 50c6e3d0
        </configuration>
      </plugin>
    </plugins>
  </build>
</project><|MERGE_RESOLUTION|>--- conflicted
+++ resolved
@@ -21,19 +21,11 @@
 
   <groupId>org.superbiz</groupId>
   <artifactId>projectstage-demo</artifactId>
-<<<<<<< HEAD
-  <version>1.1.0-TT.1</version>
-  <name>OpenEJB :: Examples :: DeltaSpike ProjectStage</name>
-
-  <properties>
-    <tomee.version>7.1.0-TT.2</tomee.version>
-=======
   <version>7.1.1-SNAPSHOT</version>
   <name>OpenEJB :: Examples :: DeltaSpike ProjectStage</name>
 
   <properties>
     <tomee.version>7.1.1-SNAPSHOT</tomee.version>
->>>>>>> 50c6e3d0
     <project.build.sourceEncoding>UTF-8</project.build.sourceEncoding>
   </properties>
 
@@ -67,21 +59,13 @@
     <dependency>
       <groupId>org.apache.tomee</groupId>
       <artifactId>arquillian-tomee-remote</artifactId>
-<<<<<<< HEAD
-      <version>7.1.0-TT.2</version>
-=======
       <version>7.1.1-SNAPSHOT</version>
->>>>>>> 50c6e3d0
       <scope>test</scope>
     </dependency>
     <dependency>
       <groupId>org.apache.tomee</groupId>
       <artifactId>ziplock</artifactId>
-<<<<<<< HEAD
-      <version>7.1.0-TT.2</version>
-=======
       <version>7.1.1-SNAPSHOT</version>
->>>>>>> 50c6e3d0
       <scope>test</scope>
     </dependency>
     <dependency>
@@ -125,12 +109,7 @@
 Test set: org.superbiz.projectstage.TestingProjectStageTest
 Tests run: 1, Failures: 0, Errors: 1, Skipped: 0, Time elapsed: 3.194 sec <<< FAILURE!
 checkManagerValue(org.superbiz.projectstage.TestingProjectStageTest) Time elapsed: 0.131 sec <<< ERROR!
-<<<<<<< HEAD
-java.lang.ClassCastException: $Proxy52 cannot be cast to org.junit.runner.RunWith
-          -->
-=======
 java.lang.ClassCastException: $Proxy52 cannot be cast to org.junit.runner.RunWith -->
->>>>>>> 50c6e3d0
         </configuration>
       </plugin>
     </plugins>
