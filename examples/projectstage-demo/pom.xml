--- conflicted
+++ resolved
@@ -21,19 +21,11 @@
 
   <groupId>org.superbiz</groupId>
   <artifactId>projectstage-demo</artifactId>
-<<<<<<< HEAD
-  <version>7.1.1-TT.4</version>
-  <name>OpenEJB :: Examples :: DeltaSpike ProjectStage</name>
-
-  <properties>
-    <tomee.version>7.1.1-TT.4</tomee.version>
-=======
   <version>7.1.2-SNAPSHOT</version>
   <name>OpenEJB :: Examples :: DeltaSpike ProjectStage</name>
 
   <properties>
     <tomee.version>7.1.2-SNAPSHOT</tomee.version>
->>>>>>> 2a783f2a
     <project.build.sourceEncoding>UTF-8</project.build.sourceEncoding>
   </properties>
 
@@ -67,21 +59,13 @@
     <dependency>
       <groupId>org.apache.tomee</groupId>
       <artifactId>arquillian-tomee-remote</artifactId>
-<<<<<<< HEAD
-      <version>7.1.1-TT.4</version>
-=======
       <version>7.1.2-SNAPSHOT</version>
->>>>>>> 2a783f2a
       <scope>test</scope>
     </dependency>
     <dependency>
       <groupId>org.apache.tomee</groupId>
       <artifactId>ziplock</artifactId>
-<<<<<<< HEAD
-      <version>7.1.1-TT.4</version>
-=======
       <version>7.1.2-SNAPSHOT</version>
->>>>>>> 2a783f2a
       <scope>test</scope>
     </dependency>
     <dependency>
