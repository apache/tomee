<?xml version="1.0" encoding="UTF-8"?>
<!--

    Licensed to the Apache Software Foundation (ASF) under one or more
    contributor license agreements.  See the NOTICE file distributed with
    this work for additional information regarding copyright ownership.
    The ASF licenses this file to You under the Apache License, Version 2.0
    (the "License"); you may not use this file except in compliance with
    the License.  You may obtain a copy of the License at

       http://www.apache.org/licenses/LICENSE-2.0

    Unless required by applicable law or agreed to in writing, software
    distributed under the License is distributed on an "AS IS" BASIS,
    WITHOUT WARRANTIES OR CONDITIONS OF ANY KIND, either express or implied.
    See the License for the specific language governing permissions and
    limitations under the License.
-->
<project xmlns="http://maven.apache.org/POM/4.0.0" xmlns:xsi="http://www.w3.org/2001/XMLSchema-instance" xsi:schemaLocation="http://maven.apache.org/POM/4.0.0 http://maven.apache.org/xsd/maven-4.0.0.xsd">
  <modelVersion>4.0.0</modelVersion>
  <groupId>org.superbiz</groupId>
  <artifactId>projectstage-demo</artifactId>
<<<<<<< HEAD
  <version>8.0.2-TT.5-SNAPSHOT</version>
  <name>TomEE :: Examples :: DeltaSpike ProjectStage</name>
  <properties>
    <tomee.version>8.0.2-TT.5-SNAPSHOT</tomee.version>
=======
  <version>8.0.4-SNAPSHOT</version>
  <name>TomEE :: Examples :: DeltaSpike ProjectStage</name>
  <properties>
    <tomee.version>8.0.4-SNAPSHOT</tomee.version>
>>>>>>> ca0e90e6
    <project.build.sourceEncoding>UTF-8</project.build.sourceEncoding>
  </properties>
  <repositories>
    <repository>
      <id>apache-m2-snapshot</id>
      <name>Apache Snapshot Repository</name>
      <url>https://repository.apache.org/content/groups/snapshots</url>
    </repository>
    <repository>
      <id>tomitribe-all</id>
      <name>Tomitribe Repository</name>
      <url>https://repository.tomitribe.com/content/groups/tomitribe/</url>
    </repository>
  </repositories>
  <dependencies>
    <dependency>
      <groupId>org.apache.tomee</groupId>
      <artifactId>javaee-api</artifactId>
      <version>[8.0,)</version>
      <scope>provided</scope>
    </dependency>
    <dependency>
      <groupId>org.apache.deltaspike.core</groupId>
      <artifactId>deltaspike-core-api</artifactId>
      <version>1.0.0</version>
    </dependency>
    <dependency>
      <groupId>org.jboss.arquillian.junit</groupId>
      <artifactId>arquillian-junit-container</artifactId>
      <version>1.1.10.Final</version>
      <scope>test</scope>
    </dependency>
    <dependency>
      <groupId>org.apache.tomee</groupId>
      <artifactId>arquillian-tomee-remote</artifactId>
      <version>${tomee.version}</version>
      <scope>test</scope>
    </dependency>
    <dependency>
      <groupId>org.apache.tomee</groupId>
      <artifactId>ziplock</artifactId>
      <version>${tomee.version}</version>
      <scope>test</scope>
    </dependency>
    <dependency>
      <groupId>junit</groupId>
      <artifactId>junit</artifactId>
      <version>4.12</version>
      <scope>test</scope>
    </dependency>
  </dependencies>
  <distributionManagement>
    <repository>
      <id>localhost</id>
      <url>file://${basedir}/target/repo/</url>
    </repository>
    <snapshotRepository>
      <id>localhost</id>
      <url>file://${basedir}/target/snapshot-repo/</url>
    </snapshotRepository>
  </distributionManagement>
  <build>
    <plugins>
      <plugin>
        <groupId>org.apache.maven.plugins</groupId>
        <artifactId>maven-compiler-plugin</artifactId>
        <version>3.5.1</version>
        <configuration>
          <source>1.8</source>
          <target>1.8</target>
        </configuration>
      </plugin>
      <plugin>
        <groupId>org.apache.maven.plugins</groupId>
        <artifactId>maven-surefire-plugin</artifactId>
        <version>2.17</version>
        <configuration>
          <!--<skipTests>false</skipTests>-->
          <!--
TODO: remove the skipTests flag. I needed to do it because it was throwing this exception.
Test set: org.superbiz.projectstage.TestingProjectStageTest
Tests run: 1, Failures: 0, Errors: 1, Skipped: 0, Time elapsed: 3.194 sec <<< FAILURE!
checkManagerValue(org.superbiz.projectstage.TestingProjectStageTest) Time elapsed: 0.131 sec <<< ERROR!
java.lang.ClassCastException: $Proxy52 cannot be cast to org.junit.runner.RunWith -->
        </configuration>
      </plugin>
      <plugin>
        <groupId>org.tomitribe.transformer</groupId>
        <artifactId>org.eclipse.transformer.maven</artifactId>
        <version>0.1.1a</version>
        <configuration>
          <classifier>jakartaee9</classifier>
        </configuration>
        <executions>
          <execution>
            <goals>
              <goal>run</goal>
            </goals>
            <phase>package</phase>
          </execution>
        </executions>
      </plugin>
    </plugins>
  </build>
</project><|MERGE_RESOLUTION|>--- conflicted
+++ resolved
@@ -20,17 +20,10 @@
   <modelVersion>4.0.0</modelVersion>
   <groupId>org.superbiz</groupId>
   <artifactId>projectstage-demo</artifactId>
-<<<<<<< HEAD
   <version>8.0.2-TT.5-SNAPSHOT</version>
   <name>TomEE :: Examples :: DeltaSpike ProjectStage</name>
   <properties>
     <tomee.version>8.0.2-TT.5-SNAPSHOT</tomee.version>
-=======
-  <version>8.0.4-SNAPSHOT</version>
-  <name>TomEE :: Examples :: DeltaSpike ProjectStage</name>
-  <properties>
-    <tomee.version>8.0.4-SNAPSHOT</tomee.version>
->>>>>>> ca0e90e6
     <project.build.sourceEncoding>UTF-8</project.build.sourceEncoding>
   </properties>
   <repositories>
