<?xml version="1.0" encoding="UTF-8"?>
<!--

    Licensed to the Apache Software Foundation (ASF) under one or more
    contributor license agreements.  See the NOTICE file distributed with
    this work for additional information regarding copyright ownership.
    The ASF licenses this file to You under the Apache License, Version 2.0
    (the "License"); you may not use this file except in compliance with
    the License.  You may obtain a copy of the License at

       http://www.apache.org/licenses/LICENSE-2.0

    Unless required by applicable law or agreed to in writing, software
    distributed under the License is distributed on an "AS IS" BASIS,
    WITHOUT WARRANTIES OR CONDITIONS OF ANY KIND, either express or implied.
    See the License for the specific language governing permissions and
    limitations under the License.
-->
<project xmlns="http://maven.apache.org/POM/4.0.0" xmlns:xsi="http://www.w3.org/2001/XMLSchema-instance" xsi:schemaLocation="http://maven.apache.org/POM/4.0.0 http://maven.apache.org/xsd/maven-4.0.0.xsd">
  <modelVersion>4.0.0</modelVersion>

  <groupId>org.superbiz</groupId>
  <artifactId>projectstage-demo</artifactId>
  <version>1.1.1-SNAPSHOT</version>
  <name>OpenEJB :: Examples :: DeltaSpike ProjectStage</name>

  <dependencies>
    <dependency>
      <groupId>org.apache.openejb</groupId>
      <artifactId>javaee-api</artifactId>
      <version>6.0-6</version>
      <scope>provided</scope>
    </dependency>
    <dependency>
      <groupId>org.apache.deltaspike.core</groupId>
      <artifactId>deltaspike-core-api</artifactId>
      <version>1.0.0</version>
    </dependency>

    <dependency>
      <groupId>org.jboss.arquillian.junit</groupId>
      <artifactId>arquillian-junit-container</artifactId>
      <version>1.1.5.Final</version>
      <scope>test</scope>
    </dependency>
    <dependency>
      <groupId>org.apache.openejb</groupId>
      <artifactId>arquillian-tomee-remote</artifactId>
      <version>${tomee.version}</version>
      <scope>test</scope>
    </dependency>
    <dependency>
      <groupId>org.apache.openejb</groupId>
      <artifactId>ziplock</artifactId>
      <version>${tomee.version}</version>
      <scope>test</scope>
    </dependency>
    <dependency>
      <groupId>junit</groupId>
      <artifactId>junit</artifactId>
      <version>4.12</version>
      <scope>test</scope>
    </dependency>
  </dependencies>

  <properties>
<<<<<<< HEAD
    <tomee.version>1.7.5-TT.15</tomee.version>
=======
    <tomee.version>1.7.6-SNAPSHOT</tomee.version>
>>>>>>> bfdd20c7
    <project.build.sourceEncoding>UTF-8</project.build.sourceEncoding>
    <project.reporting.outputEncoding>UTF-8</project.reporting.outputEncoding>
  </properties>

  <distributionManagement>
    <repository>
      <id>localhost</id>
      <url>file://${basedir}/target/repo/</url>
    </repository>
    <snapshotRepository>
      <id>localhost</id>
      <url>file://${basedir}/target/snapshot-repo/</url>
    </snapshotRepository>
  </distributionManagement>

  <build>
    <plugins>
      <plugin>
        <groupId>org.apache.maven.plugins</groupId>
        <artifactId>maven-surefire-plugin</artifactId>
        <version>2.17</version>
        <configuration>
          <!--skipTests>false</skipTests-->
          <!--
TODO: remove the skipTests flag. I needed to do it because it was throwing this exception.
Test set: org.superbiz.projectstage.TestingProjectStageTest
Tests run: 1, Failures: 0, Errors: 1, Skipped: 0, Time elapsed: 3.194 sec <<< FAILURE!
checkManagerValue(org.superbiz.projectstage.TestingProjectStageTest) Time elapsed: 0.131 sec <<< ERROR!
java.lang.ClassCastException: $Proxy52 cannot be cast to org.junit.runner.RunWith
          -->
        </configuration>
      </plugin>
    </plugins>
  </build>
</project><|MERGE_RESOLUTION|>--- conflicted
+++ resolved
@@ -64,11 +64,7 @@
   </dependencies>
 
   <properties>
-<<<<<<< HEAD
-    <tomee.version>1.7.5-TT.15</tomee.version>
-=======
-    <tomee.version>1.7.6-SNAPSHOT</tomee.version>
->>>>>>> bfdd20c7
+    <tomee.version>1.7.5-TT.16</tomee.version>
     <project.build.sourceEncoding>UTF-8</project.build.sourceEncoding>
     <project.reporting.outputEncoding>UTF-8</project.reporting.outputEncoding>
   </properties>
