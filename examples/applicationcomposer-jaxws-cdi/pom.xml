--- conflicted
+++ resolved
@@ -22,11 +22,7 @@
 
   <groupId>org.superbiz</groupId>
   <artifactId>ws-pojo-cdi</artifactId>
-<<<<<<< HEAD
   <version>1.1.0-TT.1</version>
-=======
-  <version>7.0.6-SNAPSHOT</version>
->>>>>>> 4aa5c3a3
   <name>OpenEJB :: Examples :: Application Composer, JAX-WS and CDI are in a boat</name>
 
   <properties>
@@ -72,21 +68,13 @@
     <dependency>
       <groupId>org.apache.tomee</groupId>
       <artifactId>openejb-cxf</artifactId>
-<<<<<<< HEAD
       <version>7.0.5-TT.3</version>
-=======
-      <version>7.0.6-SNAPSHOT</version>
->>>>>>> 4aa5c3a3
       <scope>test</scope>
     </dependency>
     <dependency>
       <groupId>org.apache.tomee</groupId>
       <artifactId>ziplock</artifactId>
-<<<<<<< HEAD
       <version>7.0.5-TT.3</version>
-=======
-      <version>7.0.6-SNAPSHOT</version>
->>>>>>> 4aa5c3a3
       <scope>test</scope>
     </dependency>
   </dependencies>
