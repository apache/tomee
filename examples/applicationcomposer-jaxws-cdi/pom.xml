<?xml version="1.0" encoding="UTF-8"?>
<!--

    Licensed to the Apache Software Foundation (ASF) under one or more
    contributor license agreements.  See the NOTICE file distributed with
    this work for additional information regarding copyright ownership.
    The ASF licenses this file to You under the Apache License, Version 2.0
    (the "License"); you may not use this file except in compliance with
    the License.  You may obtain a copy of the License at

       http://www.apache.org/licenses/LICENSE-2.0

    Unless required by applicable law or agreed to in writing, software
    distributed under the License is distributed on an "AS IS" BASIS,
    WITHOUT WARRANTIES OR CONDITIONS OF ANY KIND, either express or implied.
    See the License for the specific language governing permissions and
    limitations under the License.
-->
<project xmlns="http://maven.apache.org/POM/4.0.0" xmlns:xsi="http://www.w3.org/2001/XMLSchema-instance" xsi:schemaLocation="http://maven.apache.org/POM/4.0.0 http://maven.apache.org/maven-v4_0_0.xsd">
  <modelVersion>4.0.0</modelVersion>
  <groupId>org.superbiz</groupId>
  <artifactId>applicationcomposer-jaxws-cdi</artifactId>
<<<<<<< HEAD
  <version>8.0.6-TT.6-SNAPSHOT</version>
=======
  <version>8.0.9-SNAPSHOT</version>
>>>>>>> 17f2a998
  <name>TomEE :: Examples :: Application Composer, JAX-WS and CDI are in a boat</name>
  <properties>
    <project.build.sourceEncoding>UTF-8</project.build.sourceEncoding>
  </properties>
  <build>
    <defaultGoal>install</defaultGoal>
    <plugins>
      <plugin>
        <groupId>org.apache.maven.plugins</groupId>
        <artifactId>maven-compiler-plugin</artifactId>
        <version>3.5.1</version>
        <configuration>
          <source>1.8</source>
          <target>1.8</target>
        </configuration>
      </plugin>
      <plugin>
        <groupId>org.tomitribe.transformer</groupId>
        <artifactId>org.eclipse.transformer.maven</artifactId>
        <version>0.1.1a</version>
        <configuration>
          <classifier>jakartaee9</classifier>
        </configuration>
        <executions>
          <execution>
            <goals>
              <goal>run</goal>
            </goals>
            <phase>package</phase>
          </execution>
        </executions>
      </plugin>
    </plugins>
  </build>
  <repositories>
    <repository>
      <id>apache-m2-snapshot</id>
      <name>Apache Snapshot Repository</name>
      <url>https://repository.apache.org/content/groups/snapshots</url>
    </repository>
    <repository>
      <id>tomitribe-all</id>
      <name>Tomitribe Repository</name>
      <url>https://repository.tomitribe.com/content/groups/tomitribe/</url>
    </repository>
  </repositories>
  <dependencies>
    <dependency>
      <groupId>org.apache.tomee.bom</groupId>
      <artifactId>tomee-plus-api</artifactId>
      <version>8.0.9-SNAPSHOT</version>
      <scope>provided</scope>
    </dependency>
    <dependency>
      <groupId>junit</groupId>
      <artifactId>junit</artifactId>
      <version>4.12</version>
      <scope>test</scope>
    </dependency>
    <!-- The <scope>test</scope> guarantees that none of your runtime code
      is dependent on any OpenEJB classes. -->
    <dependency>
<<<<<<< HEAD
      <groupId>org.apache.tomee</groupId>
      <artifactId>openejb-cxf</artifactId>
      <version>8.0.6-TT.6-SNAPSHOT</version>
      <scope>test</scope>
=======
      <groupId>org.apache.tomee.bom</groupId>
      <artifactId>tomee-plus</artifactId>
      <version>8.0.9-SNAPSHOT</version>
      <scope>provided</scope>
      <exclusions>
        <exclusion>
          <groupId>org.apache.tomee</groupId>
          <artifactId>tomee-security</artifactId>
        </exclusion>
      </exclusions>
>>>>>>> 17f2a998
    </dependency>
    <dependency>
      <groupId>org.apache.tomee</groupId>
      <artifactId>ziplock</artifactId>
<<<<<<< HEAD
      <version>8.0.6-TT.6-SNAPSHOT</version>
=======
      <version>8.0.9-SNAPSHOT</version>
>>>>>>> 17f2a998
      <scope>test</scope>
    </dependency>
  </dependencies>
  <!-- This section allows you to configure where to publish libraries for
    sharing. It is not required and may be deleted. For more information see:
    http://maven.apache.org/plugins/maven-deploy-plugin/ -->
  <distributionManagement>
    <repository>
      <id>localhost</id>
      <url>file://${basedir}/target/repo/</url>
    </repository>
    <snapshotRepository>
      <id>localhost</id>
      <url>file://${basedir}/target/snapshot-repo/</url>
    </snapshotRepository>
  </distributionManagement>
</project><|MERGE_RESOLUTION|>--- conflicted
+++ resolved
@@ -20,11 +20,7 @@
   <modelVersion>4.0.0</modelVersion>
   <groupId>org.superbiz</groupId>
   <artifactId>applicationcomposer-jaxws-cdi</artifactId>
-<<<<<<< HEAD
-  <version>8.0.6-TT.6-SNAPSHOT</version>
-=======
   <version>8.0.9-SNAPSHOT</version>
->>>>>>> 17f2a998
   <name>TomEE :: Examples :: Application Composer, JAX-WS and CDI are in a boat</name>
   <properties>
     <project.build.sourceEncoding>UTF-8</project.build.sourceEncoding>
@@ -87,12 +83,6 @@
     <!-- The <scope>test</scope> guarantees that none of your runtime code
       is dependent on any OpenEJB classes. -->
     <dependency>
-<<<<<<< HEAD
-      <groupId>org.apache.tomee</groupId>
-      <artifactId>openejb-cxf</artifactId>
-      <version>8.0.6-TT.6-SNAPSHOT</version>
-      <scope>test</scope>
-=======
       <groupId>org.apache.tomee.bom</groupId>
       <artifactId>tomee-plus</artifactId>
       <version>8.0.9-SNAPSHOT</version>
@@ -103,16 +93,11 @@
           <artifactId>tomee-security</artifactId>
         </exclusion>
       </exclusions>
->>>>>>> 17f2a998
     </dependency>
     <dependency>
       <groupId>org.apache.tomee</groupId>
       <artifactId>ziplock</artifactId>
-<<<<<<< HEAD
-      <version>8.0.6-TT.6-SNAPSHOT</version>
-=======
       <version>8.0.9-SNAPSHOT</version>
->>>>>>> 17f2a998
       <scope>test</scope>
     </dependency>
   </dependencies>
