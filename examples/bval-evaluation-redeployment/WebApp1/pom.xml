--- conflicted
+++ resolved
@@ -24,11 +24,7 @@
   <parent>
     <groupId>org.superbiz</groupId>
     <artifactId>bval-evaluation-redeployment</artifactId>
-<<<<<<< HEAD
-    <version>7.0.6-SNAPSHOT</version>
-=======
     <version>8.0.0-SNAPSHOT</version>
->>>>>>> 4b760d3b
   </parent>
 
   <artifactId>WebApp1</artifactId>
