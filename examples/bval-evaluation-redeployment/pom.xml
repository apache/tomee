<?xml version="1.0" encoding="UTF-8"?>
<!--
    Licensed to the Apache Software Foundation (ASF) under one
    or more contributor license agreements.  See the NOTICE file
    distributed with this work for additional information
    regarding copyright ownership.  The ASF licenses this file
    to you under the Apache License, Version 2.0 (the
    "License"); you may not use this file except in compliance
    with the License.  You may obtain a copy of the License at

    http://www.apache.org/licenses/LICENSE-2.0

    Unless required by applicable law or agreed to in writing,
    software distributed under the License is distributed on an
    "AS IS" BASIS, WITHOUT WARRANTIES OR CONDITIONS OF ANY
    KIND, either express or implied.  See the License for the
    specific language governing permissions and limitations
    under the License.
-->
<project xmlns="http://maven.apache.org/POM/4.0.0" xmlns:xsi="http://www.w3.org/2001/XMLSchema-instance"
         xsi:schemaLocation="http://maven.apache.org/POM/4.0.0 http://maven.apache.org/xsd/maven-4.0.0.xsd">
  <modelVersion>4.0.0</modelVersion>

  <groupId>org.superbiz</groupId>
  <artifactId>bval-evaluation-redeployment</artifactId>
  <version>7.1.1-TT.4</version>
  <packaging>pom</packaging>

  <properties>
    <project.build.sourceEncoding>UTF-8</project.build.sourceEncoding>
<<<<<<< HEAD
    <tomee.test.version>7.1.1-TT.4</tomee.test.version>
    <openejb.test.version>7.1.1-TT.4</openejb.test.version>
=======
    <tomee.test.version>7.1.2-SNAPSHOT</tomee.test.version>
    <openejb.test.version>7.1.2-SNAPSHOT</openejb.test.version>
>>>>>>> 2a783f2a
  </properties>

  <modules>
    <module>WebApp1</module>
    <module>WebApp2</module>
    <module>runner</module>
  </modules>

  <build>
    <pluginManagement>
      <plugins>
        <plugin>
          <groupId>org.apache.maven.plugins</groupId>
          <artifactId>maven-compiler-plugin</artifactId>
          <version>3.6.2</version>
        </plugin>
        <plugin>
          <groupId>org.apache.maven.plugins</groupId>
          <artifactId>maven-war-plugin</artifactId>
          <version>3.1.0</version>
        </plugin>
        <plugin>
          <groupId>org.apache.maven.plugins</groupId>
          <artifactId>maven-dependency-plugin</artifactId>
          <version>3.0.0</version>
        </plugin>
      </plugins>
    </pluginManagement>
  </build>

  <dependencyManagement>
    <dependencies>
      <dependency>
        <groupId>org.apache.tomee</groupId>
        <artifactId>javaee-api</artifactId>
        <version>7.0-1</version>
        <scope>provided</scope>
      </dependency>
      <dependency>
        <groupId>org.apache.tomee</groupId>
        <artifactId>openejb-core</artifactId>
        <version>${openejb.test.version}</version>
        <scope>provided</scope>
      </dependency>
      <dependency>
        <groupId>org.apache.tomee</groupId>
        <artifactId>openejb-cxf-rs</artifactId>
        <version>${openejb.test.version}</version>
        <scope>provided</scope>
      </dependency>
      <dependency>
        <groupId>org.omnifaces</groupId>
        <artifactId>omnifaces</artifactId>
        <version>1.7</version>
      </dependency>
      <dependency>
        <groupId>com.fasterxml.jackson.jaxrs</groupId>
        <artifactId>jackson-jaxrs-json-provider</artifactId>
        <version>2.8.8</version>
      </dependency>
      <dependency>
        <groupId>com.fasterxml.jackson.core</groupId>
        <artifactId>jackson-annotations</artifactId>
        <version>2.8.2</version>
      </dependency>
      <dependency>
        <groupId>org.apache.deltaspike.core</groupId>
        <artifactId>deltaspike-core-api</artifactId>
        <version>1.3.0</version>
      </dependency>
      <dependency>
        <groupId>org.apache.deltaspike.core</groupId>
        <artifactId>deltaspike-core-impl</artifactId>
        <scope>runtime</scope>
        <version>1.3.0</version>
      </dependency>
      <dependency>
        <groupId>org.apache.tomee</groupId>
        <artifactId>arquillian-tomee-remote</artifactId>
        <version>7.1.1-TT.4</version>
        <scope>test</scope>
      </dependency>
      <dependency>
        <groupId>junit</groupId>
        <artifactId>junit</artifactId>
        <version>4.12</version>
        <scope>test</scope>
      </dependency>
      <dependency>
        <groupId>org.jboss.arquillian.junit</groupId>
        <artifactId>arquillian-junit-container</artifactId>
        <version>1.1.13.Final</version>
        <scope>test</scope>
      </dependency>
      <dependency>
        <groupId>org.apache.cxf</groupId>
        <artifactId>cxf-rt-frontend-jaxrs</artifactId>
        <version>2.6.17</version>
        <scope>test</scope>
      </dependency>
    </dependencies>
  </dependencyManagement>

  <repositories>
    <repository>
      <id>apache-m2-snapshot</id>
      <name>Apache Snapshot Repository</name>
      <url>https://repository.apache.org/content/groups/snapshots</url>
    </repository>
  </repositories>

  <pluginRepositories>
    <pluginRepository>
      <releases>
        <enabled>false</enabled>
      </releases>
      <id>Codehaus Snapshots</id>
      <url>http://snapshots.repository.codehaus.org/</url>
      <snapshots>
        <enabled>false</enabled>
      </snapshots>
    </pluginRepository>
    <pluginRepository>
      <id>apache-m2-snapshot-plugin</id>
      <name>Apache Snapshot Repository</name>
      <url>https://repository.apache.org/content/groups/snapshots</url>
    </pluginRepository>
    <pluginRepository>
      <id>jboss-public-repository-group</id>
      <name>JBoss Public Maven Repository Group</name>
      <url>https://repository.jboss.org/nexus/content/groups/public-jboss/</url>
      <layout>default</layout>
      <releases>
        <enabled>true</enabled>
      </releases>
      <snapshots>
        <enabled>false</enabled>
      </snapshots>
    </pluginRepository>
  </pluginRepositories>

  <!-- This section allows you to configure where to publish libraries for
    sharing. It is not required and may be deleted. For more information see:
    http://maven.apache.org/plugins/maven-deploy-plugin/ -->
  <distributionManagement>
    <repository>
      <id>localhost</id>
      <url>file://${basedir}/target/repo/</url>
    </repository>
    <snapshotRepository>
      <id>localhost</id>
      <url>file://${basedir}/target/snapshot-repo/</url>
    </snapshotRepository>
  </distributionManagement>

</project><|MERGE_RESOLUTION|>--- conflicted
+++ resolved
@@ -28,13 +28,8 @@
 
   <properties>
     <project.build.sourceEncoding>UTF-8</project.build.sourceEncoding>
-<<<<<<< HEAD
-    <tomee.test.version>7.1.1-TT.4</tomee.test.version>
-    <openejb.test.version>7.1.1-TT.4</openejb.test.version>
-=======
     <tomee.test.version>7.1.2-SNAPSHOT</tomee.test.version>
     <openejb.test.version>7.1.2-SNAPSHOT</openejb.test.version>
->>>>>>> 2a783f2a
   </properties>
 
   <modules>
