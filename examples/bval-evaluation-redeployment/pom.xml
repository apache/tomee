--- conflicted
+++ resolved
@@ -28,13 +28,8 @@
 
   <properties>
     <project.build.sourceEncoding>UTF-8</project.build.sourceEncoding>
-<<<<<<< HEAD
-    <tomee.test.version>1.7.5-TT.18</tomee.test.version>
-    <openejb.test.version>4.7.5-TT.18</openejb.test.version>
-=======
     <tomee.test.version>1.7.6-TT.1</tomee.test.version>
     <openejb.test.version>4.7.6-TT.1</openejb.test.version>
->>>>>>> d3c25c26
   </properties>
 
   <modules>
@@ -114,11 +109,7 @@
       <dependency>
         <groupId>org.apache.openejb</groupId>
         <artifactId>arquillian-tomee-remote</artifactId>
-<<<<<<< HEAD
-        <version>1.7.5-TT.18</version>
-=======
         <version>1.7.6-TT.1</version>
->>>>>>> d3c25c26
         <scope>test</scope>
       </dependency>
       <dependency>
