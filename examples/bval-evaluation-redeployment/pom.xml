<?xml version="1.0" encoding="UTF-8"?>
<!--
    Licensed to the Apache Software Foundation (ASF) under one
    or more contributor license agreements.  See the NOTICE file
    distributed with this work for additional information
    regarding copyright ownership.  The ASF licenses this file
    to you under the Apache License, Version 2.0 (the
    "License"); you may not use this file except in compliance
    with the License.  You may obtain a copy of the License at

    http://www.apache.org/licenses/LICENSE-2.0

    Unless required by applicable law or agreed to in writing,
    software distributed under the License is distributed on an
    "AS IS" BASIS, WITHOUT WARRANTIES OR CONDITIONS OF ANY
    KIND, either express or implied.  See the License for the
    specific language governing permissions and limitations
    under the License.
-->
<project xmlns="http://maven.apache.org/POM/4.0.0" xmlns:xsi="http://www.w3.org/2001/XMLSchema-instance"
         xsi:schemaLocation="http://maven.apache.org/POM/4.0.0 http://maven.apache.org/xsd/maven-4.0.0.xsd">
  <modelVersion>4.0.0</modelVersion>

  <groupId>org.superbiz</groupId>
  <artifactId>bval-evaluation-redeployment</artifactId>
  <version>1.1.0-TT.1</version>
  <packaging>pom</packaging>

  <properties>
    <project.build.sourceEncoding>UTF-8</project.build.sourceEncoding>
<<<<<<< HEAD
    <tomee.test.version>7.0.4-TT.2</tomee.test.version>
    <openejb.test.version>7.0.4-TT.2</openejb.test.version>
=======
    <tomee.test.version>7.0.5-TT.1</tomee.test.version>
    <openejb.test.version>7.0.5-TT.1</openejb.test.version>
>>>>>>> 0408de92
  </properties>

  <modules>
    <module>WebApp1</module>
    <module>WebApp2</module>
    <module>runner</module>
  </modules>

  <build>
    <pluginManagement>
      <plugins>
        <plugin>
          <groupId>org.apache.maven.plugins</groupId>
          <artifactId>maven-compiler-plugin</artifactId>
          <version>3.6.2</version>
        </plugin>
        <plugin>
          <groupId>org.apache.maven.plugins</groupId>
          <artifactId>maven-war-plugin</artifactId>
          <version>3.1.0</version>
        </plugin>
        <plugin>
          <groupId>org.apache.maven.plugins</groupId>
          <artifactId>maven-dependency-plugin</artifactId>
          <version>3.0.0</version>
        </plugin>
      </plugins>
    </pluginManagement>
  </build>

  <dependencyManagement>
    <dependencies>
      <dependency>
        <groupId>org.apache.tomee</groupId>
        <artifactId>javaee-api</artifactId>
        <version>7.0-1</version>
        <scope>provided</scope>
      </dependency>
      <dependency>
        <groupId>org.apache.tomee</groupId>
        <artifactId>openejb-core</artifactId>
        <version>${openejb.test.version}</version>
        <scope>provided</scope>
      </dependency>
      <dependency>
        <groupId>org.apache.tomee</groupId>
        <artifactId>openejb-cxf-rs</artifactId>
        <version>${openejb.test.version}</version>
        <scope>provided</scope>
      </dependency>
      <dependency>
        <groupId>org.omnifaces</groupId>
        <artifactId>omnifaces</artifactId>
        <version>1.7</version>
      </dependency>
      <dependency>
        <groupId>com.fasterxml.jackson.jaxrs</groupId>
        <artifactId>jackson-jaxrs-json-provider</artifactId>
        <version>2.8.8</version>
      </dependency>
      <dependency>
        <groupId>com.fasterxml.jackson.core</groupId>
        <artifactId>jackson-annotations</artifactId>
        <version>2.8.2</version>
      </dependency>
      <dependency>
        <groupId>org.apache.deltaspike.core</groupId>
        <artifactId>deltaspike-core-api</artifactId>
        <version>1.3.0</version>
      </dependency>
      <dependency>
        <groupId>org.apache.deltaspike.core</groupId>
        <artifactId>deltaspike-core-impl</artifactId>
        <scope>runtime</scope>
        <version>1.3.0</version>
      </dependency>
      <dependency>
        <groupId>org.apache.tomee</groupId>
        <artifactId>arquillian-tomee-remote</artifactId>
<<<<<<< HEAD
        <version>7.0.4-TT.2</version>
=======
        <version>7.0.5-TT.1</version>
>>>>>>> 0408de92
        <scope>test</scope>
      </dependency>
      <dependency>
        <groupId>junit</groupId>
        <artifactId>junit</artifactId>
        <version>4.12</version>
        <scope>test</scope>
      </dependency>
      <dependency>
        <groupId>org.jboss.arquillian.junit</groupId>
        <artifactId>arquillian-junit-container</artifactId>
        <version>1.1.13.Final</version>
        <scope>test</scope>
      </dependency>
      <dependency>
        <groupId>org.apache.cxf</groupId>
        <artifactId>cxf-rt-frontend-jaxrs</artifactId>
        <version>2.6.17</version>
        <scope>test</scope>
      </dependency>
    </dependencies>
  </dependencyManagement>

  <repositories>
    <repository>
      <id>apache-m2-snapshot</id>
      <name>Apache Snapshot Repository</name>
      <url>https://repository.apache.org/content/groups/snapshots</url>
    </repository>
  </repositories>

  <pluginRepositories>
    <pluginRepository>
      <releases>
        <enabled>false</enabled>
      </releases>
      <id>Codehaus Snapshots</id>
      <url>http://snapshots.repository.codehaus.org/</url>
      <snapshots>
        <enabled>false</enabled>
      </snapshots>
    </pluginRepository>
    <pluginRepository>
      <id>apache-m2-snapshot-plugin</id>
      <name>Apache Snapshot Repository</name>
      <url>https://repository.apache.org/content/groups/snapshots</url>
    </pluginRepository>
    <pluginRepository>
      <id>jboss-public-repository-group</id>
      <name>JBoss Public Maven Repository Group</name>
      <url>https://repository.jboss.org/nexus/content/groups/public-jboss/</url>
      <layout>default</layout>
      <releases>
        <enabled>true</enabled>
      </releases>
      <snapshots>
        <enabled>false</enabled>
      </snapshots>
    </pluginRepository>
  </pluginRepositories>

  <!-- This section allows you to configure where to publish libraries for
    sharing. It is not required and may be deleted. For more information see:
    http://maven.apache.org/plugins/maven-deploy-plugin/ -->
  <distributionManagement>
    <repository>
      <id>localhost</id>
      <url>file://${basedir}/target/repo/</url>
    </repository>
    <snapshotRepository>
      <id>localhost</id>
      <url>file://${basedir}/target/snapshot-repo/</url>
    </snapshotRepository>
  </distributionManagement>

</project><|MERGE_RESOLUTION|>--- conflicted
+++ resolved
@@ -28,13 +28,8 @@
 
   <properties>
     <project.build.sourceEncoding>UTF-8</project.build.sourceEncoding>
-<<<<<<< HEAD
-    <tomee.test.version>7.0.4-TT.2</tomee.test.version>
-    <openejb.test.version>7.0.4-TT.2</openejb.test.version>
-=======
     <tomee.test.version>7.0.5-TT.1</tomee.test.version>
     <openejb.test.version>7.0.5-TT.1</openejb.test.version>
->>>>>>> 0408de92
   </properties>
 
   <modules>
@@ -114,11 +109,7 @@
       <dependency>
         <groupId>org.apache.tomee</groupId>
         <artifactId>arquillian-tomee-remote</artifactId>
-<<<<<<< HEAD
-        <version>7.0.4-TT.2</version>
-=======
         <version>7.0.5-TT.1</version>
->>>>>>> 0408de92
         <scope>test</scope>
       </dependency>
       <dependency>
