<?xml version="1.0" encoding="UTF-8"?>
<!--
    Licensed to the Apache Software Foundation (ASF) under one
    or more contributor license agreements.  See the NOTICE file
    distributed with this work for additional information
    regarding copyright ownership.  The ASF licenses this file
    to you under the Apache License, Version 2.0 (the
    "License"); you may not use this file except in compliance
    with the License.  You may obtain a copy of the License at

    http://www.apache.org/licenses/LICENSE-2.0

    Unless required by applicable law or agreed to in writing,
    software distributed under the License is distributed on an
    "AS IS" BASIS, WITHOUT WARRANTIES OR CONDITIONS OF ANY
    KIND, either express or implied.  See the License for the
    specific language governing permissions and limitations
    under the License.
-->
<project xmlns="http://maven.apache.org/POM/4.0.0" xmlns:xsi="http://www.w3.org/2001/XMLSchema-instance"
         xsi:schemaLocation="http://maven.apache.org/POM/4.0.0 http://maven.apache.org/xsd/maven-4.0.0.xsd">
  <modelVersion>4.0.0</modelVersion>

  <groupId>org.superbiz</groupId>
  <artifactId>bval-evaluation-redeployment</artifactId>
  <version>1.1.0-SNAPSHOT</version>
  <packaging>pom</packaging>

  <properties>
    <project.build.sourceEncoding>UTF-8</project.build.sourceEncoding>
<<<<<<< HEAD
    <tomee.test.version>8.0.0-SNAPSHOT</tomee.test.version>
    <openejb.test.version>8.0.0-SNAPSHOT</openejb.test.version>
=======
    <tomee.test.version>7.0.5-SNAPSHOT</tomee.test.version>
    <openejb.test.version>7.0.5-SNAPSHOT</openejb.test.version>
>>>>>>> 1f90ee23
  </properties>

  <modules>
    <module>WebApp1</module>
    <module>WebApp2</module>
    <module>runner</module>
  </modules>

  <build>
    <pluginManagement>
      <plugins>
        <plugin>
          <groupId>org.apache.maven.plugins</groupId>
          <artifactId>maven-compiler-plugin</artifactId>
          <version>3.6.2</version>
        </plugin>
        <plugin>
          <groupId>org.apache.maven.plugins</groupId>
          <artifactId>maven-war-plugin</artifactId>
          <version>3.1.0</version>
        </plugin>
        <plugin>
          <groupId>org.apache.maven.plugins</groupId>
          <artifactId>maven-dependency-plugin</artifactId>
          <version>3.0.0</version>
        </plugin>
      </plugins>
    </pluginManagement>
  </build>

  <dependencyManagement>
    <dependencies>
      <dependency>
        <groupId>org.apache.tomee</groupId>
<<<<<<< HEAD
              <artifactId>javaee-api</artifactId>
       <version>8.0-SNAPSHOT</version>
=======
        <artifactId>javaee-api</artifactId>
        <version>7.0-1</version>
>>>>>>> 1f90ee23
        <scope>provided</scope>
      </dependency>
      <dependency>
        <groupId>org.apache.tomee</groupId>
        <artifactId>openejb-core</artifactId>
        <version>${openejb.test.version}</version>
        <scope>provided</scope>
      </dependency>
      <dependency>
        <groupId>org.apache.tomee</groupId>
        <artifactId>openejb-cxf-rs</artifactId>
        <version>${openejb.test.version}</version>
        <scope>provided</scope>
      </dependency>
      <dependency>
        <groupId>org.omnifaces</groupId>
        <artifactId>omnifaces</artifactId>
        <version>1.7</version>
      </dependency>
      <dependency>
        <groupId>com.fasterxml.jackson.jaxrs</groupId>
        <artifactId>jackson-jaxrs-json-provider</artifactId>
        <version>2.8.8</version>
      </dependency>
      <dependency>
        <groupId>com.fasterxml.jackson.core</groupId>
        <artifactId>jackson-annotations</artifactId>
        <version>2.8.2</version>
      </dependency>
      <dependency>
        <groupId>org.apache.deltaspike.core</groupId>
        <artifactId>deltaspike-core-api</artifactId>
        <version>1.3.0</version>
      </dependency>
      <dependency>
        <groupId>org.apache.deltaspike.core</groupId>
        <artifactId>deltaspike-core-impl</artifactId>
        <scope>runtime</scope>
        <version>1.3.0</version>
      </dependency>
      <dependency>
        <groupId>org.apache.tomee</groupId>
        <artifactId>arquillian-tomee-remote</artifactId>
<<<<<<< HEAD
        <version>8.0.0-SNAPSHOT</version>
=======
        <version>7.0.5-SNAPSHOT</version>
>>>>>>> 1f90ee23
        <scope>test</scope>
      </dependency>
      <dependency>
        <groupId>junit</groupId>
        <artifactId>junit</artifactId>
        <version>4.12</version>
        <scope>test</scope>
      </dependency>
      <dependency>
        <groupId>org.jboss.arquillian.junit</groupId>
        <artifactId>arquillian-junit-container</artifactId>
        <version>1.1.13.Final</version>
        <scope>test</scope>
      </dependency>
      <dependency>
        <groupId>org.apache.cxf</groupId>
        <artifactId>cxf-rt-frontend-jaxrs</artifactId>
        <version>2.6.17</version>
        <scope>test</scope>
      </dependency>
    </dependencies>
  </dependencyManagement>

  <repositories>
    <repository>
      <id>apache-m2-snapshot</id>
      <name>Apache Snapshot Repository</name>
      <url>https://repository.apache.org/content/groups/snapshots</url>
    </repository>
  </repositories>

  <pluginRepositories>
    <pluginRepository>
      <releases>
        <enabled>false</enabled>
      </releases>
      <id>Codehaus Snapshots</id>
      <url>http://snapshots.repository.codehaus.org/</url>
      <snapshots>
        <enabled>false</enabled>
      </snapshots>
    </pluginRepository>
    <pluginRepository>
      <id>apache-m2-snapshot-plugin</id>
      <name>Apache Snapshot Repository</name>
      <url>https://repository.apache.org/content/groups/snapshots</url>
    </pluginRepository>
    <pluginRepository>
      <id>jboss-public-repository-group</id>
      <name>JBoss Public Maven Repository Group</name>
      <url>https://repository.jboss.org/nexus/content/groups/public-jboss/</url>
      <layout>default</layout>
      <releases>
        <enabled>true</enabled>
      </releases>
      <snapshots>
        <enabled>false</enabled>
      </snapshots>
    </pluginRepository>
  </pluginRepositories>

  <!-- This section allows you to configure where to publish libraries for
    sharing. It is not required and may be deleted. For more information see:
    http://maven.apache.org/plugins/maven-deploy-plugin/ -->
  <distributionManagement>
    <repository>
      <id>localhost</id>
      <url>file://${basedir}/target/repo/</url>
    </repository>
    <snapshotRepository>
      <id>localhost</id>
      <url>file://${basedir}/target/snapshot-repo/</url>
    </snapshotRepository>
  </distributionManagement>

</project><|MERGE_RESOLUTION|>--- conflicted
+++ resolved
@@ -28,13 +28,8 @@
 
   <properties>
     <project.build.sourceEncoding>UTF-8</project.build.sourceEncoding>
-<<<<<<< HEAD
     <tomee.test.version>8.0.0-SNAPSHOT</tomee.test.version>
     <openejb.test.version>8.0.0-SNAPSHOT</openejb.test.version>
-=======
-    <tomee.test.version>7.0.5-SNAPSHOT</tomee.test.version>
-    <openejb.test.version>7.0.5-SNAPSHOT</openejb.test.version>
->>>>>>> 1f90ee23
   </properties>
 
   <modules>
@@ -69,13 +64,8 @@
     <dependencies>
       <dependency>
         <groupId>org.apache.tomee</groupId>
-<<<<<<< HEAD
-              <artifactId>javaee-api</artifactId>
-       <version>8.0-SNAPSHOT</version>
-=======
         <artifactId>javaee-api</artifactId>
-        <version>7.0-1</version>
->>>>>>> 1f90ee23
+        <version>8.0-SNAPSHOT</version>
         <scope>provided</scope>
       </dependency>
       <dependency>
@@ -119,11 +109,7 @@
       <dependency>
         <groupId>org.apache.tomee</groupId>
         <artifactId>arquillian-tomee-remote</artifactId>
-<<<<<<< HEAD
         <version>8.0.0-SNAPSHOT</version>
-=======
-        <version>7.0.5-SNAPSHOT</version>
->>>>>>> 1f90ee23
         <scope>test</scope>
       </dependency>
       <dependency>
