--- conflicted
+++ resolved
@@ -23,22 +23,13 @@
 
   <groupId>org.superbiz</groupId>
   <artifactId>bval-evaluation-redeployment</artifactId>
-<<<<<<< HEAD
-  <version>1.1.0-TT.1</version>
-=======
   <version>7.1.1-SNAPSHOT</version>
->>>>>>> 50c6e3d0
   <packaging>pom</packaging>
 
   <properties>
     <project.build.sourceEncoding>UTF-8</project.build.sourceEncoding>
-<<<<<<< HEAD
-    <tomee.test.version>7.1.0-TT.2</tomee.test.version>
-    <openejb.test.version>7.1.0-TT.2</openejb.test.version>
-=======
     <tomee.test.version>7.1.1-SNAPSHOT</tomee.test.version>
     <openejb.test.version>7.1.1-SNAPSHOT</openejb.test.version>
->>>>>>> 50c6e3d0
   </properties>
 
   <modules>
@@ -118,11 +109,7 @@
       <dependency>
         <groupId>org.apache.tomee</groupId>
         <artifactId>arquillian-tomee-remote</artifactId>
-<<<<<<< HEAD
-        <version>7.1.0-TT.2</version>
-=======
         <version>7.1.1-SNAPSHOT</version>
->>>>>>> 50c6e3d0
         <scope>test</scope>
       </dependency>
       <dependency>
