<?xml version="1.0" encoding="UTF-8"?>
<!--
    Licensed to the Apache Software Foundation (ASF) under one
    or more contributor license agreements.  See the NOTICE file
    distributed with this work for additional information
    regarding copyright ownership.  The ASF licenses this file
    to you under the Apache License, Version 2.0 (the
    "License"); you may not use this file except in compliance
    with the License.  You may obtain a copy of the License at

    http://www.apache.org/licenses/LICENSE-2.0

    Unless required by applicable law or agreed to in writing,
    software distributed under the License is distributed on an
    "AS IS" BASIS, WITHOUT WARRANTIES OR CONDITIONS OF ANY
    KIND, either express or implied.  See the License for the
    specific language governing permissions and limitations
    under the License.
-->
<project xmlns="http://maven.apache.org/POM/4.0.0" xmlns:xsi="http://www.w3.org/2001/XMLSchema-instance"
         xsi:schemaLocation="http://maven.apache.org/POM/4.0.0 http://maven.apache.org/xsd/maven-4.0.0.xsd">
  <modelVersion>4.0.0</modelVersion>

  <groupId>org.superbiz</groupId>
  <artifactId>bval-evaluation-redeployment</artifactId>
<<<<<<< HEAD
  <version>7.0.6-SNAPSHOT</version>
=======
  <version>8.0.0-SNAPSHOT</version>
>>>>>>> 4b760d3b
  <packaging>pom</packaging>

  <properties>
    <project.build.sourceEncoding>UTF-8</project.build.sourceEncoding>
<<<<<<< HEAD
    <tomee.test.version>7.0.6-SNAPSHOT</tomee.test.version>
    <openejb.test.version>7.0.6-SNAPSHOT</openejb.test.version>
=======
    <tomee.test.version>8.0.0-SNAPSHOT</tomee.test.version>
    <openejb.test.version>8.0.0-SNAPSHOT</openejb.test.version>
>>>>>>> 4b760d3b
  </properties>

  <modules>
    <module>WebApp1</module>
    <module>WebApp2</module>
    <module>runner</module>
  </modules>

  <build>
    <pluginManagement>
      <plugins>
        <plugin>
          <groupId>org.apache.maven.plugins</groupId>
          <artifactId>maven-compiler-plugin</artifactId>
          <version>3.6.2</version>
        </plugin>
        <plugin>
          <groupId>org.apache.maven.plugins</groupId>
          <artifactId>maven-war-plugin</artifactId>
          <version>3.1.0</version>
        </plugin>
        <plugin>
          <groupId>org.apache.maven.plugins</groupId>
          <artifactId>maven-dependency-plugin</artifactId>
          <version>3.0.0</version>
        </plugin>
      </plugins>
    </pluginManagement>
  </build>

  <dependencyManagement>
    <dependencies>
      <dependency>
        <groupId>org.apache.tomee</groupId>
        <artifactId>javaee-api</artifactId>
        <version>8.0</version>
        <scope>provided</scope>
      </dependency>
      <dependency>
        <groupId>org.apache.tomee</groupId>
        <artifactId>openejb-core</artifactId>
        <version>${openejb.test.version}</version>
        <scope>provided</scope>
      </dependency>
      <dependency>
        <groupId>org.apache.tomee</groupId>
        <artifactId>openejb-cxf-rs</artifactId>
        <version>${openejb.test.version}</version>
        <scope>provided</scope>
      </dependency>
      <dependency>
        <groupId>org.omnifaces</groupId>
        <artifactId>omnifaces</artifactId>
        <version>1.7</version>
      </dependency>
      <dependency>
        <groupId>com.fasterxml.jackson.jaxrs</groupId>
        <artifactId>jackson-jaxrs-json-provider</artifactId>
        <version>2.8.8</version>
      </dependency>
      <dependency>
        <groupId>com.fasterxml.jackson.core</groupId>
        <artifactId>jackson-annotations</artifactId>
        <version>2.8.2</version>
      </dependency>
      <dependency>
        <groupId>org.apache.deltaspike.core</groupId>
        <artifactId>deltaspike-core-api</artifactId>
        <version>1.3.0</version>
      </dependency>
      <dependency>
        <groupId>org.apache.deltaspike.core</groupId>
        <artifactId>deltaspike-core-impl</artifactId>
        <scope>runtime</scope>
        <version>1.3.0</version>
      </dependency>
      <dependency>
        <groupId>org.apache.tomee</groupId>
        <artifactId>arquillian-tomee-remote</artifactId>
<<<<<<< HEAD
        <version>7.0.6-SNAPSHOT</version>
=======
        <version>8.0.0-SNAPSHOT</version>
>>>>>>> 4b760d3b
        <scope>test</scope>
      </dependency>
      <dependency>
        <groupId>junit</groupId>
        <artifactId>junit</artifactId>
        <version>4.12</version>
        <scope>test</scope>
      </dependency>
      <dependency>
        <groupId>org.jboss.arquillian.junit</groupId>
        <artifactId>arquillian-junit-container</artifactId>
        <version>1.1.13.Final</version>
        <scope>test</scope>
      </dependency>
      <dependency>
        <groupId>org.apache.cxf</groupId>
        <artifactId>cxf-rt-frontend-jaxrs</artifactId>
        <version>2.6.17</version>
        <scope>test</scope>
      </dependency>
    </dependencies>
  </dependencyManagement>

  <repositories>
    <repository>
      <id>apache-m2-snapshot</id>
      <name>Apache Snapshot Repository</name>
      <url>https://repository.apache.org/content/groups/snapshots</url>
    </repository>
  </repositories>

  <pluginRepositories>
    <pluginRepository>
      <releases>
        <enabled>false</enabled>
      </releases>
      <id>Codehaus Snapshots</id>
      <url>http://snapshots.repository.codehaus.org/</url>
      <snapshots>
        <enabled>false</enabled>
      </snapshots>
    </pluginRepository>
    <pluginRepository>
      <id>apache-m2-snapshot-plugin</id>
      <name>Apache Snapshot Repository</name>
      <url>https://repository.apache.org/content/groups/snapshots</url>
    </pluginRepository>
    <pluginRepository>
      <id>jboss-public-repository-group</id>
      <name>JBoss Public Maven Repository Group</name>
      <url>https://repository.jboss.org/nexus/content/groups/public-jboss/</url>
      <layout>default</layout>
      <releases>
        <enabled>true</enabled>
      </releases>
      <snapshots>
        <enabled>false</enabled>
      </snapshots>
    </pluginRepository>
  </pluginRepositories>

  <!-- This section allows you to configure where to publish libraries for
    sharing. It is not required and may be deleted. For more information see:
    http://maven.apache.org/plugins/maven-deploy-plugin/ -->
  <distributionManagement>
    <repository>
      <id>localhost</id>
      <url>file://${basedir}/target/repo/</url>
    </repository>
    <snapshotRepository>
      <id>localhost</id>
      <url>file://${basedir}/target/snapshot-repo/</url>
    </snapshotRepository>
  </distributionManagement>

</project><|MERGE_RESOLUTION|>--- conflicted
+++ resolved
@@ -23,22 +23,13 @@
 
   <groupId>org.superbiz</groupId>
   <artifactId>bval-evaluation-redeployment</artifactId>
-<<<<<<< HEAD
-  <version>7.0.6-SNAPSHOT</version>
-=======
   <version>8.0.0-SNAPSHOT</version>
->>>>>>> 4b760d3b
   <packaging>pom</packaging>
 
   <properties>
     <project.build.sourceEncoding>UTF-8</project.build.sourceEncoding>
-<<<<<<< HEAD
-    <tomee.test.version>7.0.6-SNAPSHOT</tomee.test.version>
-    <openejb.test.version>7.0.6-SNAPSHOT</openejb.test.version>
-=======
     <tomee.test.version>8.0.0-SNAPSHOT</tomee.test.version>
     <openejb.test.version>8.0.0-SNAPSHOT</openejb.test.version>
->>>>>>> 4b760d3b
   </properties>
 
   <modules>
@@ -118,11 +109,7 @@
       <dependency>
         <groupId>org.apache.tomee</groupId>
         <artifactId>arquillian-tomee-remote</artifactId>
-<<<<<<< HEAD
-        <version>7.0.6-SNAPSHOT</version>
-=======
         <version>8.0.0-SNAPSHOT</version>
->>>>>>> 4b760d3b
         <scope>test</scope>
       </dependency>
       <dependency>
