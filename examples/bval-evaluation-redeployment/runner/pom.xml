--- conflicted
+++ resolved
@@ -22,11 +22,7 @@
   <parent>
     <groupId>org.superbiz</groupId>
     <artifactId>bval-evaluation-redeployment</artifactId>
-<<<<<<< HEAD
     <version>8.0.2-TT.5-SNAPSHOT</version>
-=======
-    <version>8.0.4-SNAPSHOT</version>
->>>>>>> ca0e90e6
   </parent>
   <artifactId>runner</artifactId>
   <packaging>jar</packaging>
@@ -65,11 +61,7 @@
     <dependency>
       <groupId>org.apache.tomee</groupId>
       <artifactId>apache-tomee</artifactId>
-<<<<<<< HEAD
       <version>8.0.2-TT.5-SNAPSHOT</version>
-=======
-      <version>8.0.4-SNAPSHOT</version>
->>>>>>> ca0e90e6
       <type>zip</type>
       <classifier>webprofile</classifier>
       <scope>test</scope>
