<?xml version="1.0" encoding="UTF-8"?>
<!--

    Licensed to the Apache Software Foundation (ASF) under one or more
    contributor license agreements.  See the NOTICE file distributed with
    this work for additional information regarding copyright ownership.
    The ASF licenses this file to You under the Apache License, Version 2.0
    (the "License"); you may not use this file except in compliance with
    the License.  You may obtain a copy of the License at

       http://www.apache.org/licenses/LICENSE-2.0

    Unless required by applicable law or agreed to in writing, software
    distributed under the License is distributed on an "AS IS" BASIS,
    WITHOUT WARRANTIES OR CONDITIONS OF ANY KIND, either express or implied.
    See the License for the specific language governing permissions and
    limitations under the License.
-->

<project xmlns="http://maven.apache.org/POM/4.0.0" xmlns:xsi="http://www.w3.org/2001/XMLSchema-instance" xsi:schemaLocation="http://maven.apache.org/POM/4.0.0 http://maven.apache.org/maven-v4_0_0.xsd">
  <modelVersion>4.0.0</modelVersion>
  <groupId>org.superbiz</groupId>
  <artifactId>cdi-realm</artifactId>
  <packaging>war</packaging>
  <version>1.1.1-TT.1</version>
  <name>OpenEJB :: Examples :: CDI Realm</name>
  <properties>
    <project.build.sourceEncoding>UTF-8</project.build.sourceEncoding>
<<<<<<< HEAD
    <tomee.version>1.7.5-TT.18</tomee.version>
=======
    <tomee.version>1.7.6-TT.1</tomee.version>
>>>>>>> d3c25c26
  </properties>
  <build>
    <defaultGoal>install</defaultGoal>
    <plugins>
      <plugin>
        <groupId>org.apache.maven.plugins</groupId>
        <artifactId>maven-compiler-plugin</artifactId>
        <version>3.1</version>
        <configuration>
          <source>1.6</source>
          <target>1.6</target>
        </configuration>
      </plugin>
      <plugin>
        <groupId>org.apache.maven.plugins</groupId>
        <artifactId>maven-war-plugin</artifactId>
        <version>2.3</version>
        <configuration>
          <failOnMissingWebXml>false</failOnMissingWebXml>
        </configuration>
      </plugin>
      <plugin>
        <groupId>org.apache.openejb.maven</groupId>
        <artifactId>tomee-maven-plugin</artifactId>
<<<<<<< HEAD
        <version>1.7.5-TT.18</version>
=======
        <version>1.7.6-TT.1</version>
>>>>>>> d3c25c26
      </plugin>
    </plugins>
  </build>
  <repositories>
    <repository>
      <id>apache-m2-snapshot</id>
      <name>Apache Snapshot Repository</name>
      <url>http://repository.apache.org/snapshots</url>
    </repository>
  </repositories>
  <dependencies>
    <dependency>
      <groupId>org.apache.openejb</groupId>
      <artifactId>javaee-api</artifactId>
      <version>6.0-6</version>
      <scope>provided</scope>
    </dependency>

    <dependency>
      <groupId>junit</groupId>
      <artifactId>junit</artifactId>
      <version>4.12</version>
      <scope>test</scope>
    </dependency>
    <dependency>
      <groupId>org.jboss.arquillian.junit</groupId>
      <artifactId>arquillian-junit-container</artifactId>
      <version>1.1.5.Final</version>
      <scope>test</scope>
    </dependency>
    <dependency>
      <groupId>org.apache.openejb</groupId>
      <artifactId>arquillian-tomee-remote</artifactId>
     <version>${tomee.version}</version>
      <scope>test</scope>
    </dependency>
    <dependency>
      <groupId>org.apache.httpcomponents</groupId>
      <artifactId>httpclient</artifactId>
      <version>4.3.6</version>
      <scope>test</scope>
    </dependency>
  </dependencies>

  <!-- This section allows you to configure where to publish libraries for
    sharing. It is not required and may be deleted. For more information see:
    http://maven.apache.org/plugins/maven-deploy-plugin/ -->
  <distributionManagement>
    <repository>
      <id>localhost</id>
      <url>file://${basedir}/target/repo/</url>
    </repository>
    <snapshotRepository>
      <id>localhost</id>
      <url>file://${basedir}/target/snapshot-repo/</url>
    </snapshotRepository>
  </distributionManagement>

</project>
<|MERGE_RESOLUTION|>--- conflicted
+++ resolved
@@ -26,11 +26,7 @@
   <name>OpenEJB :: Examples :: CDI Realm</name>
   <properties>
     <project.build.sourceEncoding>UTF-8</project.build.sourceEncoding>
-<<<<<<< HEAD
-    <tomee.version>1.7.5-TT.18</tomee.version>
-=======
     <tomee.version>1.7.6-TT.1</tomee.version>
->>>>>>> d3c25c26
   </properties>
   <build>
     <defaultGoal>install</defaultGoal>
@@ -55,11 +51,7 @@
       <plugin>
         <groupId>org.apache.openejb.maven</groupId>
         <artifactId>tomee-maven-plugin</artifactId>
-<<<<<<< HEAD
-        <version>1.7.5-TT.18</version>
-=======
         <version>1.7.6-TT.1</version>
->>>>>>> d3c25c26
       </plugin>
     </plugins>
   </build>
