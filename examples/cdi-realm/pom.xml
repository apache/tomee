<?xml version="1.0" encoding="UTF-8"?>
<!--

    Licensed to the Apache Software Foundation (ASF) under one or more
    contributor license agreements.  See the NOTICE file distributed with
    this work for additional information regarding copyright ownership.
    The ASF licenses this file to You under the Apache License, Version 2.0
    (the "License"); you may not use this file except in compliance with
    the License.  You may obtain a copy of the License at

       http://www.apache.org/licenses/LICENSE-2.0

    Unless required by applicable law or agreed to in writing, software
    distributed under the License is distributed on an "AS IS" BASIS,
    WITHOUT WARRANTIES OR CONDITIONS OF ANY KIND, either express or implied.
    See the License for the specific language governing permissions and
    limitations under the License.
-->

<project xmlns="http://maven.apache.org/POM/4.0.0" xmlns:xsi="http://www.w3.org/2001/XMLSchema-instance" xsi:schemaLocation="http://maven.apache.org/POM/4.0.0 http://maven.apache.org/maven-v4_0_0.xsd">
  <modelVersion>4.0.0</modelVersion>
  <groupId>org.superbiz</groupId>
  <artifactId>cdi-realm</artifactId>
  <packaging>war</packaging>
<<<<<<< HEAD
  <version>1.0</version>
=======
  <version>1.0-SNAPSHOT</version>
>>>>>>> df65dc9d
  <name>OpenEJB :: Examples :: CDI Realm</name>
  <properties>
    <project.build.sourceEncoding>UTF-8</project.build.sourceEncoding>
  </properties>
  <build>
    <defaultGoal>install</defaultGoal>
    <plugins>
      <plugin>
        <groupId>org.apache.maven.plugins</groupId>
        <artifactId>maven-compiler-plugin</artifactId>
        <version>3.0</version>
        <configuration>
          <source>1.6</source>
          <target>1.6</target>
        </configuration>
      </plugin>
      <plugin>
        <groupId>org.apache.maven.plugins</groupId>
        <artifactId>maven-war-plugin</artifactId>
        <version>2.2</version>
        <configuration>
          <failOnMissingWebXml>false</failOnMissingWebXml>
        </configuration>
      </plugin>
      <plugin>
        <groupId>org.apache.openejb.maven</groupId>
        <artifactId>tomee-maven-plugin</artifactId>
<<<<<<< HEAD
        <version>1.0</version>
=======
        <version>1.0-SNAPSHOT</version>
>>>>>>> df65dc9d
      </plugin>
    </plugins>
  </build>
  <repositories>
    <repository>
      <id>apache-m2-snapshot</id>
      <name>Apache Snapshot Repository</name>
      <url>http://repository.apache.org/snapshots</url>
    </repository>
  </repositories>
  <dependencies>
    <dependency>
      <groupId>org.apache.openejb</groupId>
      <artifactId>javaee-api</artifactId>
      <version>6.0-4</version>
      <scope>provided</scope>
    </dependency>
  </dependencies>

  <!-- This section allows you to configure where to publish libraries for
    sharing. It is not required and may be deleted. For more information see:
    http://maven.apache.org/plugins/maven-deploy-plugin/ -->
  <distributionManagement>
    <repository>
      <id>localhost</id>
      <url>file://${basedir}/target/repo/</url>
    </repository>
    <snapshotRepository>
      <id>localhost</id>
      <url>file://${basedir}/target/snapshot-repo/</url>
    </snapshotRepository>
  </distributionManagement>

</project>
<|MERGE_RESOLUTION|>--- conflicted
+++ resolved
@@ -22,11 +22,7 @@
   <groupId>org.superbiz</groupId>
   <artifactId>cdi-realm</artifactId>
   <packaging>war</packaging>
-<<<<<<< HEAD
-  <version>1.0</version>
-=======
   <version>1.0-SNAPSHOT</version>
->>>>>>> df65dc9d
   <name>OpenEJB :: Examples :: CDI Realm</name>
   <properties>
     <project.build.sourceEncoding>UTF-8</project.build.sourceEncoding>
@@ -54,11 +50,7 @@
       <plugin>
         <groupId>org.apache.openejb.maven</groupId>
         <artifactId>tomee-maven-plugin</artifactId>
-<<<<<<< HEAD
-        <version>1.0</version>
-=======
         <version>1.0-SNAPSHOT</version>
->>>>>>> df65dc9d
       </plugin>
     </plugins>
   </build>
