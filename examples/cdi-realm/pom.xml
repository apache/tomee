--- conflicted
+++ resolved
@@ -22,7 +22,7 @@
   <groupId>org.superbiz</groupId>
   <artifactId>cdi-realm</artifactId>
   <packaging>war</packaging>
-  <version>1.1.0</version>
+  <version>1.1.0-SNAPSHOT</version>
   <name>OpenEJB :: Examples :: CDI Realm</name>
   <properties>
     <project.build.sourceEncoding>UTF-8</project.build.sourceEncoding>
@@ -50,11 +50,7 @@
       <plugin>
         <groupId>org.apache.openejb.maven</groupId>
         <artifactId>tomee-maven-plugin</artifactId>
-<<<<<<< HEAD
-        <version>1.1.0</version>
-=======
         <version>1.6.0-SNAPSHOT</version>
->>>>>>> d17c5134
       </plugin>
     </plugins>
   </build>
