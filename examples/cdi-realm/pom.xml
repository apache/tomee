<?xml version="1.0" encoding="UTF-8"?>
<!--

    Licensed to the Apache Software Foundation (ASF) under one or more
    contributor license agreements.  See the NOTICE file distributed with
    this work for additional information regarding copyright ownership.
    The ASF licenses this file to You under the Apache License, Version 2.0
    (the "License"); you may not use this file except in compliance with
    the License.  You may obtain a copy of the License at

       http://www.apache.org/licenses/LICENSE-2.0

    Unless required by applicable law or agreed to in writing, software
    distributed under the License is distributed on an "AS IS" BASIS,
    WITHOUT WARRANTIES OR CONDITIONS OF ANY KIND, either express or implied.
    See the License for the specific language governing permissions and
    limitations under the License.
-->

<project xmlns="http://maven.apache.org/POM/4.0.0" xmlns:xsi="http://www.w3.org/2001/XMLSchema-instance" xsi:schemaLocation="http://maven.apache.org/POM/4.0.0 http://maven.apache.org/maven-v4_0_0.xsd">
  <modelVersion>4.0.0</modelVersion>
  <groupId>org.superbiz</groupId>
  <artifactId>cdi-realm</artifactId>
  <packaging>war</packaging>
<<<<<<< HEAD
  <version>1.1.0-TT.1</version>
  <name>OpenEJB :: Examples :: CDI Realm</name>
  <properties>
    <project.build.sourceEncoding>UTF-8</project.build.sourceEncoding>
    <tomee.version>7.0.5-TT.3</tomee.version>
=======
  <version>7.0.6-SNAPSHOT</version>
  <name>OpenEJB :: Examples :: CDI Realm</name>
  <properties>
    <project.build.sourceEncoding>UTF-8</project.build.sourceEncoding>
    <tomee.version>7.0.5</tomee.version>
>>>>>>> 4aa5c3a3
  </properties>
  <build>
    <defaultGoal>install</defaultGoal>
    <plugins>
      <plugin>
        <groupId>org.apache.maven.plugins</groupId>
        <artifactId>maven-compiler-plugin</artifactId>
        <version>3.5.1</version>
        <configuration>
          <source>1.6</source>
          <target>1.6</target>
        </configuration>
      </plugin>
      <plugin>
        <groupId>org.apache.maven.plugins</groupId>
        <artifactId>maven-war-plugin</artifactId>
        <version>3.1.0</version>
        <configuration>
          <failOnMissingWebXml>false</failOnMissingWebXml>
        </configuration>
      </plugin>
      <plugin>
        <groupId>org.apache.tomee.maven</groupId>
        <artifactId>tomee-maven-plugin</artifactId>
        <version>7.0.6-SNAPSHOT</version>
      </plugin>
    </plugins>
  </build>
  <repositories>
    <repository>
      <id>apache-m2-snapshot</id>
      <name>Apache Snapshot Repository</name>
      <url>http://repository.apache.org/snapshots</url>
    </repository>
  </repositories>
  <dependencies>
    <dependency>
      <groupId>org.apache.tomee</groupId>
      <artifactId>javaee-api</artifactId>
      <version>7.0</version>
      <scope>provided</scope>
    </dependency>

    <dependency>
      <groupId>junit</groupId>
      <artifactId>junit</artifactId>
      <version>4.12</version>
      <scope>test</scope>
    </dependency>
    <dependency>
      <groupId>org.jboss.arquillian.junit</groupId>
      <artifactId>arquillian-junit-container</artifactId>
      <version>1.1.10.Final</version>
      <scope>test</scope>
    </dependency>
    <dependency>
      <groupId>org.apache.tomee</groupId>
      <artifactId>arquillian-tomee-remote</artifactId>
      <version>7.0.6-SNAPSHOT</version>
      <scope>test</scope>
    </dependency>
    <dependency>
      <groupId>org.apache.httpcomponents</groupId>
      <artifactId>httpclient</artifactId>
      <version>4.3.6</version>
      <scope>test</scope>
    </dependency>
  </dependencies>

  <!-- This section allows you to configure where to publish libraries for
    sharing. It is not required and may be deleted. For more information see:
    http://maven.apache.org/plugins/maven-deploy-plugin/ -->
  <distributionManagement>
    <repository>
      <id>localhost</id>
      <url>file://${basedir}/target/repo/</url>
    </repository>
    <snapshotRepository>
      <id>localhost</id>
      <url>file://${basedir}/target/snapshot-repo/</url>
    </snapshotRepository>
  </distributionManagement>

</project>
<|MERGE_RESOLUTION|>--- conflicted
+++ resolved
@@ -22,19 +22,11 @@
   <groupId>org.superbiz</groupId>
   <artifactId>cdi-realm</artifactId>
   <packaging>war</packaging>
-<<<<<<< HEAD
   <version>1.1.0-TT.1</version>
   <name>OpenEJB :: Examples :: CDI Realm</name>
   <properties>
     <project.build.sourceEncoding>UTF-8</project.build.sourceEncoding>
     <tomee.version>7.0.5-TT.3</tomee.version>
-=======
-  <version>7.0.6-SNAPSHOT</version>
-  <name>OpenEJB :: Examples :: CDI Realm</name>
-  <properties>
-    <project.build.sourceEncoding>UTF-8</project.build.sourceEncoding>
-    <tomee.version>7.0.5</tomee.version>
->>>>>>> 4aa5c3a3
   </properties>
   <build>
     <defaultGoal>install</defaultGoal>
