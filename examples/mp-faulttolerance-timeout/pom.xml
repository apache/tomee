--- conflicted
+++ resolved
@@ -19,11 +19,7 @@
   <modelVersion>4.0.0</modelVersion>
   <groupId>org.superbiz</groupId>
   <artifactId>mp-faulttolerance-timeout</artifactId>
-<<<<<<< HEAD
   <version>8.0.2-TT.5-SNAPSHOT</version>
-=======
-  <version>8.0.4-SNAPSHOT</version>
->>>>>>> ca0e90e6
   <packaging>war</packaging>
   <name>TomEE :: Examples :: Microprofile Fault Tolerance :: Timeout</name>
   <properties>
@@ -31,11 +27,7 @@
     <arquillian-junit-container.version>1.4.0.Final</arquillian-junit-container.version>
     <maven-compiler-plugin.version>3.7.0</maven-compiler-plugin.version>
     <maven-war-plugin.version>3.1.0</maven-war-plugin.version>
-<<<<<<< HEAD
     <tomee.version>8.0.2-TT.5-SNAPSHOT</tomee.version>
-=======
-    <tomee.version>8.0.4-SNAPSHOT</tomee.version>
->>>>>>> ca0e90e6
     <javaee-api.version>8.0</javaee-api.version>
     <junit.version>4.12</junit.version>
     <maven.compiler.source>1.8</maven.compiler.source>
@@ -139,7 +131,6 @@
       <url>file://${basedir}/target/snapshot-repo/</url>
     </snapshotRepository>
   </distributionManagement>
-<<<<<<< HEAD
   <repositories>
     <repository>
       <id>tomitribe-all</id>
@@ -147,6 +138,4 @@
       <url>https://repository.tomitribe.com/content/groups/tomitribe/</url>
     </repository>
   </repositories>
-=======
->>>>>>> ca0e90e6
 </project>