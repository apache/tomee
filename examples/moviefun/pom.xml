--- conflicted
+++ resolved
@@ -15,19 +15,11 @@
   <groupId>org.superbiz</groupId>
   <artifactId>moviefun</artifactId>
   <packaging>war</packaging>
-<<<<<<< HEAD
-  <version>8.0.6-TT.6-SNAPSHOT</version>
-  <name>TomEE :: Web Examples :: Moviefun</name>
-  <properties>
-    <project.build.sourceEncoding>UTF-8</project.build.sourceEncoding>
-    <tomee.version>8.0.6-TT.6-SNAPSHOT</tomee.version>
-=======
   <version>8.0.9-SNAPSHOT</version>
   <name>TomEE :: Web Examples :: Moviefun</name>
   <properties>
     <project.build.sourceEncoding>UTF-8</project.build.sourceEncoding>
     <tomee.version>8.0.9-SNAPSHOT</tomee.version>
->>>>>>> 17f2a998
     <version.shrinkwrap.resolver>2.0.0</version.shrinkwrap.resolver>
   </properties>
   <repositories>
@@ -115,11 +107,7 @@
       <plugin>
         <groupId>org.apache.tomee.maven</groupId>
         <artifactId>tomee-maven-plugin</artifactId>
-<<<<<<< HEAD
-        <version>8.0.6-TT.6-SNAPSHOT</version>
-=======
         <version>8.0.9-SNAPSHOT</version>
->>>>>>> 17f2a998
         <configuration>
           <tomeeClassifier>plus</tomeeClassifier>
           <args>-Xmx512m -XX:PermSize=256m</args>
@@ -180,11 +168,7 @@
     <dependency>
       <groupId>org.apache.tomee</groupId>
       <artifactId>openejb-core</artifactId>
-<<<<<<< HEAD
-      <version>8.0.6-TT.6-SNAPSHOT</version>
-=======
       <version>8.0.9-SNAPSHOT</version>
->>>>>>> 17f2a998
       <scope>test</scope>
     </dependency>
     <dependency>
@@ -197,11 +181,7 @@
     <dependency>
       <groupId>org.apache.tomee</groupId>
       <artifactId>tomee-embedded</artifactId>
-<<<<<<< HEAD
-      <version>8.0.6-TT.6-SNAPSHOT</version>
-=======
       <version>8.0.9-SNAPSHOT</version>
->>>>>>> 17f2a998
       <!--<classifier>uber</classifier> -->
       <scope>test</scope>
     </dependency>
@@ -225,11 +205,7 @@
     <dependency>
       <groupId>org.apache.tomee</groupId>
       <artifactId>ziplock</artifactId>
-<<<<<<< HEAD
-      <version>8.0.6-TT.6-SNAPSHOT</version>
-=======
       <version>8.0.9-SNAPSHOT</version>
->>>>>>> 17f2a998
       <scope>test</scope>
     </dependency>
   </dependencies>
