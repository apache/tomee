<?xml version="1.0" encoding="UTF-8"?>
<!-- Licensed to the Apache Software Foundation (ASF) under one or more contributor 
	license agreements. See the NOTICE file distributed with this work for additional 
	information regarding copyright ownership. The ASF licenses this file to 
	You under the Apache License, Version 2.0 (the "License"); you may not use 
	this file except in compliance with the License. You may obtain a copy of 
	the License at http://www.apache.org/licenses/LICENSE-2.0 Unless required 
	by applicable law or agreed to in writing, software distributed under the 
	License is distributed on an "AS IS" BASIS, WITHOUT WARRANTIES OR CONDITIONS 
	OF ANY KIND, either express or implied. See the License for the specific 
	language governing permissions and limitations under the License. -->

<!-- $Rev: 684173 $ $Date: 2008-08-08 20:13:24 -0700 (Fri, 08 Aug 2008) $ -->

<project xmlns="http://maven.apache.org/POM/4.0.0" xmlns:xsi="http://www.w3.org/2001/XMLSchema-instance" xsi:schemaLocation="http://maven.apache.org/POM/4.0.0 http://maven.apache.org/maven-v4_0_0.xsd">
  <modelVersion>4.0.0</modelVersion>
  <groupId>org.superbiz</groupId>
  <artifactId>moviefun</artifactId>
  <packaging>war</packaging>
<<<<<<< HEAD
  <version>1.1.0-TT.1</version>
  <name>OpenEJB :: Web Examples :: Moviefun</name>
  <properties>
    <project.build.sourceEncoding>UTF-8</project.build.sourceEncoding>
    <tomee.version>7.1.0-TT.2</tomee.version>
=======
  <version>7.1.1-SNAPSHOT</version>
  <name>OpenEJB :: Web Examples :: Moviefun</name>
  <properties>
    <project.build.sourceEncoding>UTF-8</project.build.sourceEncoding>
    <tomee.version>7.1.1-SNAPSHOT</tomee.version>
>>>>>>> 50c6e3d0
    <version.shrinkwrap.resolver>2.0.0</version.shrinkwrap.resolver>
  </properties>
  <repositories>
    <repository>
      <id>apache-m2-snapshot</id>
      <name>Apache Snapshot Repository</name>
      <url>https://repository.apache.org/content/groups/snapshots</url>
    </repository>
  </repositories>
  <build>
    <finalName>moviefun</finalName>
    <defaultGoal>install</defaultGoal>
    <plugins>
      <plugin>
        <groupId>org.apache.maven.plugins</groupId>
        <artifactId>maven-dependency-plugin</artifactId>
        <version>2.10</version>
        <executions>
          <execution>
            <id>copy-test-libs</id>
            <phase>process-test-resources</phase>
            <configuration>
              <artifactItems>
                <artifactItem>
                  <groupId>javax.servlet</groupId>
                  <artifactId>jstl</artifactId>
                  <version>1.2</version>
                </artifactItem>
                <artifactItem>
                  <groupId>taglibs</groupId>
                  <artifactId>standard</artifactId>
                  <version>1.1.2</version>
                </artifactItem>
              </artifactItems>
              <outputDirectory>
                ${project.build.directory}/test-libs
              </outputDirectory>
              <stripVersion>true</stripVersion>
            </configuration>
            <goals>
              <goal>copy</goal>
            </goals>
          </execution>
        </executions>
      </plugin>
      <plugin>
        <groupId>org.apache.maven.plugins</groupId>
        <artifactId>maven-surefire-plugin</artifactId>
        <version>2.18.1</version>
        <configuration>
          <reuseForks>false</reuseForks>
          <!-- otherwise openejb embedded and tomee embedded shares the same context and EJBContainer is broken -->
        </configuration>
      </plugin>
      <plugin>
        <groupId>org.apache.maven.plugins</groupId>
        <artifactId>maven-compiler-plugin</artifactId>
        <version>3.5.1</version>
        <configuration>
          <source>1.7</source>
          <target>1.7</target>
        </configuration>
      </plugin>
      <plugin>
        <groupId>org.apache.maven.plugins</groupId>
        <artifactId>maven-war-plugin</artifactId>
        <version>3.1.0</version>
      </plugin>
      <plugin>
        <groupId>org.apache.maven.plugins</groupId>
        <artifactId>maven-eclipse-plugin</artifactId>
        <version>2.9</version>
        <configuration>
          <configuration>
            <wtpapplicationxml>true</wtpapplicationxml>
            <wtpversion>2.0</wtpversion>
          </configuration>
        </configuration>
      </plugin>
      <plugin>
        <groupId>org.apache.tomee.maven</groupId>
        <artifactId>tomee-maven-plugin</artifactId>
<<<<<<< HEAD
        <version>7.1.0-TT.2</version>
=======
        <version>7.1.1-SNAPSHOT</version>
>>>>>>> 50c6e3d0
        <configuration>
          <tomeeClassifier>plus</tomeeClassifier>
          <args>-Xmx512m -XX:PermSize=256m</args>
        </configuration>
      </plugin>
    </plugins>
  </build>
  <dependencyManagement>
    <dependencies>
      <!-- Override dependency resolver with test version. This must go *BEFORE*
        the Arquillian BOM. -->
      <dependency>
        <groupId>org.jboss.shrinkwrap.resolver</groupId>
        <artifactId>shrinkwrap-resolver-bom</artifactId>
        <version>${version.shrinkwrap.resolver}</version>
        <scope>import</scope>
        <type>pom</type>
      </dependency>
      <!-- Now pull in our server-based unit testing framework -->
      <dependency>
        <groupId>org.jboss.arquillian</groupId>
        <artifactId>arquillian-bom</artifactId>
        <version>1.1.10.Final</version>
        <scope>import</scope>
        <type>pom</type>
      </dependency>
    </dependencies>
  </dependencyManagement>
  <dependencies>
    <dependency>
      <groupId>org.apache.tomee</groupId>
      <artifactId>javaee-api</artifactId>
      <version>7.0</version>
      <scope>provided</scope>
    </dependency>
    <dependency>
      <groupId>junit</groupId>
      <artifactId>junit</artifactId>
      <version>4.12</version>
      <scope>test</scope>
    </dependency>
    <dependency>
      <groupId>javax.servlet</groupId>
      <artifactId>jstl</artifactId>
      <version>1.2</version>
    </dependency>
    <dependency>
      <groupId>org.apache.tomee</groupId>
      <artifactId>openejb-core</artifactId>
<<<<<<< HEAD
      <version>7.1.0-TT.2</version>
=======
      <version>7.1.1-SNAPSHOT</version>
>>>>>>> 50c6e3d0
      <scope>test</scope>
    </dependency>
    <dependency>
      <groupId>taglibs</groupId>
      <artifactId>standard</artifactId>
      <version>1.1.2</version>
    </dependency>
    <dependency>
      <groupId>net.sourceforge.htmlunit</groupId>
      <artifactId>htmlunit</artifactId>
      <version>2.8</version>
      <type>jar</type>
      <scope>test</scope>
    </dependency>
    <dependency>
      <groupId>org.apache.tomee</groupId>
      <artifactId>tomee-embedded</artifactId>
<<<<<<< HEAD
      <version>7.1.0-TT.2</version>
=======
      <version>7.1.1-SNAPSHOT</version>
>>>>>>> 50c6e3d0
      <!--<classifier>uber</classifier> -->
      <scope>test</scope>
    </dependency>
    <dependency>
      <groupId>commons-lang</groupId>
      <artifactId>commons-lang</artifactId>
      <version>2.4</version>
    </dependency>
    <dependency>
      <groupId>org.jboss.arquillian.junit</groupId>
      <artifactId>arquillian-junit-container</artifactId>
      <version>1.1.10.Final</version>
      <scope>test</scope>
    </dependency>
    <dependency>
      <groupId>org.jboss.shrinkwrap.resolver</groupId>
      <artifactId>shrinkwrap-resolver-depchain</artifactId>
      <type>pom</type>
      <scope>test</scope>
    </dependency>
    <dependency>
      <groupId>org.apache.tomee</groupId>
      <artifactId>ziplock</artifactId>
<<<<<<< HEAD
      <version>7.1.0-TT.2</version>
=======
      <version>7.1.1-SNAPSHOT</version>
>>>>>>> 50c6e3d0
      <scope>test</scope>
    </dependency>
  </dependencies>
  <!-- This section allows you to configure where to publish libraries for
    sharing. It is not required and may be deleted. For more information see:
    http://maven.apache.org/plugins/maven-deploy-plugin/ -->
  <distributionManagement>
    <repository>
      <id>localhost</id>
      <url>file://${basedir}/target/repo/</url>
    </repository>
    <snapshotRepository>
      <id>localhost</id>
      <url>file://${basedir}/target/snapshot-repo/</url>
    </snapshotRepository>
  </distributionManagement>
  <profiles>
    <profile>
      <id>arquillian-tomee-embedded</id>
      <activation>
        <activeByDefault>true</activeByDefault>
      </activation>
      <dependencies>
        <dependency>
          <groupId>org.apache.tomee</groupId>
          <artifactId>arquillian-tomee-embedded</artifactId>
<<<<<<< HEAD
          <version>7.1.0-TT.2</version>
=======
          <version>7.1.1-SNAPSHOT</version>
>>>>>>> 50c6e3d0
          <scope>test</scope>
        </dependency>
      </dependencies>
    </profile>
    <profile>
      <id>arquillian-tomee-remote</id>
      <dependencies>
        <dependency>
          <groupId>org.apache.tomee</groupId>
          <artifactId>arquillian-tomee-remote</artifactId>
<<<<<<< HEAD
          <version>7.1.0-TT.2</version>
=======
          <version>7.1.1-SNAPSHOT</version>
>>>>>>> 50c6e3d0
          <scope>test</scope>
        </dependency>
      </dependencies>
    </profile>
  </profiles>
</project><|MERGE_RESOLUTION|>--- conflicted
+++ resolved
@@ -17,19 +17,11 @@
   <groupId>org.superbiz</groupId>
   <artifactId>moviefun</artifactId>
   <packaging>war</packaging>
-<<<<<<< HEAD
-  <version>1.1.0-TT.1</version>
-  <name>OpenEJB :: Web Examples :: Moviefun</name>
-  <properties>
-    <project.build.sourceEncoding>UTF-8</project.build.sourceEncoding>
-    <tomee.version>7.1.0-TT.2</tomee.version>
-=======
   <version>7.1.1-SNAPSHOT</version>
   <name>OpenEJB :: Web Examples :: Moviefun</name>
   <properties>
     <project.build.sourceEncoding>UTF-8</project.build.sourceEncoding>
     <tomee.version>7.1.1-SNAPSHOT</tomee.version>
->>>>>>> 50c6e3d0
     <version.shrinkwrap.resolver>2.0.0</version.shrinkwrap.resolver>
   </properties>
   <repositories>
@@ -112,11 +104,7 @@
       <plugin>
         <groupId>org.apache.tomee.maven</groupId>
         <artifactId>tomee-maven-plugin</artifactId>
-<<<<<<< HEAD
-        <version>7.1.0-TT.2</version>
-=======
         <version>7.1.1-SNAPSHOT</version>
->>>>>>> 50c6e3d0
         <configuration>
           <tomeeClassifier>plus</tomeeClassifier>
           <args>-Xmx512m -XX:PermSize=256m</args>
@@ -166,11 +154,7 @@
     <dependency>
       <groupId>org.apache.tomee</groupId>
       <artifactId>openejb-core</artifactId>
-<<<<<<< HEAD
-      <version>7.1.0-TT.2</version>
-=======
       <version>7.1.1-SNAPSHOT</version>
->>>>>>> 50c6e3d0
       <scope>test</scope>
     </dependency>
     <dependency>
@@ -188,11 +172,7 @@
     <dependency>
       <groupId>org.apache.tomee</groupId>
       <artifactId>tomee-embedded</artifactId>
-<<<<<<< HEAD
-      <version>7.1.0-TT.2</version>
-=======
       <version>7.1.1-SNAPSHOT</version>
->>>>>>> 50c6e3d0
       <!--<classifier>uber</classifier> -->
       <scope>test</scope>
     </dependency>
@@ -216,11 +196,7 @@
     <dependency>
       <groupId>org.apache.tomee</groupId>
       <artifactId>ziplock</artifactId>
-<<<<<<< HEAD
-      <version>7.1.0-TT.2</version>
-=======
       <version>7.1.1-SNAPSHOT</version>
->>>>>>> 50c6e3d0
       <scope>test</scope>
     </dependency>
   </dependencies>
@@ -247,11 +223,7 @@
         <dependency>
           <groupId>org.apache.tomee</groupId>
           <artifactId>arquillian-tomee-embedded</artifactId>
-<<<<<<< HEAD
-          <version>7.1.0-TT.2</version>
-=======
           <version>7.1.1-SNAPSHOT</version>
->>>>>>> 50c6e3d0
           <scope>test</scope>
         </dependency>
       </dependencies>
@@ -262,11 +234,7 @@
         <dependency>
           <groupId>org.apache.tomee</groupId>
           <artifactId>arquillian-tomee-remote</artifactId>
-<<<<<<< HEAD
-          <version>7.1.0-TT.2</version>
-=======
           <version>7.1.1-SNAPSHOT</version>
->>>>>>> 50c6e3d0
           <scope>test</scope>
         </dependency>
       </dependencies>
