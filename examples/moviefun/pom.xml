--- conflicted
+++ resolved
@@ -21,11 +21,7 @@
   <name>OpenEJB :: Web Examples :: Moviefun</name>
   <properties>
     <project.build.sourceEncoding>UTF-8</project.build.sourceEncoding>
-<<<<<<< HEAD
-    <tomee.version>1.7.5-TT.15</tomee.version>
-=======
-    <tomee.version>1.7.6-SNAPSHOT</tomee.version>
->>>>>>> bfdd20c7
+    <tomee.version>1.7.5-TT.16</tomee.version>
     <version.shrinkwrap.resolver>2.0.0</version.shrinkwrap.resolver>
   </properties>
   <repositories>
@@ -102,11 +98,7 @@
       <plugin>
         <groupId>org.apache.openejb.maven</groupId>
         <artifactId>tomee-maven-plugin</artifactId>
-<<<<<<< HEAD
-        <version>1.7.5-TT.15</version>
-=======
-        <version>1.7.6-SNAPSHOT</version>
->>>>>>> bfdd20c7
+        <version>1.7.5-TT.16</version>
         <configuration>
           <tomeeClassifier>plus</tomeeClassifier>
           <args>-Xmx512m -XX:PermSize=256m</args>
@@ -156,11 +148,7 @@
     <dependency>
       <groupId>org.apache.openejb</groupId>
       <artifactId>openejb-core</artifactId>
-<<<<<<< HEAD
-      <version>4.7.5-TT.15</version>
-=======
-      <version>4.7.6-SNAPSHOT</version>
->>>>>>> bfdd20c7
+      <version>4.7.5-TT.16</version>
       <scope>test</scope>
     </dependency>
     <dependency>
@@ -178,11 +166,7 @@
     <dependency>
       <groupId>org.apache.openejb</groupId>
       <artifactId>tomee-embedded</artifactId>
-<<<<<<< HEAD
-      <version>1.7.5-TT.15</version>
-=======
-      <version>1.7.6-SNAPSHOT</version>
->>>>>>> bfdd20c7
+      <version>1.7.5-TT.16</version>
       <!--<classifier>uber</classifier> -->
       <scope>test</scope>
     </dependency>
@@ -205,11 +189,7 @@
     <dependency>
       <groupId>org.apache.openejb</groupId>
       <artifactId>ziplock</artifactId>
-<<<<<<< HEAD
-      <version>1.7.5-TT.15</version>
-=======
-      <version>1.7.6-SNAPSHOT</version>
->>>>>>> bfdd20c7
+      <version>1.7.5-TT.16</version>
       <scope>test</scope>
     </dependency>
   </dependencies>
