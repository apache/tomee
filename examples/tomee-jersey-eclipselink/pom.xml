<?xml version="1.0" encoding="UTF-8"?>
<!--

    Licensed to the Apache Software Foundation (ASF) under one or more
    contributor license agreements.  See the NOTICE file distributed with
    this work for additional information regarding copyright ownership.
    The ASF licenses this file to You under the Apache License, Version 2.0
    (the "License"); you may not use this file except in compliance with
    the License.  You may obtain a copy of the License at

       http://www.apache.org/licenses/LICENSE-2.0

    Unless required by applicable law or agreed to in writing, software
    distributed under the License is distributed on an "AS IS" BASIS,
    WITHOUT WARRANTIES OR CONDITIONS OF ANY KIND, either express or implied.
    See the License for the specific language governing permissions and
    limitations under the License.
-->
<project xmlns="http://maven.apache.org/POM/4.0.0"
         xmlns:xsi="http://www.w3.org/2001/XMLSchema-instance"
         xsi:schemaLocation="http://maven.apache.org/POM/4.0.0 http://maven.apache.org/xsd/maven-4.0.0.xsd">
  <modelVersion>4.0.0</modelVersion>

  <groupId>org.superbiz</groupId>
  <artifactId>tomee-jersey-eclipselink</artifactId>
  <version>1.1.0</version>
  <packaging>war</packaging>
  <name>OpenEJB :: Examples :: TomEE, Jersey, Eclipselink</name>

  <dependencies>
    <dependency>
      <groupId>org.apache.openejb</groupId>
      <artifactId>javaee-api</artifactId>
      <version>6.0-5</version>
      <scope>provided</scope>
    </dependency>
    <dependency>
      <groupId>org.eclipse.persistence</groupId>
      <artifactId>org.eclipse.persistence.core</artifactId>
      <version>2.3.0</version>
    </dependency>
    <dependency>
      <groupId>org.eclipse.persistence</groupId>
      <artifactId>org.eclipse.persistence.antlr</artifactId>
      <version>2.3.0</version>
    </dependency>
    <dependency>
      <groupId>org.eclipse.persistence</groupId>
      <artifactId>org.eclipse.persistence.asm</artifactId>
      <version>2.3.0</version>
    </dependency>
    <dependency>
      <groupId>org.eclipse.persistence</groupId>
      <artifactId>org.eclipse.persistence.jpa</artifactId>
      <version>2.3.0</version>
    </dependency>
    <dependency>
      <groupId>com.sun.jersey</groupId>
      <artifactId>jersey-bundle</artifactId>
      <version>1.12</version>
      <exclusions>
        <exclusion>
          <groupId>javax.ws.rs</groupId>
          <artifactId>jsr311-api</artifactId>
        </exclusion>
        <exclusion>
          <groupId>asm</groupId>
          <artifactId>asm</artifactId>
        </exclusion>
      </exclusions>
    </dependency>
  </dependencies>

  <build>
    <finalName>${project.artifactId}</finalName>
    <defaultGoal>install</defaultGoal>
    <plugins>
      <plugin>
        <groupId>org.apache.maven.plugins</groupId>
        <artifactId>maven-compiler-plugin</artifactId>
        <version>3.0</version>
        <configuration>
          <source>1.6</source>
          <target>1.6</target>
        </configuration>
      </plugin>
      <plugin>
        <groupId>org.apache.openejb.maven</groupId>
        <artifactId>tomee-maven-plugin</artifactId>
<<<<<<< HEAD
        <version>1.1.0</version>
=======
        <version>1.6.0-SNAPSHOT</version>
>>>>>>> d17c5134
        <configuration>
          <systemVariables>
            <com.sun.jersey.server.impl.cdi.lookupExtensionInBeanManager>true</com.sun.jersey.server.impl.cdi.lookupExtensionInBeanManager>
          </systemVariables>
        </configuration>
      </plugin>
    </plugins>
  </build>

  <repositories>
    <repository>
      <id>apache-m2-snapshot</id>
      <name>Apache Snapshot Repository</name>
      <url>http://repository.apache.org/snapshots</url>
    </repository>
    <repository>
      <id>eclipselink-repo</id>
      <name>EclipseLink Repository</name>
      <url>http://www.eclipse.org/downloads/download.php?r=1&amp;nf=1&amp;file=/rt/eclipselink/maven.repo</url>
    </repository>
  </repositories>
  <pluginRepositories>
    <pluginRepository>
      <id>apache-m2-snapshot-plugin</id>
      <name>Apache Snapshot Repository</name>
      <url>http://repository.apache.org/snapshots</url>
    </pluginRepository>
  </pluginRepositories>

  <!--
  This section allows you to configure where to publish libraries for sharing.
  It is not required and may be deleted.  For more information see:
  http://maven.apache.org/plugins/maven-deploy-plugin/
  -->
  <distributionManagement>
    <repository>
      <id>localhost</id>
      <url>file://${basedir}/target/repo/</url>
    </repository>
    <snapshotRepository>
      <id>localhost</id>
      <url>file://${basedir}/target/snapshot-repo/</url>
    </snapshotRepository>
  </distributionManagement>

  <properties>
    <project.build.sourceEncoding>UTF-8</project.build.sourceEncoding>
  </properties>
</project><|MERGE_RESOLUTION|>--- conflicted
+++ resolved
@@ -23,7 +23,7 @@
 
   <groupId>org.superbiz</groupId>
   <artifactId>tomee-jersey-eclipselink</artifactId>
-  <version>1.1.0</version>
+  <version>1.1.0-SNAPSHOT</version>
   <packaging>war</packaging>
   <name>OpenEJB :: Examples :: TomEE, Jersey, Eclipselink</name>
 
@@ -87,11 +87,7 @@
       <plugin>
         <groupId>org.apache.openejb.maven</groupId>
         <artifactId>tomee-maven-plugin</artifactId>
-<<<<<<< HEAD
-        <version>1.1.0</version>
-=======
         <version>1.6.0-SNAPSHOT</version>
->>>>>>> d17c5134
         <configuration>
           <systemVariables>
             <com.sun.jersey.server.impl.cdi.lookupExtensionInBeanManager>true</com.sun.jersey.server.impl.cdi.lookupExtensionInBeanManager>
