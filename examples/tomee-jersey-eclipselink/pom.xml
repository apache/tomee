<?xml version="1.0" encoding="UTF-8"?>
<!--

    Licensed to the Apache Software Foundation (ASF) under one or more
    contributor license agreements.  See the NOTICE file distributed with
    this work for additional information regarding copyright ownership.
    The ASF licenses this file to You under the Apache License, Version 2.0
    (the "License"); you may not use this file except in compliance with
    the License.  You may obtain a copy of the License at

       http://www.apache.org/licenses/LICENSE-2.0

    Unless required by applicable law or agreed to in writing, software
    distributed under the License is distributed on an "AS IS" BASIS,
    WITHOUT WARRANTIES OR CONDITIONS OF ANY KIND, either express or implied.
    See the License for the specific language governing permissions and
    limitations under the License.
-->
<project xmlns="http://maven.apache.org/POM/4.0.0" xmlns:xsi="http://www.w3.org/2001/XMLSchema-instance" xsi:schemaLocation="http://maven.apache.org/POM/4.0.0 http://maven.apache.org/xsd/maven-4.0.0.xsd">
  <modelVersion>4.0.0</modelVersion>
  <groupId>org.superbiz</groupId>
  <artifactId>tomee-jersey-eclipselink</artifactId>
<<<<<<< HEAD
  <version>8.0.6-TT.6-SNAPSHOT</version>
=======
  <version>8.0.9-SNAPSHOT</version>
>>>>>>> 17f2a998
  <packaging>war</packaging>
  <name>TomEE :: Examples :: TomEE, Jersey, Eclipselink</name>
  <properties>
    <project.build.sourceEncoding>UTF-8</project.build.sourceEncoding>
    <version.eclipselink>2.7.7</version.eclipselink>
<<<<<<< HEAD
    <tomee.version>8.0.6-TT.6-SNAPSHOT</tomee.version>
=======
    <tomee.version>8.0.9-SNAPSHOT</tomee.version>
>>>>>>> 17f2a998
    <arquillian_universe.version>1.2.0.1</arquillian_universe.version>
  </properties>
  <dependencies>
    <dependency>
      <groupId>org.apache.tomee</groupId>
      <artifactId>javaee-api</artifactId>
      <version>[8.0,)</version>
      <scope>provided</scope>
    </dependency>
    <dependency>
      <groupId>org.eclipse.persistence</groupId>
      <artifactId>org.eclipse.persistence.core</artifactId>
      <version>${version.eclipselink}</version>
    </dependency>
    <dependency>
      <groupId>org.eclipse.persistence</groupId>
      <artifactId>org.eclipse.persistence.antlr</artifactId>
      <version>${version.eclipselink}</version>
    </dependency>
    <dependency>
      <groupId>org.eclipse.persistence</groupId>
      <artifactId>org.eclipse.persistence.asm</artifactId>
      <version>${version.eclipselink}</version>
    </dependency>
    <dependency>
      <groupId>org.eclipse.persistence</groupId>
      <artifactId>org.eclipse.persistence.jpa</artifactId>
      <version>${version.eclipselink}</version>
    </dependency>
    <dependency>
      <groupId>com.sun.jersey</groupId>
      <artifactId>jersey-bundle</artifactId>
      <version>1.12</version>
      <exclusions>
        <exclusion>
          <groupId>javax.ws.rs</groupId>
          <artifactId>jsr311-api</artifactId>
        </exclusion>
        <exclusion>
          <groupId>asm</groupId>
          <artifactId>asm</artifactId>
        </exclusion>
      </exclusions>
    </dependency>
    <dependency>
      <groupId>org.apache.tomee</groupId>
      <artifactId>openejb-core</artifactId>
<<<<<<< HEAD
      <version>8.0.6-TT.6-SNAPSHOT</version>
=======
      <version>8.0.9-SNAPSHOT</version>
      <exclusions>
        <exclusion>
          <groupId>org.apache.commons</groupId>
          <artifactId>commons-lang3</artifactId>
        </exclusion>
      </exclusions>
    </dependency>
    <dependency>
      <groupId>org.apache.commons</groupId>
      <artifactId>commons-lang3</artifactId>
      <version>3.11</version>
>>>>>>> 17f2a998
    </dependency>
    <dependency>
      <groupId>junit</groupId>
      <artifactId>junit</artifactId>
      <version>4.12</version>
      <scope>test</scope>
    </dependency>
    <dependency>
      <groupId>org.jboss.arquillian.junit</groupId>
      <artifactId>arquillian-junit-container</artifactId>
      <scope>test</scope>
    </dependency>
    <dependency>
      <groupId>org.apache.tomee</groupId>
      <artifactId>arquillian-tomee-remote</artifactId>
      <version>${tomee.version}</version>
      <scope>test</scope>
    </dependency>
    <dependency>
      <groupId>org.apache.httpcomponents</groupId>
      <artifactId>httpclient</artifactId>
      <version>4.3.6</version>
      <scope>test</scope>
    </dependency>
  </dependencies>
  <dependencyManagement>
    <dependencies>
      <dependency>
        <groupId>org.arquillian</groupId>
        <artifactId>arquillian-universe</artifactId>
        <version>${arquillian_universe.version}</version>
        <type>pom</type>
        <scope>import</scope>
      </dependency>
    </dependencies>
  </dependencyManagement>
  <build>
    <finalName>${project.artifactId}</finalName>
    <defaultGoal>install</defaultGoal>
    <plugins>
      <plugin>
        <groupId>org.apache.maven.plugins</groupId>
        <artifactId>maven-compiler-plugin</artifactId>
        <version>3.5.1</version>
        <configuration>
          <source>1.8</source>
          <target>1.8</target>
        </configuration>
      </plugin>
      <plugin>
        <groupId>org.apache.maven.plugins</groupId>
        <artifactId>maven-war-plugin</artifactId>
        <version>3.1.0</version>
      </plugin>
      <plugin>
        <groupId>org.apache.tomee.maven</groupId>
        <artifactId>tomee-maven-plugin</artifactId>
<<<<<<< HEAD
        <version>8.0.6-TT.6-SNAPSHOT</version>
=======
        <version>8.0.9-SNAPSHOT</version>
>>>>>>> 17f2a998
        <configuration>
          <systemVariables>
            <com.sun.jersey.server.impl.cdi.lookupExtensionInBeanManager>true</com.sun.jersey.server.impl.cdi.lookupExtensionInBeanManager>
          </systemVariables>
        </configuration>
      </plugin>
      <plugin>
        <groupId>org.tomitribe.transformer</groupId>
        <artifactId>org.eclipse.transformer.maven</artifactId>
        <version>0.1.1a</version>
        <configuration>
          <classifier>jakartaee9</classifier>
        </configuration>
        <executions>
          <execution>
            <goals>
              <goal>run</goal>
            </goals>
            <phase>package</phase>
          </execution>
        </executions>
      </plugin>
    </plugins>
  </build>
  <repositories>
    <repository>
      <id>tomitribe-all</id>
      <name>Tomitribe Repository</name>
      <url>https://repository.tomitribe.com/content/groups/tomitribe/</url>
    </repository>
    <repository>
      <id>apache-m2-snapshot</id>
      <name>Apache Snapshot Repository</name>
      <url>https://repository.apache.org/content/groups/snapshots</url>
    </repository>
    <repository>
      <id>eclipselink-repo</id>
      <name>EclipseLink Repository</name>
      <url>https://www.eclipse.org/downloads/download.php?r=1&amp;nf=1&amp;file=/rt/eclipselink/maven.repo</url>
    </repository>
  </repositories>
  <pluginRepositories>
    <pluginRepository>
      <id>apache-m2-snapshot-plugin</id>
      <name>Apache Snapshot Repository</name>
      <url>https://repository.apache.org/content/groups/snapshots</url>
    </pluginRepository>
  </pluginRepositories>
  <!--
  This section allows you to configure where to publish libraries for sharing.
  It is not required and may be deleted.  For more information see:
  http://maven.apache.org/plugins/maven-deploy-plugin/
  -->
  <distributionManagement>
    <repository>
      <id>localhost</id>
      <url>file://${basedir}/target/repo/</url>
    </repository>
    <snapshotRepository>
      <id>localhost</id>
      <url>file://${basedir}/target/snapshot-repo/</url>
    </snapshotRepository>
  </distributionManagement>
</project><|MERGE_RESOLUTION|>--- conflicted
+++ resolved
@@ -20,21 +20,13 @@
   <modelVersion>4.0.0</modelVersion>
   <groupId>org.superbiz</groupId>
   <artifactId>tomee-jersey-eclipselink</artifactId>
-<<<<<<< HEAD
-  <version>8.0.6-TT.6-SNAPSHOT</version>
-=======
   <version>8.0.9-SNAPSHOT</version>
->>>>>>> 17f2a998
   <packaging>war</packaging>
   <name>TomEE :: Examples :: TomEE, Jersey, Eclipselink</name>
   <properties>
     <project.build.sourceEncoding>UTF-8</project.build.sourceEncoding>
     <version.eclipselink>2.7.7</version.eclipselink>
-<<<<<<< HEAD
-    <tomee.version>8.0.6-TT.6-SNAPSHOT</tomee.version>
-=======
     <tomee.version>8.0.9-SNAPSHOT</tomee.version>
->>>>>>> 17f2a998
     <arquillian_universe.version>1.2.0.1</arquillian_universe.version>
   </properties>
   <dependencies>
@@ -82,9 +74,6 @@
     <dependency>
       <groupId>org.apache.tomee</groupId>
       <artifactId>openejb-core</artifactId>
-<<<<<<< HEAD
-      <version>8.0.6-TT.6-SNAPSHOT</version>
-=======
       <version>8.0.9-SNAPSHOT</version>
       <exclusions>
         <exclusion>
@@ -97,7 +86,6 @@
       <groupId>org.apache.commons</groupId>
       <artifactId>commons-lang3</artifactId>
       <version>3.11</version>
->>>>>>> 17f2a998
     </dependency>
     <dependency>
       <groupId>junit</groupId>
@@ -155,11 +143,7 @@
       <plugin>
         <groupId>org.apache.tomee.maven</groupId>
         <artifactId>tomee-maven-plugin</artifactId>
-<<<<<<< HEAD
-        <version>8.0.6-TT.6-SNAPSHOT</version>
-=======
         <version>8.0.9-SNAPSHOT</version>
->>>>>>> 17f2a998
         <configuration>
           <systemVariables>
             <com.sun.jersey.server.impl.cdi.lookupExtensionInBeanManager>true</com.sun.jersey.server.impl.cdi.lookupExtensionInBeanManager>
