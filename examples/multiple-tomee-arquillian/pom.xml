--- conflicted
+++ resolved
@@ -16,24 +16,18 @@
     See the License for the specific language governing permissions and
     limitations under the License.
 -->
-<project xmlns="http://maven.apache.org/POM/4.0.0" xmlns:xsi="http://www.w3.org/2001/XMLSchema-instance" xsi:schemaLocation="http://maven.apache.org/POM/4.0.0 http://maven.apache.org/xsd/maven-4.0.0.xsd">
+<project xmlns="http://maven.apache.org/POM/4.0.0"
+         xmlns:xsi="http://www.w3.org/2001/XMLSchema-instance"
+         xsi:schemaLocation="http://maven.apache.org/POM/4.0.0 http://maven.apache.org/xsd/maven-4.0.0.xsd">
   <modelVersion>4.0.0</modelVersion>
   <groupId>org.superbiz</groupId>
   <artifactId>multiple-tomee-arquillian</artifactId>
   <packaging>jar</packaging>
-<<<<<<< HEAD
-  <version>7.0.6-SNAPSHOT</version>
-  <name>OpenEJB :: Examples :: Multiple TomEE with Arquillian</name>
-  <properties>
-    <project.build.sourceEncoding>UTF-8</project.build.sourceEncoding>
-    <tomee.version>7.0.6-SNAPSHOT</tomee.version>
-=======
   <version>8.0.0-SNAPSHOT</version>
   <name>OpenEJB :: Examples :: Multiple TomEE with Arquillian</name>
   <properties>
     <project.build.sourceEncoding>UTF-8</project.build.sourceEncoding>
     <tomee.version>8.0.0-SNAPSHOT</tomee.version>
->>>>>>> 4b760d3b
   </properties>
   <build>
     <defaultGoal>install</defaultGoal>
@@ -92,17 +86,13 @@
     <dependency>
       <groupId>org.apache.tomee</groupId>
       <artifactId>openejb-core</artifactId>
-<<<<<<< HEAD
-      <version>7.0.6-SNAPSHOT</version>
-=======
       <version>8.0.0-SNAPSHOT</version>
->>>>>>> 4b760d3b
       <scope>test</scope>
     </dependency>
     <dependency>
       <groupId>org.apache.tomee</groupId>
       <artifactId>arquillian-tomee-remote</artifactId>
-      <version>7.0.6-SNAPSHOT</version>
+      <version>${tomee.version}</version>
       <scope>test</scope>
     </dependency>
     <dependency>
@@ -114,11 +104,7 @@
     <dependency>
       <groupId>org.apache.tomee</groupId>
       <artifactId>ziplock</artifactId>
-<<<<<<< HEAD
-      <version>7.0.6-SNAPSHOT</version>
-=======
       <version>8.0.0-SNAPSHOT</version>
->>>>>>> 4b760d3b
       <scope>test</scope>
     </dependency>
   </dependencies>
