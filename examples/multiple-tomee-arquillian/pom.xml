--- conflicted
+++ resolved
@@ -27,11 +27,7 @@
   <name>OpenEJB :: Examples :: Multiple TomEE with Arquillian</name>
   <properties>
     <project.build.sourceEncoding>UTF-8</project.build.sourceEncoding>
-<<<<<<< HEAD
-    <tomee.version>7.0.4-TT.2</tomee.version>
-=======
     <tomee.version>7.0.5-TT.1</tomee.version>
->>>>>>> 0408de92
   </properties>
   <build>
     <defaultGoal>install</defaultGoal>
@@ -90,11 +86,7 @@
     <dependency>
       <groupId>org.apache.tomee</groupId>
       <artifactId>openejb-core</artifactId>
-<<<<<<< HEAD
-      <version>7.0.4-TT.2</version>
-=======
       <version>7.0.5-TT.1</version>
->>>>>>> 0408de92
       <scope>test</scope>
     </dependency>
     <dependency>
@@ -112,11 +104,7 @@
     <dependency>
       <groupId>org.apache.tomee</groupId>
       <artifactId>ziplock</artifactId>
-<<<<<<< HEAD
-      <version>7.0.4-TT.2</version>
-=======
       <version>7.0.5-TT.1</version>
->>>>>>> 0408de92
       <scope>test</scope>
     </dependency>
   </dependencies>
