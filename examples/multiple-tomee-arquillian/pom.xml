<?xml version="1.0" encoding="UTF-8"?>
<!--

    Licensed to the Apache Software Foundation (ASF) under one or more
    contributor license agreements.  See the NOTICE file distributed with
    this work for additional information regarding copyright ownership.
    The ASF licenses this file to You under the Apache License, Version 2.0
    (the "License"); you may not use this file except in compliance with
    the License.  You may obtain a copy of the License at

       http://www.apache.org/licenses/LICENSE-2.0

    Unless required by applicable law or agreed to in writing, software
    distributed under the License is distributed on an "AS IS" BASIS,
    WITHOUT WARRANTIES OR CONDITIONS OF ANY KIND, either express or implied.
    See the License for the specific language governing permissions and
    limitations under the License.
-->
<project xmlns="http://maven.apache.org/POM/4.0.0"
         xmlns:xsi="http://www.w3.org/2001/XMLSchema-instance"
         xsi:schemaLocation="http://maven.apache.org/POM/4.0.0 http://maven.apache.org/xsd/maven-4.0.0.xsd">
  <modelVersion>4.0.0</modelVersion>
  <groupId>org.superbiz</groupId>
  <artifactId>multiple-tomee-arquillian</artifactId>
  <packaging>jar</packaging>
<<<<<<< HEAD
  <version>1.0</version>
  <name>OpenEJB :: Examples :: Multiple TomEE with Arquillian</name>
  <properties>
    <project.build.sourceEncoding>UTF-8</project.build.sourceEncoding>
    <tomee.version>1.5.2</tomee.version>
=======
  <version>1.0-SNAPSHOT</version>
  <name>OpenEJB :: Examples :: Multiple TomEE with Arquillian</name>
  <properties>
    <project.build.sourceEncoding>UTF-8</project.build.sourceEncoding>
    <tomee.version>1.5.3-SNAPSHOT</tomee.version>
>>>>>>> df65dc9d
  </properties>
  <build>
    <defaultGoal>install</defaultGoal>
    <testResources>
      <testResource>
        <directory>${project.basedir}/src/test/resources</directory>
        <filtering>true</filtering>
      </testResource>
    </testResources>
    <plugins>
      <plugin>
        <groupId>org.apache.maven.plugins</groupId>
        <artifactId>maven-compiler-plugin</artifactId>
        <version>3.0</version>
        <configuration>
          <source>1.6</source>
          <target>1.6</target>
        </configuration>
      </plugin>
      <plugin>
        <groupId>org.apache.maven.plugins</groupId>
        <artifactId>maven-surefire-plugin</artifactId>
        <version>2.13</version>
        <configuration>
          <systemPropertyVariables>
            <arquillian.launch>tomee-cluster</arquillian.launch>
          </systemPropertyVariables>
        </configuration>
      </plugin>
    </plugins>
  </build>
  <repositories>
    <repository>
      <id>apache-m2-snapshot</id>
      <name>Apache Snapshot Repository</name>
      <url>http://repository.apache.org/snapshots</url>
    </repository>
  </repositories>
  <dependencies>
    <dependency>
      <groupId>org.apache.openejb</groupId>
      <artifactId>javaee-api</artifactId>
      <version>6.0-4</version>
      <scope>provided</scope>
    </dependency>
    <dependency>
      <groupId>junit</groupId>
      <artifactId>junit</artifactId>
      <version>4.10</version>
      <scope>test</scope>
    </dependency>
    <!--
    The <scope>test</scope> guarantees that non of your runtime
    code is dependent on any OpenEJB classes.
    -->
    <dependency>
      <groupId>org.apache.openejb</groupId>
      <artifactId>openejb-core</artifactId>
<<<<<<< HEAD
      <version>4.5.2</version>
=======
      <version>4.5.3-SNAPSHOT</version>
>>>>>>> df65dc9d
      <scope>test</scope>
    </dependency>
    <dependency>
      <groupId>org.apache.openejb</groupId>
      <artifactId>arquillian-tomee-remote</artifactId>
      <version>${tomee.version}</version>
      <scope>test</scope>
    </dependency>
    <dependency>
      <groupId>org.jboss.arquillian.junit</groupId>
      <artifactId>arquillian-junit-container</artifactId>
      <version>1.0.0.Final</version>
      <scope>test</scope>
    </dependency>
    <dependency>
      <groupId>org.jboss.arquillian.container</groupId>
      <artifactId>arquillian-container-test-impl-base</artifactId>
      <version>1.0.0.Final</version>
      <scope>test</scope>
    </dependency>
    <dependency>
      <groupId>org.apache.openejb</groupId>
      <artifactId>ziplock</artifactId>
<<<<<<< HEAD
      <version>1.5.2</version>
=======
      <version>1.5.3-SNAPSHOT</version>
>>>>>>> df65dc9d
      <scope>test</scope>
    </dependency>
  </dependencies>
  <!--
  This section allows you to configure where to publish libraries for sharing.
  It is not required and may be deleted.  For more information see:
  http://maven.apache.org/plugins/maven-deploy-plugin/
  -->
  <distributionManagement>
    <repository>
      <id>localhost</id>
      <url>file://${basedir}/target/repo/</url>
    </repository>
    <snapshotRepository>
      <id>localhost</id>
      <url>file://${basedir}/target/snapshot-repo/</url>
    </snapshotRepository>
  </distributionManagement>
</project><|MERGE_RESOLUTION|>--- conflicted
+++ resolved
@@ -23,19 +23,11 @@
   <groupId>org.superbiz</groupId>
   <artifactId>multiple-tomee-arquillian</artifactId>
   <packaging>jar</packaging>
-<<<<<<< HEAD
-  <version>1.0</version>
-  <name>OpenEJB :: Examples :: Multiple TomEE with Arquillian</name>
-  <properties>
-    <project.build.sourceEncoding>UTF-8</project.build.sourceEncoding>
-    <tomee.version>1.5.2</tomee.version>
-=======
   <version>1.0-SNAPSHOT</version>
   <name>OpenEJB :: Examples :: Multiple TomEE with Arquillian</name>
   <properties>
     <project.build.sourceEncoding>UTF-8</project.build.sourceEncoding>
     <tomee.version>1.5.3-SNAPSHOT</tomee.version>
->>>>>>> df65dc9d
   </properties>
   <build>
     <defaultGoal>install</defaultGoal>
@@ -94,11 +86,7 @@
     <dependency>
       <groupId>org.apache.openejb</groupId>
       <artifactId>openejb-core</artifactId>
-<<<<<<< HEAD
-      <version>4.5.2</version>
-=======
       <version>4.5.3-SNAPSHOT</version>
->>>>>>> df65dc9d
       <scope>test</scope>
     </dependency>
     <dependency>
@@ -122,11 +110,7 @@
     <dependency>
       <groupId>org.apache.openejb</groupId>
       <artifactId>ziplock</artifactId>
-<<<<<<< HEAD
-      <version>1.5.2</version>
-=======
       <version>1.5.3-SNAPSHOT</version>
->>>>>>> df65dc9d
       <scope>test</scope>
     </dependency>
   </dependencies>
