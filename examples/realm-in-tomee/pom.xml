<?xml version="1.0" encoding="UTF-8"?>
<!--

    Licensed to the Apache Software Foundation (ASF) under one or more
    contributor license agreements.  See the NOTICE file distributed with
    this work for additional information regarding copyright ownership.
    The ASF licenses this file to You under the Apache License, Version 2.0
    (the "License"); you may not use this file except in compliance with
    the License.  You may obtain a copy of the License at

       http://www.apache.org/licenses/LICENSE-2.0

    Unless required by applicable law or agreed to in writing, software
    distributed under the License is distributed on an "AS IS" BASIS,
    WITHOUT WARRANTIES OR CONDITIONS OF ANY KIND, either express or implied.
    See the License for the specific language governing permissions and
    limitations under the License.
-->
<project xmlns="http://maven.apache.org/POM/4.0.0" xmlns:xsi="http://www.w3.org/2001/XMLSchema-instance" xsi:schemaLocation="http://maven.apache.org/POM/4.0.0 http://maven.apache.org/maven-v4_0_0.xsd">
  <modelVersion>4.0.0</modelVersion>
  <groupId>org.superbiz</groupId>
  <artifactId>realm-in-tomee</artifactId>
  <packaging>war</packaging>
<<<<<<< HEAD
  <version>1.0</version>
=======
  <version>1.0-SNAPSHOT</version>
>>>>>>> df65dc9d
  <name>OpenEJB :: Examples :: DataSource Realm</name>
  <properties>
    <project.build.sourceEncoding>UTF-8</project.build.sourceEncoding>
  </properties>
  <build>
    <defaultGoal>install</defaultGoal>
    <plugins>
      <plugin>
        <groupId>org.apache.maven.plugins</groupId>
        <artifactId>maven-compiler-plugin</artifactId>
        <version>3.0</version>
        <configuration>
          <source>1.6</source>
          <target>1.6</target>
        </configuration>
      </plugin>
      <plugin>
        <groupId>org.apache.maven.plugins</groupId>
        <artifactId>maven-war-plugin</artifactId>
        <version>2.2</version>
      </plugin>
      <plugin>
        <groupId>org.apache.openejb.maven</groupId>
        <artifactId>tomee-maven-plugin</artifactId>
        <version>1.0-alpha-1</version>
      </plugin>
    </plugins>
  </build>
  <repositories>
    <repository>
      <id>apache-m2-snapshot</id>
      <name>Apache Snapshot Repository</name>
      <url>http://repository.apache.org/snapshots</url>
    </repository>
  </repositories>
  <dependencies>
    <dependency>
      <groupId>org.apache.openejb</groupId>
      <artifactId>javaee-api</artifactId>
      <version>6.0-4</version>
      <scope>provided</scope>
    </dependency>
    <dependency>
      <groupId>junit</groupId>
      <artifactId>junit</artifactId>
      <version>4.10</version>
      <scope>test</scope>
    </dependency>
  </dependencies>
  <!--
  This section allows you to configure where to publish libraries for sharing.
  It is not required and may be deleted.  For more information see:
  http://maven.apache.org/plugins/maven-deploy-plugin/
  -->
  <distributionManagement>
    <repository>
      <id>localhost</id>
      <url>file://${basedir}/target/repo/</url>
    </repository>
    <snapshotRepository>
      <id>localhost</id>
      <url>file://${basedir}/target/snapshot-repo/</url>
    </snapshotRepository>
  </distributionManagement>
</project><|MERGE_RESOLUTION|>--- conflicted
+++ resolved
@@ -21,11 +21,7 @@
   <groupId>org.superbiz</groupId>
   <artifactId>realm-in-tomee</artifactId>
   <packaging>war</packaging>
-<<<<<<< HEAD
-  <version>1.0</version>
-=======
   <version>1.0-SNAPSHOT</version>
->>>>>>> df65dc9d
   <name>OpenEJB :: Examples :: DataSource Realm</name>
   <properties>
     <project.build.sourceEncoding>UTF-8</project.build.sourceEncoding>
