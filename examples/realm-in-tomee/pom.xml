--- conflicted
+++ resolved
@@ -21,11 +21,7 @@
   <groupId>org.superbiz</groupId>
   <artifactId>realm-in-tomee</artifactId>
   <packaging>war</packaging>
-<<<<<<< HEAD
-  <version>8.0.6-TT.6-SNAPSHOT</version>
-=======
   <version>8.0.9-SNAPSHOT</version>
->>>>>>> 17f2a998
   <name>TomEE :: Examples :: DataSource Realm</name>
   <properties>
     <project.build.sourceEncoding>UTF-8</project.build.sourceEncoding>
@@ -50,9 +46,6 @@
       <plugin>
         <groupId>org.apache.tomee.maven</groupId>
         <artifactId>tomee-maven-plugin</artifactId>
-<<<<<<< HEAD
-        <version>8.0.6-TT.6-SNAPSHOT</version>
-=======
         <version>8.0.9-SNAPSHOT</version>
       </plugin>
       <plugin>
@@ -70,7 +63,6 @@
             <phase>package</phase>
           </execution>
         </executions>
->>>>>>> 17f2a998
       </plugin>
     </plugins>
   </build>
