--- conflicted
+++ resolved
@@ -46,11 +46,7 @@
       <plugin>
         <groupId>org.apache.openejb.maven</groupId>
         <artifactId>tomee-maven-plugin</artifactId>
-<<<<<<< HEAD
-        <version>1.7.5-TT.15</version>
-=======
-        <version>1.7.6-SNAPSHOT</version>
->>>>>>> bfdd20c7
+        <version>1.7.5-TT.16</version>
       </plugin>
     </plugins>
   </build>
