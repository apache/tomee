<?xml version="1.0" encoding="UTF-8"?>
<!--

    Licensed to the Apache Software Foundation (ASF) under one or more
    contributor license agreements.  See the NOTICE file distributed with
    this work for additional information regarding copyright ownership.
    The ASF licenses this file to You under the Apache License, Version 2.0
    (the "License"); you may not use this file except in compliance with
    the License.  You may obtain a copy of the License at

       http://www.apache.org/licenses/LICENSE-2.0

    Unless required by applicable law or agreed to in writing, software
    distributed under the License is distributed on an "AS IS" BASIS,
    WITHOUT WARRANTIES OR CONDITIONS OF ANY KIND, either express or implied.
    See the License for the specific language governing permissions and
    limitations under the License.
-->
<project xmlns="http://maven.apache.org/POM/4.0.0" xmlns:xsi="http://www.w3.org/2001/XMLSchema-instance" xsi:schemaLocation="http://maven.apache.org/POM/4.0.0 http://maven.apache.org/maven-v4_0_0.xsd">
  <modelVersion>4.0.0</modelVersion>
  <groupId>org.superbiz</groupId>
  <artifactId>spring-data-proxy</artifactId>
  <packaging>jar</packaging>
<<<<<<< HEAD
  <version>7.1.1-TT.4</version>
=======
  <version>7.1.2-SNAPSHOT</version>
>>>>>>> 2a783f2a
  <name>OpenEJB :: Examples :: Spring Data</name>
  <properties>
    <project.build.sourceEncoding>UTF-8</project.build.sourceEncoding>
  </properties>
  <build>
    <defaultGoal>install</defaultGoal>
    <plugins>
      <plugin>
        <groupId>org.apache.maven.plugins</groupId>
        <artifactId>maven-compiler-plugin</artifactId>
        <version>3.5.1</version>
        <configuration>
          <source>1.7</source>
          <target>1.7</target>
        </configuration>
      </plugin>
    </plugins>
  </build>
  <repositories>
    <repository>
      <id>apache-m2-snapshot</id>
      <name>Apache Snapshot Repository</name>
      <url>https://repository.apache.org/content/groups/snapshots</url>
    </repository>
  </repositories>
  <dependencies>
    <dependency>
      <groupId>org.apache.tomee</groupId>
      <artifactId>javaee-api</artifactId>
      <version>7.0</version>
      <scope>provided</scope>
    </dependency>
    <dependency>
      <groupId>junit</groupId>
      <artifactId>junit</artifactId>
      <version>4.12</version>
      <scope>test</scope>
    </dependency>
    <dependency>
      <groupId>org.springframework.data</groupId>
      <artifactId>spring-data-jpa</artifactId>
      <version>1.0.3.RELEASE</version>
    </dependency>

    <dependency>
      <groupId>org.apache.tomee</groupId>
      <artifactId>openejb-core</artifactId>
<<<<<<< HEAD
      <version>7.1.1-TT.4</version>
=======
      <version>7.1.2-SNAPSHOT</version>
>>>>>>> 2a783f2a
    </dependency>
  </dependencies>

  <!--
  This section allows you to configure where to publish libraries for sharing.
  It is not required and may be deleted.  For more information see:
  http://maven.apache.org/plugins/maven-deploy-plugin/
  -->
  <distributionManagement>
    <repository>
      <id>localhost</id>
      <url>file://${basedir}/target/repo/</url>
    </repository>
    <snapshotRepository>
      <id>localhost</id>
      <url>file://${basedir}/target/snapshot-repo/</url>
    </snapshotRepository>
  </distributionManagement>

</project>
<|MERGE_RESOLUTION|>--- conflicted
+++ resolved
@@ -21,11 +21,7 @@
   <groupId>org.superbiz</groupId>
   <artifactId>spring-data-proxy</artifactId>
   <packaging>jar</packaging>
-<<<<<<< HEAD
-  <version>7.1.1-TT.4</version>
-=======
   <version>7.1.2-SNAPSHOT</version>
->>>>>>> 2a783f2a
   <name>OpenEJB :: Examples :: Spring Data</name>
   <properties>
     <project.build.sourceEncoding>UTF-8</project.build.sourceEncoding>
@@ -73,11 +69,7 @@
     <dependency>
       <groupId>org.apache.tomee</groupId>
       <artifactId>openejb-core</artifactId>
-<<<<<<< HEAD
-      <version>7.1.1-TT.4</version>
-=======
       <version>7.1.2-SNAPSHOT</version>
->>>>>>> 2a783f2a
     </dependency>
   </dependencies>
 
