--- conflicted
+++ resolved
@@ -21,11 +21,7 @@
     <groupId>org.superbiz</groupId>
     <artifactId>client-resource-lookup-preview</artifactId>
     <packaging>jar</packaging>
-<<<<<<< HEAD
-    <version>1.0</version>
-=======
     <version>1.0-SNAPSHOT</version>
->>>>>>> df65dc9d
     <name>OpenEJB :: Examples :: Client Resource Lookup</name>
     <properties>
       <project.build.sourceEncoding>UTF-8</project.build.sourceEncoding>
@@ -63,21 +59,13 @@
       <dependency>
         <groupId>org.apache.openejb</groupId>
         <artifactId>openejb-client</artifactId>
-<<<<<<< HEAD
-        <version>4.5.2</version>
-=======
         <version>4.5.3-SNAPSHOT</version>
->>>>>>> df65dc9d
         <scope>runtime</scope>
       </dependency>
       <dependency>
         <groupId>org.apache.openejb</groupId>
         <artifactId>openejb-ejbd</artifactId>
-<<<<<<< HEAD
-        <version>4.5.2</version>
-=======
         <version>4.5.3-SNAPSHOT</version>
->>>>>>> df65dc9d
       </dependency>
       <dependency>
         <groupId>org.apache.activemq</groupId>
@@ -96,11 +84,7 @@
       <dependency>
         <groupId>org.apache.openejb</groupId>
         <artifactId>ziplock</artifactId>
-<<<<<<< HEAD
-        <version>1.5.2</version>
-=======
         <version>1.5.3-SNAPSHOT</version>
->>>>>>> df65dc9d
         <scope>test</scope>
       </dependency>
     </dependencies>
