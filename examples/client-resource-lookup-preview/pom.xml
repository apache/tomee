<?xml version="1.0" encoding="UTF-8"?>
<!--
    Licensed to the Apache Software Foundation (ASF) under one or more
    contributor license agreements.  See the NOTICE file distributed with
    this work for additional information regarding copyright ownership.
    The ASF licenses this file to You under the Apache License, Version 2.0
    (the "License"); you may not use this file except in compliance with
    the License.  You may obtain a copy of the License at

       http://www.apache.org/licenses/LICENSE-2.0

    Unless required by applicable law or agreed to in writing, software
    distributed under the License is distributed on an "AS IS" BASIS,
    WITHOUT WARRANTIES OR CONDITIONS OF ANY KIND, either express or implied.
    See the License for the specific language governing permissions and
    limitations under the License.
  -->

<<<<<<< HEAD
  <project xmlns="http://maven.apache.org/POM/4.0.0" xmlns:xsi="http://www.w3.org/2001/XMLSchema-instance" xsi:schemaLocation="http://maven.apache.org/POM/4.0.0 http://maven.apache.org/maven-v4_0_0.xsd">
    <modelVersion>4.0.0</modelVersion>
    <groupId>org.superbiz</groupId>
    <artifactId>client-resource-lookup-preview</artifactId>
    <packaging>jar</packaging>
    <version>1.1.0</version>
    <name>OpenEJB :: Examples :: Client Resource Lookup</name>
    <properties>
      <project.build.sourceEncoding>UTF-8</project.build.sourceEncoding>
    </properties>
    <build>
      <defaultGoal>install</defaultGoal>
      <plugins>
        <plugin>
          <groupId>org.apache.maven.plugins</groupId>
          <artifactId>maven-compiler-plugin</artifactId>
          <version>3.0</version>
          <configuration>
            <source>1.6</source>
            <target>1.6</target>
          </configuration>
        </plugin>
      </plugins>
    </build>
    <repositories>
      <repository>
        <id>apache-m2-snapshot</id>
        <name>Apache Snapshot Repository</name>
        <url>http://repository.apache.org/snapshots</url>
      </repository>
    </repositories>
    <dependencies>
      <dependency>
        <groupId>org.apache.openejb</groupId>
        <artifactId>javaee-api</artifactId>
        <version>6.0-4</version>
        <scope>provided</scope>
      </dependency>

      <!-- here what is needed to use client lookup with jms resources -->
      <dependency>
        <groupId>org.apache.openejb</groupId>
        <artifactId>openejb-client</artifactId>
        <version>4.6.0</version>
        <scope>runtime</scope>
      </dependency>
      <dependency>
        <groupId>org.apache.openejb</groupId>
        <artifactId>openejb-ejbd</artifactId>
        <version>4.6.0</version>
      </dependency>
      <dependency>
        <groupId>org.apache.activemq</groupId>
        <artifactId>activemq-broker</artifactId>
        <version>5.8.0</version>
        <scope>runtime</scope>
      </dependency>

      <!-- test deps -->
      <dependency>
        <groupId>junit</groupId>
        <artifactId>junit</artifactId>
        <version>4.10</version>
        <scope>test</scope>
      </dependency>
      <dependency>
        <groupId>org.apache.openejb</groupId>
        <artifactId>ziplock</artifactId>
        <version>1.6.0</version>
        <scope>test</scope>
      </dependency>
    </dependencies>
=======
<project xmlns="http://maven.apache.org/POM/4.0.0" xmlns:xsi="http://www.w3.org/2001/XMLSchema-instance" xsi:schemaLocation="http://maven.apache.org/POM/4.0.0 http://maven.apache.org/maven-v4_0_0.xsd">
  <modelVersion>4.0.0</modelVersion>
  <groupId>org.superbiz</groupId>
  <artifactId>client-resource-lookup-preview</artifactId>
  <packaging>jar</packaging>
  <version>1.1.0-SNAPSHOT</version>
  <name>OpenEJB :: Examples :: Client Resource Lookup</name>
  <properties>
    <project.build.sourceEncoding>UTF-8</project.build.sourceEncoding>
  </properties>
  <build>
    <defaultGoal>install</defaultGoal>
    <plugins>
      <plugin>
        <groupId>org.apache.maven.plugins</groupId>
        <artifactId>maven-compiler-plugin</artifactId>
        <version>3.0</version>
        <configuration>
          <source>1.6</source>
          <target>1.6</target>
        </configuration>
      </plugin>
    </plugins>
  </build>
  <repositories>
    <repository>
      <id>apache-m2-snapshot</id>
      <name>Apache Snapshot Repository</name>
      <url>http://repository.apache.org/snapshots</url>
    </repository>
  </repositories>
  <dependencies>
    <dependency>
      <groupId>org.apache.openejb</groupId>
      <artifactId>javaee-api</artifactId>
      <version>6.0-5</version>
      <scope>provided</scope>
    </dependency>

    <!-- here what is needed to use client lookup with jms resources -->
    <dependency>
      <groupId>org.apache.openejb</groupId>
      <artifactId>openejb-client</artifactId>
      <version>4.6.0-SNAPSHOT</version>
      <scope>runtime</scope>
    </dependency>
    <dependency>
      <groupId>org.apache.openejb</groupId>
      <artifactId>openejb-ejbd</artifactId>
      <version>4.6.0-SNAPSHOT</version>
    </dependency>
    <dependency>
      <groupId>org.apache.activemq</groupId>
      <artifactId>activemq-broker</artifactId>
      <version>5.8.0</version>
      <scope>runtime</scope>
    </dependency>

    <!-- test deps -->
    <dependency>
      <groupId>junit</groupId>
      <artifactId>junit</artifactId>
      <version>4.10</version>
      <scope>test</scope>
    </dependency>
    <dependency>
      <groupId>org.apache.openejb</groupId>
      <artifactId>ziplock</artifactId>
      <version>1.6.0-SNAPSHOT</version>
      <scope>test</scope>
    </dependency>
  </dependencies>
>>>>>>> d17c5134

  <!-- This section allows you to configure where to publish libraries for
 sharing. It is not required and may be deleted. For more information see:
 http://maven.apache.org/plugins/maven-deploy-plugin/ -->
  <distributionManagement>
    <repository>
      <id>localhost</id>
      <url>file://${basedir}/target/repo/</url>
    </repository>
    <snapshotRepository>
      <id>localhost</id>
      <url>file://${basedir}/target/snapshot-repo/</url>
    </snapshotRepository>
  </distributionManagement>

</project><|MERGE_RESOLUTION|>--- conflicted
+++ resolved
@@ -16,80 +16,6 @@
     limitations under the License.
   -->
 
-<<<<<<< HEAD
-  <project xmlns="http://maven.apache.org/POM/4.0.0" xmlns:xsi="http://www.w3.org/2001/XMLSchema-instance" xsi:schemaLocation="http://maven.apache.org/POM/4.0.0 http://maven.apache.org/maven-v4_0_0.xsd">
-    <modelVersion>4.0.0</modelVersion>
-    <groupId>org.superbiz</groupId>
-    <artifactId>client-resource-lookup-preview</artifactId>
-    <packaging>jar</packaging>
-    <version>1.1.0</version>
-    <name>OpenEJB :: Examples :: Client Resource Lookup</name>
-    <properties>
-      <project.build.sourceEncoding>UTF-8</project.build.sourceEncoding>
-    </properties>
-    <build>
-      <defaultGoal>install</defaultGoal>
-      <plugins>
-        <plugin>
-          <groupId>org.apache.maven.plugins</groupId>
-          <artifactId>maven-compiler-plugin</artifactId>
-          <version>3.0</version>
-          <configuration>
-            <source>1.6</source>
-            <target>1.6</target>
-          </configuration>
-        </plugin>
-      </plugins>
-    </build>
-    <repositories>
-      <repository>
-        <id>apache-m2-snapshot</id>
-        <name>Apache Snapshot Repository</name>
-        <url>http://repository.apache.org/snapshots</url>
-      </repository>
-    </repositories>
-    <dependencies>
-      <dependency>
-        <groupId>org.apache.openejb</groupId>
-        <artifactId>javaee-api</artifactId>
-        <version>6.0-4</version>
-        <scope>provided</scope>
-      </dependency>
-
-      <!-- here what is needed to use client lookup with jms resources -->
-      <dependency>
-        <groupId>org.apache.openejb</groupId>
-        <artifactId>openejb-client</artifactId>
-        <version>4.6.0</version>
-        <scope>runtime</scope>
-      </dependency>
-      <dependency>
-        <groupId>org.apache.openejb</groupId>
-        <artifactId>openejb-ejbd</artifactId>
-        <version>4.6.0</version>
-      </dependency>
-      <dependency>
-        <groupId>org.apache.activemq</groupId>
-        <artifactId>activemq-broker</artifactId>
-        <version>5.8.0</version>
-        <scope>runtime</scope>
-      </dependency>
-
-      <!-- test deps -->
-      <dependency>
-        <groupId>junit</groupId>
-        <artifactId>junit</artifactId>
-        <version>4.10</version>
-        <scope>test</scope>
-      </dependency>
-      <dependency>
-        <groupId>org.apache.openejb</groupId>
-        <artifactId>ziplock</artifactId>
-        <version>1.6.0</version>
-        <scope>test</scope>
-      </dependency>
-    </dependencies>
-=======
 <project xmlns="http://maven.apache.org/POM/4.0.0" xmlns:xsi="http://www.w3.org/2001/XMLSchema-instance" xsi:schemaLocation="http://maven.apache.org/POM/4.0.0 http://maven.apache.org/maven-v4_0_0.xsd">
   <modelVersion>4.0.0</modelVersion>
   <groupId>org.superbiz</groupId>
@@ -162,7 +88,6 @@
       <scope>test</scope>
     </dependency>
   </dependencies>
->>>>>>> d17c5134
 
   <!-- This section allows you to configure where to publish libraries for
  sharing. It is not required and may be deleted. For more information see:
