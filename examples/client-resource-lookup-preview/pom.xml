<?xml version="1.0" encoding="UTF-8"?>
<!--
    Licensed to the Apache Software Foundation (ASF) under one or more
    contributor license agreements.  See the NOTICE file distributed with
    this work for additional information regarding copyright ownership.
    The ASF licenses this file to You under the Apache License, Version 2.0
    (the "License"); you may not use this file except in compliance with
    the License.  You may obtain a copy of the License at

       http://www.apache.org/licenses/LICENSE-2.0

    Unless required by applicable law or agreed to in writing, software
    distributed under the License is distributed on an "AS IS" BASIS,
    WITHOUT WARRANTIES OR CONDITIONS OF ANY KIND, either express or implied.
    See the License for the specific language governing permissions and
    limitations under the License.
  -->

<project xmlns="http://maven.apache.org/POM/4.0.0" xmlns:xsi="http://www.w3.org/2001/XMLSchema-instance"
         xsi:schemaLocation="http://maven.apache.org/POM/4.0.0 http://maven.apache.org/maven-v4_0_0.xsd">
  <modelVersion>4.0.0</modelVersion>
  <groupId>org.superbiz</groupId>
  <artifactId>client-resource-lookup-preview</artifactId>
  <packaging>jar</packaging>
  <version>1.1.0-TT.1</version>
  <name>OpenEJB :: Examples :: Client Resource Lookup</name>
  <properties>
    <project.build.sourceEncoding>UTF-8</project.build.sourceEncoding>
  </properties>
  <build>
    <defaultGoal>install</defaultGoal>
    <plugins>
      <plugin>
        <groupId>org.apache.maven.plugins</groupId>
        <artifactId>maven-compiler-plugin</artifactId>
        <version>3.5.1</version>
        <configuration>
          <source>1.7</source>
          <target>1.7</target>
        </configuration>
      </plugin>
    </plugins>
  </build>
  <repositories>
    <repository>
      <id>apache-m2-snapshot</id>
      <name>Apache Snapshot Repository</name>
      <url>https://repository.apache.org/content/groups/snapshots</url>
    </repository>
  </repositories>
  <dependencies>
    <dependency>
      <groupId>org.apache.tomee</groupId>
      <artifactId>javaee-api</artifactId>
      <version>7.0</version>
      <scope>provided</scope>
    </dependency>

    <!-- here what is needed to use client lookup with jms resources -->
    <dependency>
      <groupId>org.apache.tomee</groupId>
      <artifactId>openejb-client</artifactId>
<<<<<<< HEAD
      <version>7.0.4-TT.2</version>
=======
      <version>7.0.5-TT.1</version>
>>>>>>> 0408de92
      <scope>runtime</scope>
    </dependency>
    <dependency>
      <groupId>org.apache.tomee</groupId>
      <artifactId>openejb-ejbd</artifactId>
<<<<<<< HEAD
      <version>7.0.4-TT.2</version>
=======
      <version>7.0.5-TT.1</version>
>>>>>>> 0408de92
    </dependency>
    <dependency>
      <groupId>org.apache.activemq</groupId>
      <artifactId>activemq-broker</artifactId>
      <version>5.10.0</version>
      <scope>runtime</scope>
    </dependency>

    <!-- test deps -->
    <dependency>
      <groupId>junit</groupId>
      <artifactId>junit</artifactId>
      <version>4.12</version>
      <scope>test</scope>
    </dependency>
    <dependency>
      <groupId>org.apache.tomee</groupId>
      <artifactId>ziplock</artifactId>
<<<<<<< HEAD
      <version>7.0.4-TT.2</version>
=======
      <version>7.0.5-TT.1</version>
>>>>>>> 0408de92
      <scope>test</scope>
    </dependency>
  </dependencies>

  <!-- This section allows you to configure where to publish libraries for
 sharing. It is not required and may be deleted. For more information see:
 http://maven.apache.org/plugins/maven-deploy-plugin/ -->
  <distributionManagement>
    <repository>
      <id>localhost</id>
      <url>file://${basedir}/target/repo/</url>
    </repository>
    <snapshotRepository>
      <id>localhost</id>
      <url>file://${basedir}/target/snapshot-repo/</url>
    </snapshotRepository>
  </distributionManagement>

</project><|MERGE_RESOLUTION|>--- conflicted
+++ resolved
@@ -60,21 +60,13 @@
     <dependency>
       <groupId>org.apache.tomee</groupId>
       <artifactId>openejb-client</artifactId>
-<<<<<<< HEAD
-      <version>7.0.4-TT.2</version>
-=======
       <version>7.0.5-TT.1</version>
->>>>>>> 0408de92
       <scope>runtime</scope>
     </dependency>
     <dependency>
       <groupId>org.apache.tomee</groupId>
       <artifactId>openejb-ejbd</artifactId>
-<<<<<<< HEAD
-      <version>7.0.4-TT.2</version>
-=======
       <version>7.0.5-TT.1</version>
->>>>>>> 0408de92
     </dependency>
     <dependency>
       <groupId>org.apache.activemq</groupId>
@@ -93,11 +85,7 @@
     <dependency>
       <groupId>org.apache.tomee</groupId>
       <artifactId>ziplock</artifactId>
-<<<<<<< HEAD
-      <version>7.0.4-TT.2</version>
-=======
       <version>7.0.5-TT.1</version>
->>>>>>> 0408de92
       <scope>test</scope>
     </dependency>
   </dependencies>
