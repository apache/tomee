<?xml version="1.0" encoding="UTF-8"?>
<!--
  Licensed to the Apache Software Foundation (ASF) under one or more
  contributor license agreements.  See the NOTICE file distributed with
  this work for additional information regarding copyright ownership.
  The ASF licenses this file to You under the Apache License, Version 2.0
  (the "License"); you may not use this file except in compliance with
  the License.  You may obtain a copy of the License at

      http://www.apache.org/licenses/LICENSE-2.0

  Unless required by applicable law or agreed to in writing, software
  distributed under the License is distributed on an "AS IS" BASIS,
  WITHOUT WARRANTIES OR CONDITIONS OF ANY KIND, either express or implied.
  See the License for the specific language governing permissions and
  limitations under the License.
-->
<project xmlns="http://maven.apache.org/POM/4.0.0" xmlns:xsi="http://www.w3.org/2001/XMLSchema-instance" xsi:schemaLocation="http://maven.apache.org/POM/4.0.0 http://maven.apache.org/xsd/maven-4.0.0.xsd">
  <modelVersion>4.0.0</modelVersion>
  <groupId>org.superbiz</groupId>
  <artifactId>mp-jsonb-configuration</artifactId>
<<<<<<< HEAD
  <version>8.0.6-TT.5-SNAPSHOT</version>
=======
  <version>8.0.7-SNAPSHOT</version>
>>>>>>> 17f2a998
  <packaging>war</packaging>
  <name>TomEE :: Examples :: Microprofile JSONB Configuration</name>
  <properties>
    <version.javaee-api>8.0</version.javaee-api>
    <project.build.sourceEncoding>UTF-8</project.build.sourceEncoding>
<<<<<<< HEAD
    <tomee.version>8.0.6-TT.5-SNAPSHOT</tomee.version>
=======
    <tomee.version>8.0.7-SNAPSHOT</tomee.version>
>>>>>>> 17f2a998
  </properties>
  <dependencies>
    <dependency>
      <groupId>org.apache.tomee</groupId>
      <artifactId>javaee-api</artifactId>
      <version>${version.javaee-api}</version>
      <scope>provided</scope>
    </dependency>
    <dependency>
      <groupId>junit</groupId>
      <artifactId>junit</artifactId>
      <version>4.12</version>
      <scope>test</scope>
    </dependency>
    <dependency>
      <groupId>org.apache.tomee</groupId>
      <artifactId>openejb-cxf-rs</artifactId>
      <version>${tomee.version}</version>
      <scope>test</scope>
    </dependency>
  </dependencies>
  <build>
    <plugins>
      <plugin>
        <groupId>org.apache.tomee.maven</groupId>
        <artifactId>tomee-maven-plugin</artifactId>
        <version>${tomee.version}</version>
        <configuration>
          <tomeeClassifier>microprofile</tomeeClassifier>
          <context>${project.artifactId}</context>
        </configuration>
      </plugin>
      <plugin>
        <groupId>org.apache.maven.plugins</groupId>
        <artifactId>maven-compiler-plugin</artifactId>
        <version>3.7.0</version>
        <configuration>
          <source>1.8</source>
          <target>1.8</target>
        </configuration>
      </plugin>
      <plugin>
        <groupId>org.tomitribe.transformer</groupId>
        <artifactId>org.eclipse.transformer.maven</artifactId>
        <version>0.1.1a</version>
        <configuration>
          <classifier>jakartaee9</classifier>
        </configuration>
        <executions>
          <execution>
            <goals>
              <goal>run</goal>
            </goals>
            <phase>package</phase>
          </execution>
        </executions>
      </plugin>
    </plugins>
  </build>
  <!-- This section allows you to configure where to publish libraries for
  sharing. It is not required and may be deleted. For more information see:
  http://maven.apache.org/plugins/maven-deploy-plugin/ -->
  <distributionManagement>
    <repository>
      <id>localhost</id>
      <url>file://${basedir}/target/repo/</url>
    </repository>
    <snapshotRepository>
      <id>localhost</id>
      <url>file://${basedir}/target/snapshot-repo/</url>
    </snapshotRepository>
  </distributionManagement>
  <repositories>
    <repository>
      <id>tomitribe-all</id>
      <name>Tomitribe Repository</name>
      <url>https://repository.tomitribe.com/content/groups/tomitribe/</url>
    </repository>
  </repositories>
</project><|MERGE_RESOLUTION|>--- conflicted
+++ resolved
@@ -19,21 +19,13 @@
   <modelVersion>4.0.0</modelVersion>
   <groupId>org.superbiz</groupId>
   <artifactId>mp-jsonb-configuration</artifactId>
-<<<<<<< HEAD
-  <version>8.0.6-TT.5-SNAPSHOT</version>
-=======
   <version>8.0.7-SNAPSHOT</version>
->>>>>>> 17f2a998
   <packaging>war</packaging>
   <name>TomEE :: Examples :: Microprofile JSONB Configuration</name>
   <properties>
     <version.javaee-api>8.0</version.javaee-api>
     <project.build.sourceEncoding>UTF-8</project.build.sourceEncoding>
-<<<<<<< HEAD
-    <tomee.version>8.0.6-TT.5-SNAPSHOT</tomee.version>
-=======
     <tomee.version>8.0.7-SNAPSHOT</tomee.version>
->>>>>>> 17f2a998
   </properties>
   <dependencies>
     <dependency>
