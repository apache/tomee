--- conflicted
+++ resolved
@@ -23,11 +23,7 @@
   <groupId>org.superbiz</groupId>
   <artifactId>groovy-jpa</artifactId>
   <packaging>jar</packaging>
-<<<<<<< HEAD
-  <version>7.1.1-TT.4</version>
-=======
   <version>7.1.2-SNAPSHOT</version>
->>>>>>> 2a783f2a
   <name>OpenEJB :: Examples :: Groovy JPA</name>
 
   <properties>
@@ -103,21 +99,13 @@
     <dependency>
       <groupId>org.apache.tomee</groupId>
       <artifactId>arquillian-openejb-embedded</artifactId>
-<<<<<<< HEAD
-      <version>7.1.1-TT.4</version>
-=======
       <version>7.1.2-SNAPSHOT</version>
->>>>>>> 2a783f2a
       <scope>test</scope>
     </dependency>
     <dependency>
       <groupId>org.apache.tomee</groupId>
       <artifactId>ziplock</artifactId>
-<<<<<<< HEAD
-      <version>7.1.1-TT.4</version>
-=======
       <version>7.1.2-SNAPSHOT</version>
->>>>>>> 2a783f2a
       <scope>test</scope>
     </dependency>
   </dependencies>
