<?xml version="1.0" encoding="UTF-8"?>
<!--

    Licensed to the Apache Software Foundation (ASF) under one or more
    contributor license agreements.  See the NOTICE file distributed with
    this work for additional information regarding copyright ownership.
    The ASF licenses this file to You under the Apache License, Version 2.0
    (the "License"); you may not use this file except in compliance with
    the License.  You may obtain a copy of the License at

       http://www.apache.org/licenses/LICENSE-2.0

    Unless required by applicable law or agreed to in writing, software
    distributed under the License is distributed on an "AS IS" BASIS,
    WITHOUT WARRANTIES OR CONDITIONS OF ANY KIND, either express or implied.
    See the License for the specific language governing permissions and
    limitations under the License.
-->
<project xmlns="http://maven.apache.org/POM/4.0.0" xmlns:xsi="http://www.w3.org/2001/XMLSchema-instance" xsi:schemaLocation="http://maven.apache.org/POM/4.0.0 http://maven.apache.org/maven-v4_0_0.xsd">
  <modelVersion>4.0.0</modelVersion>
  <groupId>org.superbiz</groupId>
  <artifactId>groovy-jpa</artifactId>
  <packaging>jar</packaging>
<<<<<<< HEAD
  <version>8.0.6-TT.6-SNAPSHOT</version>
=======
  <version>8.0.9-SNAPSHOT</version>
>>>>>>> 17f2a998
  <name>TomEE :: Examples :: Groovy JPA</name>
  <properties>
    <project.build.sourceEncoding>UTF-8</project.build.sourceEncoding>
  </properties>
  <build>
    <defaultGoal>install</defaultGoal>
    <sourceDirectory>src/main/groovy</sourceDirectory>
    <testSourceDirectory>src/test/groovy</testSourceDirectory>
    <plugins>
      <plugin>
        <groupId>org.apache.maven.plugins</groupId>
        <artifactId>maven-compiler-plugin</artifactId>
        <version>3.6.1</version>
        <configuration>
          <source>1.8</source>
          <target>1.8</target>
        </configuration>
      </plugin>
      <plugin>
        <groupId>org.apache.maven.plugins</groupId>
        <artifactId>maven-surefire-plugin</artifactId>
        <version>2.22.1</version>
        <configuration>
          <argLine>-Djdk.attach.allowAttachSelf</argLine>
        </configuration>
      </plugin>
      <plugin>
        <groupId>org.codehaus.gmavenplus</groupId>
        <artifactId>gmavenplus-plugin</artifactId>
        <version>1.5</version>
        <executions>
          <execution>
            <goals>
              <goal>compile</goal>
              <goal>testCompile</goal>
            </goals>
          </execution>
        </executions>
      </plugin>
    </plugins>
  </build>
  <repositories>
    <repository>
      <id>apache-m2-snapshot</id>
      <name>Apache Snapshot Repository</name>
      <url>https://repository.apache.org/content/groups/snapshots</url>
    </repository>
    <repository>
      <id>tomitribe-all</id>
      <name>Tomitribe Repository</name>
      <url>https://repository.tomitribe.com/content/groups/tomitribe/</url>
    </repository>
  </repositories>
  <dependencies>
    <dependency>
      <groupId>org.apache.tomee</groupId>
      <artifactId>javaee-api</artifactId>
      <version>[8.0,)</version>
      <scope>provided</scope>
    </dependency>
    <dependency>
      <groupId>org.codehaus.groovy</groupId>
      <artifactId>groovy-all</artifactId>
      <version>2.4.8</version>
    </dependency>
    <dependency>
      <groupId>org.apache.tomee.bom</groupId>
      <artifactId>jaxb-runtime</artifactId>
<<<<<<< HEAD
      <version>8.0.6-TT.6-SNAPSHOT</version>
=======
      <version>8.0.9-SNAPSHOT</version>
>>>>>>> 17f2a998
      <type>pom</type>
    </dependency>
    <dependency>
      <groupId>junit</groupId>
      <artifactId>junit</artifactId>
      <version>4.12</version>
      <scope>test</scope>
    </dependency>
    <dependency>
      <groupId>org.apache.tomee</groupId>
      <artifactId>arquillian-openejb-embedded</artifactId>
<<<<<<< HEAD
      <version>8.0.6-TT.6-SNAPSHOT</version>
=======
      <version>8.0.9-SNAPSHOT</version>
>>>>>>> 17f2a998
      <scope>test</scope>
    </dependency>
    <dependency>
      <groupId>org.apache.tomee</groupId>
      <artifactId>ziplock</artifactId>
<<<<<<< HEAD
      <version>8.0.6-TT.6-SNAPSHOT</version>
=======
      <version>8.0.9-SNAPSHOT</version>
>>>>>>> 17f2a998
      <scope>test</scope>
    </dependency>
  </dependencies>
  <!-- This section allows you to configure where to publish libraries for
    sharing. It is not required and may be deleted. For more information see:
    http://maven.apache.org/plugins/maven-deploy-plugin/ -->
  <distributionManagement>
    <repository>
      <id>localhost</id>
      <url>file://${basedir}/target/repo/</url>
    </repository>
    <snapshotRepository>
      <id>localhost</id>
      <url>file://${basedir}/target/snapshot-repo/</url>
    </snapshotRepository>
  </distributionManagement>
</project><|MERGE_RESOLUTION|>--- conflicted
+++ resolved
@@ -21,11 +21,7 @@
   <groupId>org.superbiz</groupId>
   <artifactId>groovy-jpa</artifactId>
   <packaging>jar</packaging>
-<<<<<<< HEAD
-  <version>8.0.6-TT.6-SNAPSHOT</version>
-=======
   <version>8.0.9-SNAPSHOT</version>
->>>>>>> 17f2a998
   <name>TomEE :: Examples :: Groovy JPA</name>
   <properties>
     <project.build.sourceEncoding>UTF-8</project.build.sourceEncoding>
@@ -94,11 +90,7 @@
     <dependency>
       <groupId>org.apache.tomee.bom</groupId>
       <artifactId>jaxb-runtime</artifactId>
-<<<<<<< HEAD
-      <version>8.0.6-TT.6-SNAPSHOT</version>
-=======
       <version>8.0.9-SNAPSHOT</version>
->>>>>>> 17f2a998
       <type>pom</type>
     </dependency>
     <dependency>
@@ -110,21 +102,13 @@
     <dependency>
       <groupId>org.apache.tomee</groupId>
       <artifactId>arquillian-openejb-embedded</artifactId>
-<<<<<<< HEAD
-      <version>8.0.6-TT.6-SNAPSHOT</version>
-=======
       <version>8.0.9-SNAPSHOT</version>
->>>>>>> 17f2a998
       <scope>test</scope>
     </dependency>
     <dependency>
       <groupId>org.apache.tomee</groupId>
       <artifactId>ziplock</artifactId>
-<<<<<<< HEAD
-      <version>8.0.6-TT.6-SNAPSHOT</version>
-=======
       <version>8.0.9-SNAPSHOT</version>
->>>>>>> 17f2a998
       <scope>test</scope>
     </dependency>
   </dependencies>
