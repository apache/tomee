--- conflicted
+++ resolved
@@ -102,13 +102,12 @@
     <module>mbean-auto-registration</module>
     <module>movies-complete-meta</module>
     <module>movies-complete</module>
-<<<<<<< HEAD
-    <module>mp-rest-jwt</module>
-=======
+    <module>mp-config-example</module>
+    <module>mp-faulttolerance-retry</module>
     <module>mp-metrics-counted</module>
     <module>mp-metrics-histogram</module>
     <module>mp-metrics-timed</module>
->>>>>>> 64ed4189
+    <module>mp-rest-jwt</module>
     <module>mtom</module>
     <module>multi-jpa-provider-testing</module>
     <module>multiple-arquillian-adapters</module>
@@ -177,15 +176,9 @@
     <module>moviefun</module>
     <module>moviefun-rest</module>
     <module>resources-jmx-example</module>
-<<<<<<< HEAD
-    <module>mp-metrics-counted</module>
-=======
     <module>websocket-tls-basic-auth</module>
     <module>concurrency-utils</module>
     <module>mvc-cxf</module>
-    <module>mp-faulttolerance-retry</module>
-    <module>mp-config-example</module>
->>>>>>> 64ed4189
   </modules>
 
   <dependencies>
@@ -228,19 +221,11 @@
     <profile>
       <id>java9</id>
       <activation>
-        <jdk>9</jdk>
+        <jdk>[9,)</jdk>
       </activation>
-      <build>
-        <plugins>
-          <plugin>
-            <groupId>org.apache.maven.plugins</groupId>
-            <artifactId>maven-surefire-plugin</artifactId>
-            <configuration> <!-- requires saaj-impl 1.4 but cxf is not yet ready -->
-              <skip>true</skip>
-            </configuration>
-          </plugin>
-        </plugins>
-      </build>
+      <modules>
+        <module>java-modules</module>
+      </modules>
     </profile>
   </profiles>
 </project>