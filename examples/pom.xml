--- conflicted
+++ resolved
@@ -103,17 +103,12 @@
     <module>movies-complete-meta</module>
     <module>movies-complete</module>
     <module>mp-config-example</module>
-    <module>mp-faulttolerance-retry</module>
     <module>mp-metrics-counted</module>
     <module>mp-metrics-histogram</module>
     <module>mp-metrics-timed</module>
-<<<<<<< HEAD
     <module>mp-faulttolerance-retry</module>
-    <module>mp-config-example</module>
     <module>mp-rest-client</module>
-=======
     <module>mp-rest-jwt</module>
->>>>>>> d5d191d2
     <module>mtom</module>
     <module>multi-jpa-provider-testing</module>
     <module>multiple-arquillian-adapters</module>
@@ -185,10 +180,6 @@
     <module>websocket-tls-basic-auth</module>
     <module>concurrency-utils</module>
     <module>mvc-cxf</module>
-<<<<<<< HEAD
-
-=======
->>>>>>> d5d191d2
   </modules>
 
   <dependencies>
