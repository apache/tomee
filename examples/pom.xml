--- conflicted
+++ resolved
@@ -172,15 +172,12 @@
     <module>moviefun-rest</module>
     <module>resources-jmx-example</module>
     <module>mp-metrics-counted</module>
-<<<<<<< HEAD
-      <module>mp-config-example</module>
-=======
     <module>mp-metrics-timed</module>
     <module>websocket-tls-basic-auth</module>
     <module>concurrency-utils</module>
     <module>mvc-cxf</module>
     <module>mp-faulttolerance-retry</module>
->>>>>>> 42605b79
+    <module>mp-config-example</module>
   </modules>
 
   <dependencies>
