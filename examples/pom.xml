--- conflicted
+++ resolved
@@ -26,11 +26,7 @@
   <parent>
     <artifactId>tomee-project</artifactId>
     <groupId>org.apache.tomee</groupId>
-<<<<<<< HEAD
     <version>7.0.5-TT.3</version>
-=======
-    <version>7.0.6-SNAPSHOT</version>
->>>>>>> 4aa5c3a3
   </parent>
 
   <artifactId>examples</artifactId>
