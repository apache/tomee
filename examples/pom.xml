--- conflicted
+++ resolved
@@ -105,6 +105,11 @@
     <module>mp-metrics-counted</module>
     <module>mp-metrics-histogram</module>
     <module>mp-metrics-timed</module>
+    <module>mp-faulttolerance-retry</module>
+    <module>mp-config-example</module>
+    <module>mp-rest-client</module>
+    <module>mp-metrics-counted</module>
+    <module>mp-metrics-timed</module>
     <module>mtom</module>
     <module>multi-jpa-provider-testing</module>
     <module>multiple-arquillian-adapters</module>
@@ -174,17 +179,10 @@
     <module>moviefun</module>
     <module>moviefun-rest</module>
     <module>resources-jmx-example</module>
-<<<<<<< HEAD
-    <module>mp-metrics-counted</module>   
-    <module>mp-metrics-timed</module>
-=======
->>>>>>> 64ed4189
     <module>websocket-tls-basic-auth</module>
     <module>concurrency-utils</module>
     <module>mvc-cxf</module>
-    <module>mp-faulttolerance-retry</module>
-    <module>mp-config-example</module>
-    <module>mp-rest-client</module>
+
   </modules>
 
   <dependencies>
