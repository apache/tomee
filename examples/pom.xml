--- conflicted
+++ resolved
@@ -174,11 +174,8 @@
     <module>mp-metrics-counted</module>
     <module>mp-metrics-timed</module>
     <module>websocket-tls-basic-auth</module>
-<<<<<<< HEAD
     <module>concurrency-utils</module>
-=======
     <module>mvc-cxf</module>
->>>>>>> 642f47de
   </modules>
 
   <dependencies>
