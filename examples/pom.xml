<?xml version="1.0" encoding="UTF-8"?>
<!--

    Licensed to the Apache Software Foundation (ASF) under one or more
    contributor license agreements.  See the NOTICE file distributed with
    this work for additional information regarding copyright ownership.
    The ASF licenses this file to You under the Apache License, Version 2.0
    (the "License"); you may not use this file except in compliance with
    the License.  You may obtain a copy of the License at

       http://www.apache.org/licenses/LICENSE-2.0

    Unless required by applicable law or agreed to in writing, software
    distributed under the License is distributed on an "AS IS" BASIS,
    WITHOUT WARRANTIES OR CONDITIONS OF ANY KIND, either express or implied.
    See the License for the specific language governing permissions and
    limitations under the License.
-->
<!--test 2-->
<!-- $Rev$ $Date$ -->

<project xmlns="http://maven.apache.org/POM/4.0.0" xmlns:xsi="http://www.w3.org/2001/XMLSchema-instance" xsi:schemaLocation="http://maven.apache.org/POM/4.0.0 http://maven.apache.org/maven-v4_0_0.xsd">

  <modelVersion>4.0.0</modelVersion>

  <parent>
    <artifactId>tomee-project</artifactId>
    <groupId>org.apache.tomee</groupId>
    <version>8.0.0-SNAPSHOT</version>
  </parent>

  <artifactId>examples</artifactId>
  <packaging>pom</packaging>
  <name>OpenEJB :: Examples</name>

  <modules>
    <module>access-timeout-meta</module>
    <module>access-timeout</module>
    <module>alternate-descriptors</module>
    <module>applet</module>
    <module>application-composer</module>
    <module>applicationcomposer-jaxws-cdi</module>
    <module>applicationexception</module>
    <module>arquillian-jpa</module>
    <module>async-methods</module>
    <module>async-postconstruct</module>
    <module>bean-validation-design-by-contract</module>
    <module>bval-evaluation-redeployment</module>
    <module>cdi-alternative-and-stereotypes</module>
    <module>cdi-application-scope</module>
    <module>cdi-basic</module>
    <module>cdi-ejbcontext-jaas</module>
    <module>cdi-events</module>
    <module>cdi-interceptors</module>
    <module>cdi-produces-disposes</module>
    <module>cdi-produces-field</module>
    <module>cdi-qualifier</module>
    <module>cdi-realm</module>
    <module>cdi-request-scope</module>
    <module>cdi-session-scope</module>
    <module>change-jaxws-url</module>
    <module>component-interfaces</module>
    <module>client-resource-lookup-preview</module>
    <module>connector-ear</module>
    <module>connector-war</module>
    <module>cucumber-jvm</module>
    <module>custom-injection</module>
    <module>datasource-ciphered-password</module>
    <module>datasource-definition</module>
    <module>datasource-versioning</module>
    <module>decorators</module>
    <module>deltaspike-configproperty</module>
    <module>deltaspike-exception-handling</module>
    <module>deltaspike-fullstack</module>
    <module>deltaspike-i18n</module>
    <module>dynamic-dao-implementation</module>
    <module>dynamic-datasource-routing</module>
    <module>dynamic-implementation</module>
    <module>dynamic-proxy-to-access-mbean</module>
    <module>ear-testing</module>
    <module>ejb-examples</module>
    <module>ejb-remote-call</module>
    <module>ejb-remote-call-2</module>
    <module>ejb-webservice</module>
    <module>groovy-cdi</module>
    <module>groovy-jpa</module>
    <module>groovy-spock</module>
    <module>helloworld-weblogic</module>
    <module>injection-of-connectionfactory</module>
    <module>injection-of-datasource</module>
    <module>injection-of-ejbs</module>
    <module>injection-of-entitymanager</module>
    <module>injection-of-env-entry</module>
    <module>interceptors</module>
    <module>javamail</module>
    <module>java-modules</module>
    <module>jaxrs-filter</module>
    <module>jpa-eclipselink</module>
    <module>jpa-hibernate</module>
    <module>jpa-enumerated</module>
    <module>jsf-managedBean-and-ejb</module>
    <module>jsf-cdi-and-ejb</module>
    <module>lookup-of-ejbs</module>
    <module>lookup-of-ejbs-with-descriptor</module>
    <module>mbean-auto-registration</module>
    <module>movies-complete-meta</module>
    <module>movies-complete</module>
    <module>mp-config-example</module>
    <module>mp-config-source-database</module>
    <module>mp-faulttolerance-fallback</module>
    <module>mp-faulttolerance-retry</module>
    <module>mp-jwt-bean-validation</module>
    <module>mp-jwt-bean-validation-strongly-typed</module>
    <module>mp-metrics-counted</module>
    <module>mp-metrics-histogram</module>
    <module>mp-metrics-metered</module>
    <module>mp-metrics-timed</module>
<<<<<<< HEAD
    <module>mp-metrics-gauge</module>
=======
    <module>mp-opentracing-traced</module>
>>>>>>> db76818e
    <module>mp-rest-jwt</module>
    <module>mp-rest-jwt-jwk</module>
    <module>mp-rest-jwt-principal</module>
    <module>mp-rest-jwt-public-key</module>
    <module>mtom</module>
    <module>multi-jpa-provider-testing</module>
    <module>multiple-arquillian-adapters</module>
    <module>multiple-tomee-arquillian</module>
    <module>myfaces-codi-demo</module>
    <module>persistence-fragment</module>
    <module>pojo-webservice</module>
    <module>polling-parent</module>
    <module>projectstage-demo</module>
    <module>quartz-app</module>
    <module>realm-in-tomee</module>
    <module>reload-persistence-unit-properties</module>
    <module>resources-declared-in-webapp</module>
    <module>rest-applicationcomposer-mockito</module>
    <module>rest-applicationcomposer</module>
    <module>rest-cdi</module>
    <module>rest-jaas</module>
    <module>rest-on-ejb</module>
    <module>rest-example</module>
    <module>rest-example-with-application</module>
    <module>rest-xml-json</module>
    <module>scala-basic</module>
    <module>schedule-expression</module>
    <module>schedule-events</module>
    <module>schedule-methods-meta</module>
    <module>schedule-methods</module>
    <module>server-events</module>
    <module>simple-cdi-interceptor</module>
    <module>simple-ear</module>
    <module>simple-cmp2</module>
    <module>simple-mdb-and-cdi</module>
    <module>simple-mdb</module>
    <module>simple-mdb-with-descriptor</module>
    <module>simple-remote-tomcatusers</module>
    <module>simple-rest</module>
    <module>simple-singleton</module>
    <module>simple-stateful</module>
    <module>simple-stateful-callbacks</module>
    <module>simple-stateless</module>
    <module>simple-stateless-callbacks</module>
    <module>simple-stateless-with-descriptor</module>
    <module>simple-webservice</module>
    <module>simple-webservice-without-interface</module>
    <module>spring-data-proxy</module>
    <module>spring-data-proxy-meta</module>
    <module>struts</module>
    <module>telephone-stateful</module>
    <module>testcase-injection</module>
    <module>testing-security-meta</module>
    <module>testing-security</module>
    <module>testing-security-2</module>
    <module>testing-security-3</module>
    <module>testing-security-4</module>
    <module>testing-transactions</module>
    <module>testing-transactions-bmt</module>
    <module>tomee-jersey-eclipselink</module>
    <module>transaction-rollback</module>
    <module>troubleshooting</module>
    <module>webservice-attachments</module>
    <module>webservice-inheritance</module>
    <module>webservice-security</module>
    <module>webservice-ssl-client-cert</module>
    <module>webservice-ws-security</module>
    <module>webservice-ws-with-resources-config</module>
    <module>webservice-handlerchain</module>
    <module>webservice-holder</module>
    <module>moviefun</module>
    <module>moviefun-rest</module>
    <module>resources-jmx-example</module>
    <module>websocket-tls-basic-auth</module>
    <module>concurrency-utils</module>
    <module>mvc-cxf</module>
    <module>mvc-cxf-hibernate</module>
    <module>mp-rest-client</module>
    <module>mvc-resteasy</module>
    <module>mp-custom-healthcheck</module>
    <module>jsonb-configuration</module>
    <module>jsonb-custom-serializer</module>
    <module>vaadin-lts-v08-simple</module>
    <module>vaadin-lts-v10-simple</module>
    <module>vaadin-vxx-simple</module>
    <module>cloud-tomee-azure</module>
    <module>mp-faulttolerance-timeout</module>
  </modules>

  <dependencies>
    <dependency>
      <groupId>org.apache.openjpa</groupId>
      <artifactId>openjpa-maven-plugin</artifactId>
      <version>${openjpa.version}</version>
    </dependency>
  </dependencies>

  <profiles>
    <profile>
      <id>apache-release</id>
      <build>
        <plugins>
          <plugin>
            <groupId>org.apache.maven.plugins</groupId>
            <artifactId>maven-assembly-plugin</artifactId>
            <inherited>false</inherited>
            <configuration>
              <descriptors>
                <descriptor>src.xml</descriptor>
              </descriptors>
              <tarLongFileMode>gnu</tarLongFileMode>
              <finalName>openejb-examples-${project.version}</finalName>
            </configuration>
            <executions>
              <execution>
                <id>make-assembly</id>
                <phase>package</phase>
                <goals>
                  <goal>single</goal>
                </goals>
              </execution>
            </executions>
          </plugin>
        </plugins>
      </build>
    </profile>
    <profile>
      <id>java9</id>
      <activation>
        <jdk>9</jdk>
      </activation>
      <build>
        <plugins>
          <plugin>
            <groupId>org.apache.maven.plugins</groupId>
            <artifactId>maven-surefire-plugin</artifactId>
            <configuration> <!-- requires saaj-impl 1.4 but cxf is not yet ready -->
              <skip>true</skip>
            </configuration>
          </plugin>
        </plugins>
      </build>
    </profile>
  </profiles>
</project><|MERGE_RESOLUTION|>--- conflicted
+++ resolved
@@ -113,13 +113,10 @@
     <module>mp-jwt-bean-validation-strongly-typed</module>
     <module>mp-metrics-counted</module>
     <module>mp-metrics-histogram</module>
+    <module>mp-metrics-timed</module>
+    <module>mp-metrics-gauge</module>
     <module>mp-metrics-metered</module>
-    <module>mp-metrics-timed</module>
-<<<<<<< HEAD
-    <module>mp-metrics-gauge</module>
-=======
     <module>mp-opentracing-traced</module>
->>>>>>> db76818e
     <module>mp-rest-jwt</module>
     <module>mp-rest-jwt-jwk</module>
     <module>mp-rest-jwt-principal</module>
