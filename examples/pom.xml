<?xml version="1.0" encoding="UTF-8"?>
<!--

    Licensed to the Apache Software Foundation (ASF) under one or more
    contributor license agreements.  See the NOTICE file distributed with
    this work for additional information regarding copyright ownership.
    The ASF licenses this file to You under the Apache License, Version 2.0
    (the "License"); you may not use this file except in compliance with
    the License.  You may obtain a copy of the License at

       http://www.apache.org/licenses/LICENSE-2.0

    Unless required by applicable law or agreed to in writing, software
    distributed under the License is distributed on an "AS IS" BASIS,
    WITHOUT WARRANTIES OR CONDITIONS OF ANY KIND, either express or implied.
    See the License for the specific language governing permissions and
    limitations under the License.
-->
<!--test 2-->
<!-- $Rev$ $Date$ -->

<project xmlns="http://maven.apache.org/POM/4.0.0" xmlns:xsi="http://www.w3.org/2001/XMLSchema-instance"
         xsi:schemaLocation="http://maven.apache.org/POM/4.0.0 http://maven.apache.org/maven-v4_0_0.xsd">

  <modelVersion>4.0.0</modelVersion>

  <parent>
    <artifactId>tomee-project</artifactId>
    <groupId>org.apache.tomee</groupId>
    <version>8.0.0-SNAPSHOT</version>
  </parent>

  <artifactId>examples</artifactId>
  <packaging>pom</packaging>
  <name>OpenEJB :: Examples</name>

  <modules>
    <module>access-timeout-meta</module>
    <module>access-timeout</module>
    <module>alternate-descriptors</module>
    <module>application-composer</module>
    <module>applicationcomposer-jaxws-cdi</module>
    <module>applicationexception</module>
<!--
BROKEN, see TOMEE-2140
    <module>arquillian-jpa</module>
-->
    <module>async-methods</module>
    <module>async-postconstruct</module>
    <module>bean-validation-design-by-contract</module>
    <module>cdi-alternative-and-stereotypes</module>
    <module>cdi-application-scope</module>
    <module>cdi-basic</module>
    <module>cdi-ejbcontext-jaas</module>
    <module>cdi-events</module>
    <module>cdi-interceptors</module>
    <module>cdi-produces-disposes</module>
    <module>cdi-produces-field</module>
    <module>cdi-realm</module>
    <module>cdi-request-scope</module>
    <module>cdi-session-scope</module>
    <module>change-jaxws-url</module>
    <module>component-interfaces</module>
    <module>client-resource-lookup-preview</module>
    <module>connector-ear</module>
    <module>connector-war</module>
    <module>cucumber-jvm</module>
    <module>custom-injection</module>
    <module>datasource-ciphered-password</module>
    <module>datasource-definition</module>
    <module>datasource-versioning</module>
    <module>decorators</module>
    <module>deltaspike-configproperty</module>
    <module>deltaspike-exception-handling</module>
    <module>deltaspike-fullstack</module>
    <module>deltaspike-i18n</module>
    <module>dynamic-dao-implementation</module>
    <module>dynamic-datasource-routing</module>
    <module>dynamic-implementation</module>
    <module>dynamic-proxy-to-access-mbean</module>
    <module>ear-testing</module>
    <module>ejb-examples</module>
    <module>ejb-webservice</module>
    <module>groovy-cdi</module>
    <module>groovy-jpa</module>
    <module>groovy-spock</module>
    <module>helloworld-weblogic</module>
    <module>injection-of-connectionfactory</module>
    <module>injection-of-datasource</module>
    <module>injection-of-ejbs</module>
    <module>injection-of-entitymanager</module>
    <module>injection-of-env-entry</module>
    <module>interceptors</module>
    <module>javamail</module>
    <module>jpa-eclipselink</module>
    <module>jpa-hibernate</module>
    <module>jpa-enumerated</module>
    <module>jsf-managedBean-and-ejb</module>
    <module>jsf-cdi-and-ejb</module>
    <module>lookup-of-ejbs</module>
    <module>lookup-of-ejbs-with-descriptor</module>
    <module>mbean-auto-registration</module>
    <module>movies-complete-meta</module>
    <module>movies-complete</module>
    <module>mp-config-example</module>
    <module>mp-faulttolerance-retry</module>
    <module>mp-metrics-counted</module>
    <module>mp-metrics-histogram</module>
    <module>mp-metrics-timed</module>
    <module>mp-rest-jwt</module>
    <module>mtom</module>
    <module>multi-jpa-provider-testing</module>
    <module>multiple-arquillian-adapters</module>
    <module>multiple-tomee-arquillian</module>
    <module>myfaces-codi-demo</module>
    <module>persistence-fragment</module>
    <module>pojo-webservice</module>
    <module>polling-parent</module>
    <module>projectstage-demo</module>
    <module>quartz-app</module>
    <module>realm-in-tomee</module>
    <module>reload-persistence-unit-properties</module>
    <module>resources-declared-in-webapp</module>
    <module>rest-applicationcomposer-mockito</module>
    <module>rest-applicationcomposer</module>
    <module>rest-cdi</module>
    <module>rest-jaas</module>
    <module>rest-on-ejb</module>
    <module>rest-example</module>
    <module>rest-example-with-application</module>
    <module>rest-xml-json</module>
    <module>scala-basic</module>
    <module>schedule-expression</module>
    <module>schedule-events</module>
    <module>schedule-methods-meta</module>
    <module>schedule-methods</module>
    <module>server-events</module>
    <module>simple-cdi-interceptor</module>
    <module>simple-ear</module>
    <module>simple-cmp2</module>
    <module>simple-mdb-and-cdi</module>
    <module>simple-mdb</module>
    <module>simple-mdb-with-descriptor</module>
    <module>simple-remote-tomcatusers</module>
    <module>simple-rest</module>
    <module>simple-singleton</module>
    <module>simple-stateful</module>
    <module>simple-stateful-callbacks</module>
    <module>simple-stateless</module>
    <module>simple-stateless-callbacks</module>
    <module>simple-stateless-with-descriptor</module>
    <module>simple-webservice</module>
    <module>simple-webservice-without-interface</module>
    <module>spring-data-proxy</module>
    <module>spring-data-proxy-meta</module>
    <module>struts</module>
    <module>telephone-stateful</module>
    <module>testcase-injection</module>
    <module>testing-security-meta</module>
    <module>testing-security</module>
    <module>testing-security-2</module>
    <module>testing-security-3</module>
    <module>testing-security-4</module>
    <module>testing-transactions</module>
    <module>testing-transactions-bmt</module>
    <module>tomee-jersey-eclipselink</module>
    <module>transaction-rollback</module>
    <module>troubleshooting</module>
    <module>webservice-attachments</module>
    <module>webservice-inheritance</module>
    <module>webservice-security</module>
    <module>webservice-ws-security</module>
    <module>webservice-ws-with-resources-config</module>
    <module>webservice-handlerchain</module>
    <module>webservice-holder</module>
    <module>moviefun</module>
    <module>moviefun-rest</module>
    <module>resources-jmx-example</module>
    <module>websocket-tls-basic-auth</module>
    <module>concurrency-utils</module>
    <module>mvc-cxf</module>
    <module>mp-rest-client</module>
<<<<<<< HEAD
    <module>mp-custom-healthcheck</module>
=======
    <module>mvc-resteasy</module>
>>>>>>> c64d3524
  </modules>

  <dependencies>
    <dependency>
      <groupId>org.apache.openjpa</groupId>
      <artifactId>openjpa-maven-plugin</artifactId>
      <version>${openjpa.version}</version>
    </dependency>
  </dependencies>

  <profiles>
    <profile>
      <id>apache-release</id>
      <build>
        <plugins>
          <plugin>
            <groupId>org.apache.maven.plugins</groupId>
            <artifactId>maven-assembly-plugin</artifactId>
            <inherited>false</inherited>
            <configuration>
              <descriptors>
                <descriptor>src.xml</descriptor>
              </descriptors>
              <tarLongFileMode>gnu</tarLongFileMode>
              <finalName>openejb-examples-${project.version}</finalName>
            </configuration>
            <executions>
              <execution>
                <id>make-assembly</id>
                <phase>package</phase>
                <goals>
                  <goal>single</goal>
                </goals>
              </execution>
            </executions>
          </plugin>
        </plugins>
      </build>
    </profile>
    <profile>
      <id>java9</id>
      <activation>
        <jdk>[9,)</jdk>
      </activation>
      <modules>
        <module>java-modules</module>
      </modules>
    </profile>
  </profiles>
</project><|MERGE_RESOLUTION|>--- conflicted
+++ resolved
@@ -180,11 +180,8 @@
     <module>concurrency-utils</module>
     <module>mvc-cxf</module>
     <module>mp-rest-client</module>
-<<<<<<< HEAD
+    <module>mvc-resteasy</module>
     <module>mp-custom-healthcheck</module>
-=======
-    <module>mvc-resteasy</module>
->>>>>>> c64d3524
   </modules>
 
   <dependencies>
