--- conflicted
+++ resolved
@@ -102,18 +102,12 @@
     <module>mbean-auto-registration</module>
     <module>movies-complete-meta</module>
     <module>movies-complete</module>
-<<<<<<< HEAD
-    <module>mp-metrics-counted</module>
-    <module>mp-metrics-histogram</module>
-    <module>mp-metrics-timed</module>
-=======
     <module>mp-config-example</module>
     <module>mp-faulttolerance-retry</module>
     <module>mp-metrics-counted</module>
     <module>mp-metrics-histogram</module>
     <module>mp-metrics-timed</module>
     <module>mp-rest-jwt</module>
->>>>>>> 337176e1
     <module>mtom</module>
     <module>multi-jpa-provider-testing</module>
     <module>multiple-arquillian-adapters</module>
