--- conflicted
+++ resolved
@@ -20,11 +20,7 @@
   <modelVersion>4.0.0</modelVersion>
   <groupId>org.superbiz.quartz</groupId>
   <artifactId>quartz-app</artifactId>
-<<<<<<< HEAD
-  <version>1.0</version>
-=======
   <version>1.0-SNAPSHOT</version>
->>>>>>> df65dc9d
   <packaging>pom</packaging>
   <name>OpenEJB :: Examples :: Quartz</name>
   <properties>
@@ -72,11 +68,7 @@
       <dependency>
         <groupId>org.apache.openejb</groupId>
         <artifactId>openejb-core</artifactId>
-<<<<<<< HEAD
-        <version>4.5.2</version>
-=======
         <version>4.5.3-SNAPSHOT</version>
->>>>>>> df65dc9d
       </dependency>
       <dependency>
         <groupId>org.apache.openejb</groupId>
