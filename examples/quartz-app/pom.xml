<?xml version="1.0" encoding="UTF-8"?>
<!--

    Licensed to the Apache Software Foundation (ASF) under one or more
    contributor license agreements.  See the NOTICE file distributed with
    this work for additional information regarding copyright ownership.
    The ASF licenses this file to You under the Apache License, Version 2.0
    (the "License"); you may not use this file except in compliance with
    the License.  You may obtain a copy of the License at

       http://www.apache.org/licenses/LICENSE-2.0

    Unless required by applicable law or agreed to in writing, software
    distributed under the License is distributed on an "AS IS" BASIS,
    WITHOUT WARRANTIES OR CONDITIONS OF ANY KIND, either express or implied.
    See the License for the specific language governing permissions and
    limitations under the License.
-->
<project xmlns="http://maven.apache.org/POM/4.0.0" xmlns:xsi="http://www.w3.org/2001/XMLSchema-instance" xsi:schemaLocation="http://maven.apache.org/POM/4.0.0 http://maven.apache.org/maven-v4_0_0.xsd">
  <modelVersion>4.0.0</modelVersion>
  <groupId>org.superbiz.quartz</groupId>
  <artifactId>quartz-app</artifactId>
<<<<<<< HEAD
  <version>8.0.2-TT.2-SNAPSHOT</version>
=======
  <version>8.0.2-TT.4-SNAPSHOT</version>
>>>>>>> a9910db3
  <packaging>pom</packaging>
  <name>TomEE :: Examples :: Quartz</name>
  <properties>
    <project.build.sourceEncoding>UTF-8</project.build.sourceEncoding>
<<<<<<< HEAD
    <tomee.version>8.0.2-TT.2-SNAPSHOT</tomee.version>
=======
    <tomee.version>8.0.2-TT.4-SNAPSHOT</tomee.version>
>>>>>>> a9910db3
  </properties>
  <modules>
    <module>quartz-ra</module>
    <module>quartz-beans</module>
  </modules>
  <repositories>
    <repository>
      <id>apache-m2-snapshot</id>
      <name>Apache Snapshot Repository</name>
      <url>https://repository.apache.org/content/groups/snapshots/</url>
    </repository>
    <repository>
      <id>tomitribe-all</id>
      <name>Tomitribe Repository</name>
      <url>https://repository.tomitribe.com/content/groups/tomitribe/</url>
    </repository>
  </repositories>
  <build>
    <defaultGoal>install</defaultGoal>
    <pluginManagement>
      <plugins>
        <plugin>
          <groupId>org.apache.maven.plugins</groupId>
          <artifactId>maven-compiler-plugin</artifactId>
          <version>3.5.1</version>
          <configuration>
            <source>1.8</source>
            <target>1.8</target>
          </configuration>
        </plugin>
        <plugin>
          <groupId>org.apache.maven.plugins</groupId>
          <artifactId>maven-surefire-plugin</artifactId>
          <version>2.18.1</version>
        </plugin>
      </plugins>
    </pluginManagement>
  </build>
  <dependencyManagement>
    <dependencies>
      <!--
      TomEE/OpenEJB uses a shaded version of quartz
      allowing users to use their own version of quartz
      and avoid version conflicts.

      This example shows an application that uses its
      own version of quartz.
      -->
      <dependency>
        <groupId>org.quartz-scheduler</groupId>
        <artifactId>quartz</artifactId>
        <version>2.2.1</version>
      </dependency>
      <dependency>
        <groupId>org.apache.tomee</groupId>
        <artifactId>openejb-core</artifactId>
        <version>${tomee.version}</version>
      </dependency>
      <dependency>
        <groupId>org.apache.tomee</groupId>
        <artifactId>javaee-api</artifactId>
        <version>[8.0,)</version>
      </dependency>
      <dependency>
        <groupId>junit</groupId>
        <artifactId>junit</artifactId>
        <version>4.12</version>
        <scope>test</scope>
      </dependency>
    </dependencies>
  </dependencyManagement>
  <!--
  This section allows you to configure where to publish libraries for sharing.
  It is not required and may be deleted.  For more information see:
  http://maven.apache.org/plugins/maven-deploy-plugin/
  -->
  <distributionManagement>
    <repository>
      <id>localhost</id>
      <url>file://${basedir}/target/repo/</url>
    </repository>
    <snapshotRepository>
      <id>localhost</id>
      <url>file://${basedir}/target/snapshot-repo/</url>
    </snapshotRepository>
  </distributionManagement>
</project><|MERGE_RESOLUTION|>--- conflicted
+++ resolved
@@ -20,20 +20,12 @@
   <modelVersion>4.0.0</modelVersion>
   <groupId>org.superbiz.quartz</groupId>
   <artifactId>quartz-app</artifactId>
-<<<<<<< HEAD
-  <version>8.0.2-TT.2-SNAPSHOT</version>
-=======
   <version>8.0.2-TT.4-SNAPSHOT</version>
->>>>>>> a9910db3
   <packaging>pom</packaging>
   <name>TomEE :: Examples :: Quartz</name>
   <properties>
     <project.build.sourceEncoding>UTF-8</project.build.sourceEncoding>
-<<<<<<< HEAD
-    <tomee.version>8.0.2-TT.2-SNAPSHOT</tomee.version>
-=======
     <tomee.version>8.0.2-TT.4-SNAPSHOT</tomee.version>
->>>>>>> a9910db3
   </properties>
   <modules>
     <module>quartz-ra</module>
