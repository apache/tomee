<?xml version="1.0" encoding="UTF-8"?>
<!--

    Licensed to the Apache Software Foundation (ASF) under one or more
    contributor license agreements.  See the NOTICE file distributed with
    this work for additional information regarding copyright ownership.
    The ASF licenses this file to You under the Apache License, Version 2.0
    (the "License"); you may not use this file except in compliance with
    the License.  You may obtain a copy of the License at

       http://www.apache.org/licenses/LICENSE-2.0

    Unless required by applicable law or agreed to in writing, software
    distributed under the License is distributed on an "AS IS" BASIS,
    WITHOUT WARRANTIES OR CONDITIONS OF ANY KIND, either express or implied.
    See the License for the specific language governing permissions and
    limitations under the License.
-->
<project xmlns="http://maven.apache.org/POM/4.0.0" xmlns:xsi="http://www.w3.org/2001/XMLSchema-instance" xsi:schemaLocation="http://maven.apache.org/POM/4.0.0 http://maven.apache.org/maven-v4_0_0.xsd">
  <modelVersion>4.0.0</modelVersion>
  <groupId>org.superbiz.quartz</groupId>
  <artifactId>quartz-app</artifactId>
  <version>1.1.1-TT.1</version>
  <packaging>pom</packaging>
  <name>OpenEJB :: Examples :: Quartz</name>
  <properties>
    <project.build.sourceEncoding>UTF-8</project.build.sourceEncoding>
<<<<<<< HEAD
	<version.openejb>4.7.5-TT.18</version.openejb>
=======
	<version.openejb>4.7.6-TT.1</version.openejb>
>>>>>>> d3c25c26
  </properties>
  <modules>
    <module>quartz-ra</module>
    <module>quartz-beans</module>
  </modules>
  <repositories>
    <repository>
      <id>apache-m2-snapshot</id>
      <name>Apache Snapshot Repository</name>
      <url>http://repository.apache.org/snapshots/</url>
    </repository>
  </repositories>
  <build>
    <defaultGoal>install</defaultGoal>
    <pluginManagement>
      <plugins>
        <plugin>
          <groupId>org.apache.maven.plugins</groupId>
          <artifactId>maven-compiler-plugin</artifactId>
          <version>3.1</version>
          <configuration>
            <source>1.6</source>
            <target>1.6</target>
          </configuration>
        </plugin>
        <plugin>
          <groupId>org.apache.maven.plugins</groupId>
          <artifactId>maven-surefire-plugin</artifactId>
          <version>2.17</version>
        </plugin>
      </plugins>
    </pluginManagement>
  </build>
  <dependencyManagement>
    <dependencies>
      <!--
      TomEE/OpenEJB uses a shaded version of quartz
      allowing users to use their own version of quartz
      and avoid version conflicts.

      This example shows an application that uses its
      own version of quartz.
      -->
      <dependency>
        <groupId>org.quartz-scheduler</groupId>
        <artifactId>quartz</artifactId>
        <version>2.2.1</version>
      </dependency>
      <dependency>
        <groupId>org.apache.openejb</groupId>
        <artifactId>openejb-core</artifactId>
        <version>${version.openejb}</version>
      </dependency>
      <dependency>
        <groupId>org.apache.openejb</groupId>
        <artifactId>javaee-api</artifactId>
        <version>6.0-6</version>
      </dependency>
      <dependency>
        <groupId>junit</groupId>
        <artifactId>junit</artifactId>
        <version>4.12</version>
        <scope>test</scope>
      </dependency>
    </dependencies>
  </dependencyManagement>

  <!--
  This section allows you to configure where to publish libraries for sharing.
  It is not required and may be deleted.  For more information see:
  http://maven.apache.org/plugins/maven-deploy-plugin/
  -->
  <distributionManagement>
    <repository>
      <id>localhost</id>
      <url>file://${basedir}/target/repo/</url>
    </repository>
    <snapshotRepository>
      <id>localhost</id>
      <url>file://${basedir}/target/snapshot-repo/</url>
    </snapshotRepository>
  </distributionManagement>

</project><|MERGE_RESOLUTION|>--- conflicted
+++ resolved
@@ -25,11 +25,7 @@
   <name>OpenEJB :: Examples :: Quartz</name>
   <properties>
     <project.build.sourceEncoding>UTF-8</project.build.sourceEncoding>
-<<<<<<< HEAD
-	<version.openejb>4.7.5-TT.18</version.openejb>
-=======
 	<version.openejb>4.7.6-TT.1</version.openejb>
->>>>>>> d3c25c26
   </properties>
   <modules>
     <module>quartz-ra</module>
