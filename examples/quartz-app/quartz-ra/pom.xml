--- conflicted
+++ resolved
@@ -20,11 +20,7 @@
   <parent>
     <groupId>org.superbiz.quartz</groupId>
     <artifactId>quartz-app</artifactId>
-<<<<<<< HEAD
-    <version>1.0</version>
-=======
     <version>1.0-SNAPSHOT</version>
->>>>>>> df65dc9d
   </parent>
   <modelVersion>4.0.0</modelVersion>
   <artifactId>quartz-ra</artifactId>
