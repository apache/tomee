<?xml version="1.0" encoding="UTF-8"?>
<!--
    Licensed to the Apache Software Foundation (ASF) under one
    or more contributor license agreements.  See the NOTICE file
    distributed with this work for additional information
    regarding copyright ownership.  The ASF licenses this file
    to you under the Apache License, Version 2.0 (the
    "License"); you may not use this file except in compliance
    with the License.  You may obtain a copy of the License at

    http://www.apache.org/licenses/LICENSE-2.0

    Unless required by applicable law or agreed to in writing,
    software distributed under the License is distributed on an
    "AS IS" BASIS, WITHOUT WARRANTIES OR CONDITIONS OF ANY
    KIND, either express or implied.  See the License for the
    specific language governing permissions and limitations
    under the License.
-->
<project xmlns="http://maven.apache.org/POM/4.0.0" xmlns:xsi="http://www.w3.org/2001/XMLSchema-instance" xsi:schemaLocation="http://maven.apache.org/POM/4.0.0 http://maven.apache.org/xsd/maven-4.0.0.xsd">

  <modelVersion>4.0.0</modelVersion>
  <groupId>org.superbiz</groupId>
  <artifactId>mtom</artifactId>
<<<<<<< HEAD
  <version>1.1.0-TT.1</version>
=======
  <version>7.1.1-SNAPSHOT</version>
>>>>>>> 50c6e3d0
  <name>OpenEJB :: Examples :: MTOM</name>

  <properties>
    <project.build.sourceEncoding>UTF-8</project.build.sourceEncoding>
<<<<<<< HEAD
    <tomee.version>7.1.0-TT.2</tomee.version>
=======
    <tomee.version>7.1.1-SNAPSHOT</tomee.version>
>>>>>>> 50c6e3d0
  </properties>

  <repositories>
    <repository>
      <id>snapshots-apache</id>
      <url>http://repository.apache.org/content/groups/snapshots/</url>
    </repository>
  </repositories>

  <build>
    <defaultGoal>install</defaultGoal>
    <plugins>
      <plugin>
        <groupId>org.apache.maven.plugins</groupId>
        <artifactId>maven-compiler-plugin</artifactId>
        <version>3.5.1</version>
        <configuration>
          <source>1.7</source>
          <target>1.7</target>
        </configuration>
      </plugin>
    </plugins>
  </build>

  <dependencies>
    <dependency>
      <groupId>org.apache.tomee</groupId>
      <artifactId>openejb-cxf</artifactId>
<<<<<<< HEAD
      <version>7.1.0-TT.2</version>
=======
      <version>7.1.1-SNAPSHOT</version>
>>>>>>> 50c6e3d0
      <scope>provided</scope>
    </dependency>
    <dependency>
      <groupId>org.apache.tomee</groupId>
      <artifactId>openejb-junit</artifactId>
<<<<<<< HEAD
      <version>7.1.0-TT.2</version>
=======
      <version>7.1.1-SNAPSHOT</version>
>>>>>>> 50c6e3d0
      <scope>test</scope>
    </dependency>
    <dependency>
      <groupId>org.apache.tomee</groupId>
      <artifactId>openejb-mockito</artifactId>
<<<<<<< HEAD
      <version>7.1.0-TT.2</version>
=======
      <version>7.1.1-SNAPSHOT</version>
>>>>>>> 50c6e3d0
      <scope>test</scope>
    </dependency>
    <dependency>
      <groupId>org.hamcrest</groupId>
      <artifactId>hamcrest-library</artifactId>
      <version>1.3</version>
      <scope>test</scope>
    </dependency>
  </dependencies>

  <!-- This section allows you to configure where to publish libraries for
    sharing. It is not required and may be deleted. For more information see:
    http://maven.apache.org/plugins/maven-deploy-plugin/ -->
  <distributionManagement>
    <repository>
      <id>localhost</id>
      <url>file://${basedir}/target/repo/</url>
    </repository>
    <snapshotRepository>
      <id>localhost</id>
      <url>file://${basedir}/target/snapshot-repo/</url>
    </snapshotRepository>
  </distributionManagement>

</project><|MERGE_RESOLUTION|>--- conflicted
+++ resolved
@@ -22,20 +22,12 @@
   <modelVersion>4.0.0</modelVersion>
   <groupId>org.superbiz</groupId>
   <artifactId>mtom</artifactId>
-<<<<<<< HEAD
-  <version>1.1.0-TT.1</version>
-=======
   <version>7.1.1-SNAPSHOT</version>
->>>>>>> 50c6e3d0
   <name>OpenEJB :: Examples :: MTOM</name>
 
   <properties>
     <project.build.sourceEncoding>UTF-8</project.build.sourceEncoding>
-<<<<<<< HEAD
-    <tomee.version>7.1.0-TT.2</tomee.version>
-=======
     <tomee.version>7.1.1-SNAPSHOT</tomee.version>
->>>>>>> 50c6e3d0
   </properties>
 
   <repositories>
@@ -64,31 +56,19 @@
     <dependency>
       <groupId>org.apache.tomee</groupId>
       <artifactId>openejb-cxf</artifactId>
-<<<<<<< HEAD
-      <version>7.1.0-TT.2</version>
-=======
       <version>7.1.1-SNAPSHOT</version>
->>>>>>> 50c6e3d0
       <scope>provided</scope>
     </dependency>
     <dependency>
       <groupId>org.apache.tomee</groupId>
       <artifactId>openejb-junit</artifactId>
-<<<<<<< HEAD
-      <version>7.1.0-TT.2</version>
-=======
       <version>7.1.1-SNAPSHOT</version>
->>>>>>> 50c6e3d0
       <scope>test</scope>
     </dependency>
     <dependency>
       <groupId>org.apache.tomee</groupId>
       <artifactId>openejb-mockito</artifactId>
-<<<<<<< HEAD
-      <version>7.1.0-TT.2</version>
-=======
       <version>7.1.1-SNAPSHOT</version>
->>>>>>> 50c6e3d0
       <scope>test</scope>
     </dependency>
     <dependency>
