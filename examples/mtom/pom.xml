--- conflicted
+++ resolved
@@ -53,35 +53,6 @@
     </plugins>
   </build>
 
-<<<<<<< HEAD
-	<dependencies>
-		<dependency>
-			<groupId>org.apache.openejb</groupId>
-			<artifactId>openejb-cxf</artifactId>
-			<version>4.7.0</version>
-			<scope>provided</scope>
-		</dependency>
-		<dependency>
-			<groupId>org.apache.openejb</groupId>
-			<artifactId>openejb-junit</artifactId>
-			<version>4.7.0</version>
-			<scope>test</scope>
-		</dependency>
-		<dependency>
-			<groupId>org.apache.openejb</groupId>
-			<artifactId>openejb-mockito</artifactId>
-			<version>4.7.0</version>
-			<scope>test</scope>
-		</dependency>
-		<dependency>
-			<groupId>org.hamcrest</groupId>
-			<artifactId>hamcrest-library</artifactId>
-			<version>1.3</version>
-			<scope>test</scope>
-		</dependency>
-	</dependencies>
-	
-=======
   <dependencies>
     <dependency>
       <groupId>org.apache.openejb</groupId>
@@ -123,5 +94,4 @@
     </snapshotRepository>
   </distributionManagement>
 
->>>>>>> 46b7b3a0
 </project>