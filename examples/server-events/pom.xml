--- conflicted
+++ resolved
@@ -25,11 +25,7 @@
   <groupId>org.superbiz</groupId>
   <artifactId>server-events</artifactId>
   <packaging>jar</packaging>
-<<<<<<< HEAD
-  <version>7.1.1-TT.4</version>
-=======
   <version>7.1.2-SNAPSHOT</version>
->>>>>>> 2a783f2a
   <name>OpenEJB :: Examples :: Server Events</name>
 
   <properties>
@@ -72,11 +68,7 @@
     <dependency>
       <groupId>org.apache.tomee</groupId>
       <artifactId>openejb-core</artifactId>
-<<<<<<< HEAD
-      <version>7.1.1-TT.4</version>
-=======
       <version>7.1.2-SNAPSHOT</version>
->>>>>>> 2a783f2a
       <scope>provided</scope>
     </dependency>
 
@@ -90,11 +82,7 @@
     <dependency>
       <groupId>org.apache.tomee</groupId>
       <artifactId>arquillian-openejb-embedded</artifactId>
-<<<<<<< HEAD
-      <version>7.1.1-TT.4</version>
-=======
       <version>7.1.2-SNAPSHOT</version>
->>>>>>> 2a783f2a
       <scope>test</scope>
     </dependency>
   </dependencies>
