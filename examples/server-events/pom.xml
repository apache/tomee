--- conflicted
+++ resolved
@@ -68,11 +68,7 @@
     <dependency>
       <groupId>org.apache.openejb</groupId>
       <artifactId>openejb-core</artifactId>
-<<<<<<< HEAD
-      <version>4.7.5-TT.15</version>
-=======
-      <version>4.7.6-SNAPSHOT</version>
->>>>>>> bfdd20c7
+      <version>4.7.5-TT.16</version>
       <scope>provided</scope>
     </dependency>
 
@@ -86,11 +82,7 @@
     <dependency>
       <groupId>org.apache.openejb</groupId>
       <artifactId>arquillian-openejb-embedded-4</artifactId>
-<<<<<<< HEAD
-      <version>4.7.5-TT.15</version>
-=======
-      <version>4.7.6-SNAPSHOT</version>
->>>>>>> bfdd20c7
+      <version>4.7.5-TT.16</version>
       <scope>test</scope>
     </dependency>
   </dependencies>
