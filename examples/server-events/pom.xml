--- conflicted
+++ resolved
@@ -25,11 +25,7 @@
   <groupId>org.superbiz</groupId>
   <artifactId>server-events</artifactId>
   <packaging>jar</packaging>
-<<<<<<< HEAD
-  <version>1.0</version>
-=======
   <version>1.0-SNAPSHOT</version>
->>>>>>> df65dc9d
   <name>OpenEJB :: Examples :: Server Events</name>
 
   <properties>
@@ -72,11 +68,7 @@
     <dependency>
       <groupId>org.apache.openejb</groupId>
       <artifactId>openejb-core</artifactId>
-<<<<<<< HEAD
-      <version>4.5.2</version>
-=======
       <version>4.5.3-SNAPSHOT</version>
->>>>>>> df65dc9d
       <scope>provided</scope>
     </dependency>
 
@@ -90,11 +82,7 @@
     <dependency>
       <groupId>org.apache.openejb</groupId>
       <artifactId>arquillian-openejb-embedded-4</artifactId>
-<<<<<<< HEAD
-      <version>4.5.2</version>
-=======
       <version>4.5.3-SNAPSHOT</version>
->>>>>>> df65dc9d
       <scope>test</scope>
     </dependency>
   </dependencies>
