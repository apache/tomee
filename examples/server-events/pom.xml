--- conflicted
+++ resolved
@@ -22,11 +22,7 @@
   <groupId>org.superbiz</groupId>
   <artifactId>server-events</artifactId>
   <packaging>jar</packaging>
-<<<<<<< HEAD
   <version>8.0.2-TT.5-SNAPSHOT</version>
-=======
-  <version>8.0.4-SNAPSHOT</version>
->>>>>>> ca0e90e6
   <name>TomEE :: Examples :: Server Events</name>
   <properties>
     <project.build.sourceEncoding>UTF-8</project.build.sourceEncoding>
@@ -86,11 +82,7 @@
     <dependency>
       <groupId>org.apache.tomee</groupId>
       <artifactId>openejb-core</artifactId>
-<<<<<<< HEAD
       <version>8.0.2-TT.5-SNAPSHOT</version>
-=======
-      <version>8.0.4-SNAPSHOT</version>
->>>>>>> ca0e90e6
       <scope>provided</scope>
     </dependency>
     <!-- test libs -->
@@ -103,11 +95,7 @@
     <dependency>
       <groupId>org.apache.tomee</groupId>
       <artifactId>arquillian-openejb-embedded</artifactId>
-<<<<<<< HEAD
       <version>8.0.2-TT.5-SNAPSHOT</version>
-=======
-      <version>8.0.4-SNAPSHOT</version>
->>>>>>> ca0e90e6
       <scope>test</scope>
     </dependency>
   </dependencies>
