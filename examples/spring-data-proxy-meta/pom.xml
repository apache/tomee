<?xml version="1.0" encoding="UTF-8"?>
<!--

    Licensed to the Apache Software Foundation (ASF) under one or more
    contributor license agreements.  See the NOTICE file distributed with
    this work for additional information regarding copyright ownership.
    The ASF licenses this file to You under the Apache License, Version 2.0
    (the "License"); you may not use this file except in compliance with
    the License.  You may obtain a copy of the License at

       http://www.apache.org/licenses/LICENSE-2.0

    Unless required by applicable law or agreed to in writing, software
    distributed under the License is distributed on an "AS IS" BASIS,
    WITHOUT WARRANTIES OR CONDITIONS OF ANY KIND, either express or implied.
    See the License for the specific language governing permissions and
    limitations under the License.
-->
<project xmlns="http://maven.apache.org/POM/4.0.0" xmlns:xsi="http://www.w3.org/2001/XMLSchema-instance" xsi:schemaLocation="http://maven.apache.org/POM/4.0.0 http://maven.apache.org/maven-v4_0_0.xsd">
  <modelVersion>4.0.0</modelVersion>
  <groupId>org.superbiz</groupId>
  <artifactId>spring-data-proxy-meta</artifactId>
  <packaging>jar</packaging>
<<<<<<< HEAD
  <version>1.0</version>
=======
  <version>1.0-SNAPSHOT</version>
>>>>>>> df65dc9d
  <name>OpenEJB :: Examples :: Spring Data Meta</name>
  <properties>
    <project.build.sourceEncoding>UTF-8</project.build.sourceEncoding>
  </properties>
  <build>
    <defaultGoal>install</defaultGoal>
    <plugins>
      <plugin>
        <groupId>org.apache.maven.plugins</groupId>
        <artifactId>maven-compiler-plugin</artifactId>
        <version>3.0</version>
        <configuration>
          <source>1.6</source>
          <target>1.6</target>
        </configuration>
      </plugin>
    </plugins>
  </build>
  <repositories>
    <repository>
      <id>apache-m2-snapshot</id>
      <name>Apache Snapshot Repository</name>
      <url>http://repository.apache.org/snapshots</url>
    </repository>
  </repositories>
  <dependencies>
    <dependency>
      <groupId>org.apache.openejb</groupId>
      <artifactId>javaee-api</artifactId>
      <version>6.0-4</version>
      <scope>provided</scope>
    </dependency>
    <dependency>
      <groupId>junit</groupId>
      <artifactId>junit</artifactId>
      <version>4.10</version>
      <scope>test</scope>
    </dependency>
    <dependency>
      <groupId>org.springframework.data</groupId>
      <artifactId>spring-data-jpa</artifactId>
      <version>1.0.3.RELEASE</version>
    </dependency>

    <dependency>
      <groupId>org.apache.openejb</groupId>
      <artifactId>openejb-core</artifactId>
<<<<<<< HEAD
      <version>4.5.2</version>
=======
      <version>4.5.3-SNAPSHOT</version>
>>>>>>> df65dc9d
    </dependency>
  </dependencies>

  <!--
  This section allows you to configure where to publish libraries for sharing.
  It is not required and may be deleted.  For more information see:
  http://maven.apache.org/plugins/maven-deploy-plugin/
  -->
  <distributionManagement>
    <repository>
      <id>localhost</id>
      <url>file://${basedir}/target/repo/</url>
    </repository>
    <snapshotRepository>
      <id>localhost</id>
      <url>file://${basedir}/target/snapshot-repo/</url>
    </snapshotRepository>
  </distributionManagement>

</project>
<|MERGE_RESOLUTION|>--- conflicted
+++ resolved
@@ -21,11 +21,7 @@
   <groupId>org.superbiz</groupId>
   <artifactId>spring-data-proxy-meta</artifactId>
   <packaging>jar</packaging>
-<<<<<<< HEAD
-  <version>1.0</version>
-=======
   <version>1.0-SNAPSHOT</version>
->>>>>>> df65dc9d
   <name>OpenEJB :: Examples :: Spring Data Meta</name>
   <properties>
     <project.build.sourceEncoding>UTF-8</project.build.sourceEncoding>
@@ -73,11 +69,7 @@
     <dependency>
       <groupId>org.apache.openejb</groupId>
       <artifactId>openejb-core</artifactId>
-<<<<<<< HEAD
-      <version>4.5.2</version>
-=======
       <version>4.5.3-SNAPSHOT</version>
->>>>>>> df65dc9d
     </dependency>
   </dependencies>
 
