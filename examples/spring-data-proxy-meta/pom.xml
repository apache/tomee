<?xml version="1.0" encoding="UTF-8"?>
<!--

    Licensed to the Apache Software Foundation (ASF) under one or more
    contributor license agreements.  See the NOTICE file distributed with
    this work for additional information regarding copyright ownership.
    The ASF licenses this file to You under the Apache License, Version 2.0
    (the "License"); you may not use this file except in compliance with
    the License.  You may obtain a copy of the License at

       http://www.apache.org/licenses/LICENSE-2.0

    Unless required by applicable law or agreed to in writing, software
    distributed under the License is distributed on an "AS IS" BASIS,
    WITHOUT WARRANTIES OR CONDITIONS OF ANY KIND, either express or implied.
    See the License for the specific language governing permissions and
    limitations under the License.
-->
<project xmlns="http://maven.apache.org/POM/4.0.0" xmlns:xsi="http://www.w3.org/2001/XMLSchema-instance" xsi:schemaLocation="http://maven.apache.org/POM/4.0.0 http://maven.apache.org/maven-v4_0_0.xsd">
  <modelVersion>4.0.0</modelVersion>
  <groupId>org.superbiz</groupId>
  <artifactId>spring-data-proxy-meta</artifactId>
  <packaging>jar</packaging>
<<<<<<< HEAD
  <version>8.0.6-TT.6-SNAPSHOT</version>
=======
  <version>8.0.9-SNAPSHOT</version>
>>>>>>> 17f2a998
  <name>TomEE :: Examples :: Spring Data Meta</name>
  <properties>
    <project.build.sourceEncoding>UTF-8</project.build.sourceEncoding>
  </properties>
  <build>
    <defaultGoal>install</defaultGoal>
    <plugins>
      <plugin>
        <groupId>org.apache.maven.plugins</groupId>
        <artifactId>maven-compiler-plugin</artifactId>
        <version>3.5.1</version>
        <configuration>
          <source>1.8</source>
          <target>1.8</target>
        </configuration>
      </plugin>
      <plugin>
        <groupId>org.apache.maven.plugins</groupId>
        <artifactId>maven-surefire-plugin</artifactId>
        <version>2.22.1</version>
        <configuration>
          <argLine>-Djdk.attach.allowAttachSelf</argLine>
        </configuration>
      </plugin>
      <plugin>
        <groupId>org.tomitribe.transformer</groupId>
        <artifactId>org.eclipse.transformer.maven</artifactId>
        <version>0.1.1a</version>
        <configuration>
          <classifier>jakartaee9</classifier>
        </configuration>
        <executions>
          <execution>
            <goals>
              <goal>run</goal>
            </goals>
            <phase>package</phase>
          </execution>
        </executions>
      </plugin>
    </plugins>
  </build>
  <repositories>
    <repository>
      <id>apache-m2-snapshot</id>
      <name>Apache Snapshot Repository</name>
      <url>https://repository.apache.org/content/groups/snapshots</url>
    </repository>
    <repository>
      <id>tomitribe-all</id>
      <name>Tomitribe Repository</name>
      <url>https://repository.tomitribe.com/content/groups/tomitribe/</url>
    </repository>
  </repositories>
  <dependencies>
    <dependency>
      <groupId>org.apache.tomee</groupId>
      <artifactId>javaee-api</artifactId>
      <version>[8.0,)</version>
      <scope>provided</scope>
    </dependency>
    <dependency>
      <groupId>junit</groupId>
      <artifactId>junit</artifactId>
      <version>4.12</version>
      <scope>test</scope>
    </dependency>
    <dependency>
      <groupId>org.springframework.data</groupId>
      <artifactId>spring-data-jpa</artifactId>
      <version>1.0.3.RELEASE</version>
    </dependency>
    <dependency>
      <groupId>org.apache.tomee</groupId>
      <artifactId>openejb-core</artifactId>
<<<<<<< HEAD
      <version>8.0.6-TT.6-SNAPSHOT</version>
=======
      <version>8.0.9-SNAPSHOT</version>
>>>>>>> 17f2a998
    </dependency>
  </dependencies>
  <!--
  This section allows you to configure where to publish libraries for sharing.
  It is not required and may be deleted.  For more information see:
  http://maven.apache.org/plugins/maven-deploy-plugin/
  -->
  <distributionManagement>
    <repository>
      <id>localhost</id>
      <url>file://${basedir}/target/repo/</url>
    </repository>
    <snapshotRepository>
      <id>localhost</id>
      <url>file://${basedir}/target/snapshot-repo/</url>
    </snapshotRepository>
  </distributionManagement>
</project><|MERGE_RESOLUTION|>--- conflicted
+++ resolved
@@ -21,11 +21,7 @@
   <groupId>org.superbiz</groupId>
   <artifactId>spring-data-proxy-meta</artifactId>
   <packaging>jar</packaging>
-<<<<<<< HEAD
-  <version>8.0.6-TT.6-SNAPSHOT</version>
-=======
   <version>8.0.9-SNAPSHOT</version>
->>>>>>> 17f2a998
   <name>TomEE :: Examples :: Spring Data Meta</name>
   <properties>
     <project.build.sourceEncoding>UTF-8</project.build.sourceEncoding>
@@ -101,11 +97,7 @@
     <dependency>
       <groupId>org.apache.tomee</groupId>
       <artifactId>openejb-core</artifactId>
-<<<<<<< HEAD
-      <version>8.0.6-TT.6-SNAPSHOT</version>
-=======
       <version>8.0.9-SNAPSHOT</version>
->>>>>>> 17f2a998
     </dependency>
   </dependencies>
   <!--
