--- conflicted
+++ resolved
@@ -19,11 +19,7 @@
   <modelVersion>4.0.0</modelVersion>
   <groupId>org.superbiz</groupId>
   <artifactId>jsonb-configuration</artifactId>
-<<<<<<< HEAD
   <version>8.0.2-TT.5-SNAPSHOT</version>
-=======
-  <version>8.0.4-SNAPSHOT</version>
->>>>>>> ca0e90e6
   <packaging>war</packaging>
   <name>TomEE :: Examples :: Microprofile JSONB Configuration</name>
   <properties>
@@ -46,11 +42,7 @@
     <dependency>
       <groupId>org.apache.tomee</groupId>
       <artifactId>openejb-cxf-rs</artifactId>
-<<<<<<< HEAD
       <version>8.0.2-TT.5-SNAPSHOT</version>
-=======
-      <version>8.0.4-SNAPSHOT</version>
->>>>>>> ca0e90e6
       <scope>test</scope>
     </dependency>
   </dependencies>
