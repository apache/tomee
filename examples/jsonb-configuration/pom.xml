<?xml version="1.0" encoding="UTF-8"?>
<!--
  Licensed to the Apache Software Foundation (ASF) under one or more
  contributor license agreements.  See the NOTICE file distributed with
  this work for additional information regarding copyright ownership.
  The ASF licenses this file to You under the Apache License, Version 2.0
  (the "License"); you may not use this file except in compliance with
  the License.  You may obtain a copy of the License at

      http://www.apache.org/licenses/LICENSE-2.0

  Unless required by applicable law or agreed to in writing, software
  distributed under the License is distributed on an "AS IS" BASIS,
  WITHOUT WARRANTIES OR CONDITIONS OF ANY KIND, either express or implied.
  See the License for the specific language governing permissions and
  limitations under the License.
-->
<project xmlns="http://maven.apache.org/POM/4.0.0" xmlns:xsi="http://www.w3.org/2001/XMLSchema-instance" xsi:schemaLocation="http://maven.apache.org/POM/4.0.0 http://maven.apache.org/xsd/maven-4.0.0.xsd">
  <modelVersion>4.0.0</modelVersion>
  <groupId>org.superbiz</groupId>
  <artifactId>jsonb-configuration</artifactId>
<<<<<<< HEAD
  <version>8.0.6-TT.6-SNAPSHOT</version>
=======
  <version>8.0.9-SNAPSHOT</version>
>>>>>>> 17f2a998
  <packaging>war</packaging>
  <name>TomEE :: Examples :: Microprofile JSONB Configuration</name>
  <properties>
    <version.javaee-api>8.0</version.javaee-api>
    <project.build.sourceEncoding>UTF-8</project.build.sourceEncoding>
  </properties>
  <dependencies>
    <dependency>
      <groupId>org.apache.tomee</groupId>
      <artifactId>javaee-api</artifactId>
      <version>${version.javaee-api}</version>
      <scope>provided</scope>
    </dependency>
    <dependency>
      <groupId>junit</groupId>
      <artifactId>junit</artifactId>
      <version>4.12</version>
      <scope>test</scope>
    </dependency>
    <dependency>
      <groupId>org.apache.tomee</groupId>
      <artifactId>openejb-cxf-rs</artifactId>
<<<<<<< HEAD
      <version>8.0.6-TT.6-SNAPSHOT</version>
=======
      <version>8.0.9-SNAPSHOT</version>
>>>>>>> 17f2a998
      <scope>test</scope>
    </dependency>
  </dependencies>
  <build>
    <plugins>
      <plugin>
        <groupId>org.apache.tomee.maven</groupId>
        <artifactId>tomee-maven-plugin</artifactId>
        <version>${project.version}</version>
        <configuration>
          <tomeeClassifier>microprofile</tomeeClassifier>
          <context>${project.artifactId}</context>
        </configuration>
      </plugin>
      <plugin>
        <groupId>org.apache.maven.plugins</groupId>
        <artifactId>maven-compiler-plugin</artifactId>
        <version>3.7.0</version>
        <configuration>
          <source>1.8</source>
          <target>1.8</target>
        </configuration>
      </plugin>
      <plugin>
        <groupId>org.tomitribe.transformer</groupId>
        <artifactId>org.eclipse.transformer.maven</artifactId>
        <version>0.1.1a</version>
        <configuration>
          <classifier>jakartaee9</classifier>
        </configuration>
        <executions>
          <execution>
            <goals>
              <goal>run</goal>
            </goals>
            <phase>package</phase>
          </execution>
        </executions>
      </plugin>
    </plugins>
  </build>
  <!-- This section allows you to configure where to publish libraries for
  sharing. It is not required and may be deleted. For more information see:
  http://maven.apache.org/plugins/maven-deploy-plugin/ -->
  <distributionManagement>
    <repository>
      <id>localhost</id>
      <url>file://${basedir}/target/repo/</url>
    </repository>
    <snapshotRepository>
      <id>localhost</id>
      <url>file://${basedir}/target/snapshot-repo/</url>
    </snapshotRepository>
  </distributionManagement>
  <repositories>
    <repository>
      <id>tomitribe-all</id>
      <name>Tomitribe Repository</name>
      <url>https://repository.tomitribe.com/content/groups/tomitribe/</url>
    </repository>
  </repositories>
</project><|MERGE_RESOLUTION|>--- conflicted
+++ resolved
@@ -19,11 +19,7 @@
   <modelVersion>4.0.0</modelVersion>
   <groupId>org.superbiz</groupId>
   <artifactId>jsonb-configuration</artifactId>
-<<<<<<< HEAD
-  <version>8.0.6-TT.6-SNAPSHOT</version>
-=======
   <version>8.0.9-SNAPSHOT</version>
->>>>>>> 17f2a998
   <packaging>war</packaging>
   <name>TomEE :: Examples :: Microprofile JSONB Configuration</name>
   <properties>
@@ -46,11 +42,7 @@
     <dependency>
       <groupId>org.apache.tomee</groupId>
       <artifactId>openejb-cxf-rs</artifactId>
-<<<<<<< HEAD
-      <version>8.0.6-TT.6-SNAPSHOT</version>
-=======
       <version>8.0.9-SNAPSHOT</version>
->>>>>>> 17f2a998
       <scope>test</scope>
     </dependency>
   </dependencies>
