<?xml version="1.0" encoding="UTF-8"?>
<!--

    Licensed to the Apache Software Foundation (ASF) under one or more
    contributor license agreements.  See the NOTICE file distributed with
    this work for additional information regarding copyright ownership.
    The ASF licenses this file to You under the Apache License, Version 2.0
    (the "License"); you may not use this file except in compliance with
    the License.  You may obtain a copy of the License at

       http://www.apache.org/licenses/LICENSE-2.0

    Unless required by applicable law or agreed to in writing, software
    distributed under the License is distributed on an "AS IS" BASIS,
    WITHOUT WARRANTIES OR CONDITIONS OF ANY KIND, either express or implied.
    See the License for the specific language governing permissions and
    limitations under the License.
-->
<!-- $Rev$ $Date$ -->
<project xmlns="http://maven.apache.org/POM/4.0.0" xmlns:xsi="http://www.w3.org/2001/XMLSchema-instance" xsi:schemaLocation="http://maven.apache.org/POM/4.0.0 http://maven.apache.org/maven-v4_0_0.xsd">
  <modelVersion>4.0.0</modelVersion>
  <groupId>org.superbiz</groupId>
  <artifactId>lookup-of-ejbs-with-descriptor</artifactId>
  <packaging>jar</packaging>
<<<<<<< HEAD
  <version>8.0.6-TT.6-SNAPSHOT</version>
=======
  <version>8.0.9-SNAPSHOT</version>
>>>>>>> 17f2a998
  <name>TomEE :: Examples :: EJB Lookup with descriptor</name>
  <properties>
    <!--
       - http://docs.codehaus.org/display/MAVENUSER/POM+Element+for+Source+File+Encoding
       -->
    <project.build.sourceEncoding>UTF-8</project.build.sourceEncoding>
  </properties>
  <build>
    <defaultGoal>install</defaultGoal>
    <plugins>
      <plugin>
        <groupId>org.apache.maven.plugins</groupId>
        <artifactId>maven-compiler-plugin</artifactId>
        <version>3.5.1</version>
        <configuration>
          <source>1.8</source>
          <target>1.8</target>
        </configuration>
      </plugin>
      <plugin>
        <groupId>org.tomitribe.transformer</groupId>
        <artifactId>org.eclipse.transformer.maven</artifactId>
        <version>0.1.1a</version>
        <configuration>
          <classifier>jakartaee9</classifier>
        </configuration>
        <executions>
          <execution>
            <goals>
              <goal>run</goal>
            </goals>
            <phase>package</phase>
          </execution>
        </executions>
      </plugin>
    </plugins>
  </build>
  <repositories>
    <repository>
      <id>apache-m2-snapshot</id>
      <name>Apache Snapshot Repository</name>
      <url>https://repository.apache.org/content/groups/snapshots</url>
    </repository>
    <repository>
      <id>tomitribe-all</id>
      <name>Tomitribe Repository</name>
      <url>https://repository.tomitribe.com/content/groups/tomitribe/</url>
    </repository>
  </repositories>
  <dependencies>
    <dependency>
      <groupId>org.apache.tomee</groupId>
      <artifactId>javaee-api</artifactId>
      <version>[8.0,)</version>
      <scope>provided</scope>
    </dependency>
    <dependency>
      <groupId>junit</groupId>
      <artifactId>junit</artifactId>
      <version>4.12</version>
      <scope>test</scope>
    </dependency>
    <!--
    The <scope>test</scope> guarantees that non of your runtime
    code is dependent on any OpenEJB classes.
    -->
    <dependency>
      <groupId>org.apache.tomee</groupId>
      <artifactId>openejb-core</artifactId>
<<<<<<< HEAD
      <version>8.0.6-TT.6-SNAPSHOT</version>
=======
      <version>8.0.9-SNAPSHOT</version>
>>>>>>> 17f2a998
      <scope>test</scope>
    </dependency>
  </dependencies>
  <!--
  This section allows you to configure where to publish libraries for sharing.
  It is not required and may be deleted.  For more information see:
  http://maven.apache.org/plugins/maven-deploy-plugin/
  -->
  <distributionManagement>
    <repository>
      <id>localhost</id>
      <url>file://${basedir}/target/repo/</url>
    </repository>
    <snapshotRepository>
      <id>localhost</id>
      <url>file://${basedir}/target/snapshot-repo/</url>
    </snapshotRepository>
  </distributionManagement>
</project><|MERGE_RESOLUTION|>--- conflicted
+++ resolved
@@ -22,11 +22,7 @@
   <groupId>org.superbiz</groupId>
   <artifactId>lookup-of-ejbs-with-descriptor</artifactId>
   <packaging>jar</packaging>
-<<<<<<< HEAD
-  <version>8.0.6-TT.6-SNAPSHOT</version>
-=======
   <version>8.0.9-SNAPSHOT</version>
->>>>>>> 17f2a998
   <name>TomEE :: Examples :: EJB Lookup with descriptor</name>
   <properties>
     <!--
@@ -96,11 +92,7 @@
     <dependency>
       <groupId>org.apache.tomee</groupId>
       <artifactId>openejb-core</artifactId>
-<<<<<<< HEAD
-      <version>8.0.6-TT.6-SNAPSHOT</version>
-=======
       <version>8.0.9-SNAPSHOT</version>
->>>>>>> 17f2a998
       <scope>test</scope>
     </dependency>
   </dependencies>
