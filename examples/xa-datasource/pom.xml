<?xml version="1.0" encoding="UTF-8"?>
<!--

    Licensed to the Apache Software Foundation (ASF) under one or more
    contributor license agreements.  See the NOTICE file distributed with
    this work for additional information regarding copyright ownership.
    The ASF licenses this file to You under the Apache License, Version 2.0
    (the "License"); you may not use this file except in compliance with
    the License.  You may obtain a copy of the License at

       http://www.apache.org/licenses/LICENSE-2.0

    Unless required by applicable law or agreed to in writing, software
    distributed under the License is distributed on an "AS IS" BASIS,
    WITHOUT WARRANTIES OR CONDITIONS OF ANY KIND, either express or implied.
    See the License for the specific language governing permissions and
    limitations under the License.
-->
<!-- $Rev$ $Date$ -->
<project xmlns="http://maven.apache.org/POM/4.0.0" xmlns:xsi="http://www.w3.org/2001/XMLSchema-instance" xsi:schemaLocation="http://maven.apache.org/POM/4.0.0 http://maven.apache.org/maven-v4_0_0.xsd">
  <modelVersion>4.0.0</modelVersion>
  <groupId>org.superbiz</groupId>
  <artifactId>xa-datasource</artifactId>
  <packaging>war</packaging>
<<<<<<< HEAD
  <version>8.0.6-TT.6-SNAPSHOT</version>
=======
  <version>8.0.9-SNAPSHOT</version>
>>>>>>> 17f2a998
  <name>TomEE :: Examples :: XA Datasource configuration and usage</name>
  <properties>
    <project.build.sourceEncoding>UTF-8</project.build.sourceEncoding>
    <derby.version>10.12.1.1</derby.version>
<<<<<<< HEAD
    <tomee.version>8.0.6-TT.6-SNAPSHOT</tomee.version>
=======
    <tomee.version>8.0.9-SNAPSHOT</tomee.version>
>>>>>>> 17f2a998
  </properties>
  <build>
    <finalName>dbtest</finalName>
    <defaultGoal>install</defaultGoal>
    <plugins>
      <plugin>
        <groupId>org.apache.maven.plugins</groupId>
        <artifactId>maven-compiler-plugin</artifactId>
        <version>3.5.1</version>
        <configuration>
          <source>1.8</source>
          <target>1.8</target>
        </configuration>
      </plugin>
      <plugin>
        <groupId>org.apache.maven.plugins</groupId>
        <artifactId>maven-war-plugin</artifactId>
        <version>3.1.0</version>
        <configuration>
          <failOnMissingWebXml>false</failOnMissingWebXml>
        </configuration>
      </plugin>
      <plugin>
        <groupId>org.apache.tomee.maven</groupId>
        <artifactId>tomee-maven-plugin</artifactId>
        <version>${tomee.version}</version>
        <configuration>
          <tomeeVersion>${tomee.version}</tomeeVersion>
          <tomeeClassifier>webprofile</tomeeClassifier>
          <tomeeHttpPort>9080</tomeeHttpPort>
          <tomeeShutdownPort>9005</tomeeShutdownPort>
        </configuration>
      </plugin>
      <plugin>
        <groupId>org.tomitribe.transformer</groupId>
        <artifactId>org.eclipse.transformer.maven</artifactId>
        <version>0.1.1a</version>
        <configuration>
          <classifier>jakartaee9</classifier>
        </configuration>
        <executions>
          <execution>
            <goals>
              <goal>run</goal>
            </goals>
            <phase>package</phase>
          </execution>
        </executions>
      </plugin>
    </plugins>
  </build>
  <repositories>
    <repository>
      <id>apache-m2-snapshot</id>
      <name>Apache Snapshot Repository</name>
      <url>https://repository.apache.org/content/groups/snapshots</url>
    </repository>
    <repository>
      <id>Clojars</id>
      <name>Clojars Repository</name>
      <url>https://clojars.org/repo/</url>
    </repository>
    <repository>
      <id>tomitribe-all</id>
      <name>Tomitribe Repository</name>
      <url>https://repository.tomitribe.com/content/groups/tomitribe/</url>
    </repository>
  </repositories>
  <dependencies>
    <dependency>
      <groupId>org.apache.tomee</groupId>
      <artifactId>javaee-api</artifactId>
      <version>[8.0,)</version>
      <scope>provided</scope>
    </dependency>
    <dependency>
      <groupId>junit</groupId>
      <artifactId>junit</artifactId>
      <version>4.12</version>
      <scope>test</scope>
    </dependency>
    <!--
    The <scope>test</scope> guarantees that non of your runtime
    code is dependent on any OpenEJB classes.
    -->
    <dependency>
      <groupId>org.apache.tomee</groupId>
      <artifactId>openejb-core</artifactId>
<<<<<<< HEAD
      <version>8.0.6-TT.6-SNAPSHOT</version>
=======
      <version>8.0.9-SNAPSHOT</version>
>>>>>>> 17f2a998
      <scope>test</scope>
    </dependency>
    <dependency>
      <groupId>org.apache.derby</groupId>
      <artifactId>derby</artifactId>
      <version>${derby.version}</version>
    </dependency>
    <dependency>
      <groupId>org.apache.derby</groupId>
      <artifactId>derbynet</artifactId>
      <version>${derby.version}</version>
    </dependency>
    <dependency>
      <groupId>org.apache.derby</groupId>
      <artifactId>derbyclient</artifactId>
      <version>${derby.version}</version>
    </dependency>
    <dependency>
      <groupId>org.tomitribe</groupId>
      <artifactId>tomitribe-util</artifactId>
      <version>1.1.0</version>
      <scope>test</scope>
    </dependency>
    <dependency>
      <groupId>org.apache.httpcomponents</groupId>
      <artifactId>fluent-hc</artifactId>
      <version>4.5.7</version>
      <scope>test</scope>
    </dependency>
  </dependencies>
  <!--
  This section allows you to configure where to publish libraries for sharing.
  It is not required and may be deleted.  For more information see:
  http://maven.apache.org/plugins/maven-deploy-plugin/
  -->
  <distributionManagement>
    <repository>
      <id>localhost</id>
      <url>file://${basedir}/target/repo/</url>
    </repository>
    <snapshotRepository>
      <id>localhost</id>
      <url>file://${basedir}/target/snapshot-repo/</url>
    </snapshotRepository>
  </distributionManagement>
</project><|MERGE_RESOLUTION|>--- conflicted
+++ resolved
@@ -22,20 +22,12 @@
   <groupId>org.superbiz</groupId>
   <artifactId>xa-datasource</artifactId>
   <packaging>war</packaging>
-<<<<<<< HEAD
-  <version>8.0.6-TT.6-SNAPSHOT</version>
-=======
   <version>8.0.9-SNAPSHOT</version>
->>>>>>> 17f2a998
   <name>TomEE :: Examples :: XA Datasource configuration and usage</name>
   <properties>
     <project.build.sourceEncoding>UTF-8</project.build.sourceEncoding>
     <derby.version>10.12.1.1</derby.version>
-<<<<<<< HEAD
-    <tomee.version>8.0.6-TT.6-SNAPSHOT</tomee.version>
-=======
     <tomee.version>8.0.9-SNAPSHOT</tomee.version>
->>>>>>> 17f2a998
   </properties>
   <build>
     <finalName>dbtest</finalName>
@@ -124,11 +116,7 @@
     <dependency>
       <groupId>org.apache.tomee</groupId>
       <artifactId>openejb-core</artifactId>
-<<<<<<< HEAD
-      <version>8.0.6-TT.6-SNAPSHOT</version>
-=======
       <version>8.0.9-SNAPSHOT</version>
->>>>>>> 17f2a998
       <scope>test</scope>
     </dependency>
     <dependency>
