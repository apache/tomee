<?xml version="1.0" encoding="UTF-8"?>
<!--

    Licensed to the Apache Software Foundation (ASF) under one or more
    contributor license agreements.  See the NOTICE file distributed with
    this work for additional information regarding copyright ownership.
    The ASF licenses this file to You under the Apache License, Version 2.0
    (the "License"); you may not use this file except in compliance with
    the License.  You may obtain a copy of the License at

       http://www.apache.org/licenses/LICENSE-2.0

    Unless required by applicable law or agreed to in writing, software
    distributed under the License is distributed on an "AS IS" BASIS,
    WITHOUT WARRANTIES OR CONDITIONS OF ANY KIND, either express or implied.
    See the License for the specific language governing permissions and
    limitations under the License.
-->

<!-- $Rev$ $Date$ -->

<project xmlns="http://maven.apache.org/POM/4.0.0" xmlns:xsi="http://www.w3.org/2001/XMLSchema-instance"
         xsi:schemaLocation="http://maven.apache.org/POM/4.0.0 http://maven.apache.org/maven-v4_0_0.xsd">
  <modelVersion>4.0.0</modelVersion>
  <groupId>org.superbiz</groupId>
  <artifactId>xa-datasource</artifactId>
  <packaging>war</packaging>
  <version>8.0.0-SNAPSHOT</version>
  <name>OpenEJB :: Examples :: XA Datasource configuration and usage</name>
  <properties>
    <project.build.sourceEncoding>UTF-8</project.build.sourceEncoding>
    <derby.version>10.12.1.1</derby.version>
    <tomee.version>8.0.0-SNAPSHOT</tomee.version>
  </properties>


  <build>
    <finalName>dbtest</finalName>
    <defaultGoal>install</defaultGoal>
    <plugins>
      <plugin>
        <groupId>org.apache.maven.plugins</groupId>
        <artifactId>maven-compiler-plugin</artifactId>
        <version>3.5.1</version>
        <configuration>
          <source>1.8</source>
          <target>1.8</target>
        </configuration>
      </plugin>
<<<<<<< HEAD
      <plugin>
        <groupId>org.apache.maven.plugins</groupId>
=======

      <plugin>
        <artifactId>maven-assembly-plugin</artifactId>
        <executions>
          <execution>
            <id>make-assembly</id>
            <!-- this is used for inheritance merges -->
            <phase>package</phase>
            <!-- bind to the packaging phase -->
            <goals>
              <goal>single</goal>
            </goals>
          </execution>
        </executions>
        <configuration>
          <descriptors>
            <descriptor>src/assembly/tests.xml</descriptor>
          </descriptors>
        </configuration>
      </plugin>
      <plugin>
        <groupId>org.apache.tomee.maven</groupId>
        <artifactId>tomee-maven-plugin</artifactId>
        <version>${tomee.version}</version>
        <configuration>
          <tomeeVersion>${tomee.version}</tomeeVersion>
          <tomeeClassifier>plume</tomeeClassifier>
          <tomeeHttpPort>9080</tomeeHttpPort>
          <tomeeShutdownPort>9005</tomeeShutdownPort>
          <libs>
            <lib>com.oracle:ojdbc6:11.2.0.4</lib>
          </libs>
        </configuration>
      </plugin>
      <plugin>
>>>>>>> 4d1bdc30
        <artifactId>maven-war-plugin</artifactId>
        <configuration>
          <failOnMissingWebXml>false</failOnMissingWebXml>
        </configuration>
      </plugin>
<<<<<<< HEAD
=======


>>>>>>> 4d1bdc30
    </plugins>
  </build>

  <repositories>
    <repository>
      <id>apache-m2-snapshot</id>
      <name>Apache Snapshot Repository</name>
      <url>https://repository.apache.org/content/groups/snapshots</url>
    </repository>
    <repository>
      <id>local-repo</id>
      <name>local</name>
      <url>file://${project.basedir}/repo</url>
      <layout>default</layout>
      <snapshots>
        <enabled>false</enabled>
      </snapshots>
      <releases>
        <enabled>true</enabled>
        <checksumPolicy>ignore</checksumPolicy>
      </releases>
    </repository>
  </repositories>

  <dependencies>
    <dependency>
      <groupId>org.apache.tomee</groupId>
      <artifactId>javaee-api</artifactId>
      <version>8.0</version>
      <scope>provided</scope>
    </dependency>
    <dependency>
      <groupId>junit</groupId>
      <artifactId>junit</artifactId>
      <version>4.12</version>
      <scope>test</scope>
    </dependency>
    <!--
    The <scope>test</scope> guarantees that non of your runtime
    code is dependent on any OpenEJB classes.
    -->
    <dependency>
      <groupId>org.apache.tomee</groupId>
      <artifactId>openejb-core</artifactId>
      <version>8.0.0-SNAPSHOT</version>
      <scope>test</scope>
    </dependency>

    <dependency>
      <groupId>org.apache.derby</groupId>
      <artifactId>derby</artifactId>
      <version>${derby.version}</version>
    </dependency>

    <dependency>
      <groupId>org.apache.derby</groupId>
      <artifactId>derbynet</artifactId>
      <version>${derby.version}</version>
    </dependency>

    <dependency>
      <groupId>org.apache.derby</groupId>
      <artifactId>derbyclient</artifactId>
      <version>${derby.version}</version>
    </dependency>

    <dependency>
      <groupId>org.tomitribe</groupId>
      <artifactId>tomitribe-util</artifactId>
      <version>1.1.0</version>
      <scope>test</scope>
    </dependency>
    <dependency>
      <groupId>org.apache.httpcomponents</groupId>
      <artifactId>fluent-hc</artifactId>
      <version>4.5.7</version>
      <scope>test</scope>
    </dependency>

    <dependency>
      <groupId>com.oracle</groupId>
      <artifactId>ojdbc6</artifactId>
      <!--<version>12.1.0.1</version>-->
      <version>11.2.0.4</version>
      <scope>provided</scope>
    </dependency>

  </dependencies>





  <!--
  This section allows you to configure where to publish libraries for sharing.
  It is not required and may be deleted.  For more information see:
  http://maven.apache.org/plugins/maven-deploy-plugin/
  -->
  <distributionManagement>
    <repository>
      <id>localhost</id>
      <url>file://${basedir}/target/repo/</url>
    </repository>
    <snapshotRepository>
      <id>localhost</id>
      <url>file://${basedir}/target/snapshot-repo/</url>
    </snapshotRepository>
  </distributionManagement>
</project><|MERGE_RESOLUTION|>--- conflicted
+++ resolved
@@ -47,10 +47,13 @@
           <target>1.8</target>
         </configuration>
       </plugin>
-<<<<<<< HEAD
       <plugin>
         <groupId>org.apache.maven.plugins</groupId>
-=======
+        <artifactId>maven-war-plugin</artifactId>
+        <configuration>
+          <failOnMissingWebXml>false</failOnMissingWebXml>
+        </configuration>
+      </plugin>
 
       <plugin>
         <artifactId>maven-assembly-plugin</artifactId>
@@ -77,7 +80,7 @@
         <version>${tomee.version}</version>
         <configuration>
           <tomeeVersion>${tomee.version}</tomeeVersion>
-          <tomeeClassifier>plume</tomeeClassifier>
+          <tomeeClassifier>webprofile</tomeeClassifier>
           <tomeeHttpPort>9080</tomeeHttpPort>
           <tomeeShutdownPort>9005</tomeeShutdownPort>
           <libs>
@@ -86,17 +89,13 @@
         </configuration>
       </plugin>
       <plugin>
->>>>>>> 4d1bdc30
         <artifactId>maven-war-plugin</artifactId>
         <configuration>
           <failOnMissingWebXml>false</failOnMissingWebXml>
         </configuration>
       </plugin>
-<<<<<<< HEAD
-=======
-
-
->>>>>>> 4d1bdc30
+
+
     </plugins>
   </build>
 
