--- conflicted
+++ resolved
@@ -54,8 +54,6 @@
           <failOnMissingWebXml>false</failOnMissingWebXml>
         </configuration>
       </plugin>
-<<<<<<< HEAD
-=======
 
       <plugin>
         <artifactId>maven-assembly-plugin</artifactId>
@@ -354,7 +352,6 @@
           <tomeeShutdownPort>9005</tomeeShutdownPort>
         </configuration>
       </plugin>
->>>>>>> 0411888a
     </plugins>
   </build>
 
