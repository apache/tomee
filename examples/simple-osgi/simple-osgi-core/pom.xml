--- conflicted
+++ resolved
@@ -24,11 +24,7 @@
   <parent>
     <artifactId>simple-osgi</artifactId>
     <groupId>org.superbiz</groupId>
-<<<<<<< HEAD
-    <version>1.0</version>
-=======
     <version>1.0-SNAPSHOT</version>
->>>>>>> df65dc9d
   </parent>
 
   <artifactId>simple-osgi-core</artifactId>
