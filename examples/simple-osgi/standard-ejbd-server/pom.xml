--- conflicted
+++ resolved
@@ -40,11 +40,7 @@
     <dependency>
       <groupId>org.apache.openejb</groupId>
       <artifactId>openejb-ejbd</artifactId>
-<<<<<<< HEAD
-      <version>4.7.5-TT.15</version>
-=======
-      <version>4.7.6-SNAPSHOT</version>
->>>>>>> bfdd20c7
+      <version>4.7.5-TT.16</version>
     </dependency>
     <dependency>
       <groupId>${project.groupId}</groupId>
