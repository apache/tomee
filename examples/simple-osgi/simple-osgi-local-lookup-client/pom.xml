--- conflicted
+++ resolved
@@ -21,11 +21,7 @@
   <parent>
     <artifactId>simple-osgi</artifactId>
     <groupId>org.superbiz</groupId>
-<<<<<<< HEAD
-    <version>1.0</version>
-=======
     <version>1.0-SNAPSHOT</version>
->>>>>>> df65dc9d
   </parent>
   <modelVersion>4.0.0</modelVersion>
 
