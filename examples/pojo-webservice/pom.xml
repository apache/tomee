<?xml version="1.0" encoding="UTF-8"?>
<!--

    Licensed to the Apache Software Foundation (ASF) under one or more
    contributor license agreements.  See the NOTICE file distributed with
    this work for additional information regarding copyright ownership.
    The ASF licenses this file to You under the Apache License, Version 2.0
    (the "License"); you may not use this file except in compliance with
    the License.  You may obtain a copy of the License at

       http://www.apache.org/licenses/LICENSE-2.0

    Unless required by applicable law or agreed to in writing, software
    distributed under the License is distributed on an "AS IS" BASIS,
    WITHOUT WARRANTIES OR CONDITIONS OF ANY KIND, either express or implied.
    See the License for the specific language governing permissions and
    limitations under the License.
-->
<project xmlns="http://maven.apache.org/POM/4.0.0" xmlns:xsi="http://www.w3.org/2001/XMLSchema-instance" xsi:schemaLocation="http://maven.apache.org/POM/4.0.0 http://maven.apache.org/maven-v4_0_0.xsd">
  <modelVersion>4.0.0</modelVersion>
  <groupId>org.superbiz</groupId>
  <artifactId>pojo-webservice</artifactId>
  <packaging>war</packaging>
<<<<<<< HEAD
  <version>1.0</version>
  <name>OpenEJB :: Web Examples :: Pojo WS</name>
  <properties>
    <project.build.sourceEncoding>UTF-8</project.build.sourceEncoding>
    <tomee.version>1.5.2</tomee.version>
=======
  <version>1.0-SNAPSHOT</version>
  <name>OpenEJB :: Web Examples :: Pojo WS</name>
  <properties>
    <project.build.sourceEncoding>UTF-8</project.build.sourceEncoding>
    <tomee.version>1.5.3-SNAPSHOT</tomee.version>
>>>>>>> df65dc9d
  </properties>
  <repositories>
    <repository>
      <id>apache-m2-snapshot</id>
      <name>Apache Snapshot Repository</name>
      <url>http://repository.apache.org/snapshots</url>
    </repository>
    <repository>
      <id>tomcat-m2-repo</id>
      <name>Tomcat Dev Repository</name>
      <url>http://tomcat.apache.org/dev/dist/m2-repository/</url>
    </repository>
  </repositories>
  <pluginRepositories>
    <pluginRepository>
      <id>apache-m2-snapshot</id>
      <name>Apache Snapshot Repository</name>
      <url>http://repository.apache.org/snapshots</url>
    </pluginRepository>
  </pluginRepositories>
  <build>
    <finalName>${project.artifactId}</finalName>
    <defaultGoal>package</defaultGoal>
    <plugins>
      <plugin>
        <groupId>org.apache.maven.plugins</groupId>
        <artifactId>maven-compiler-plugin</artifactId>
        <version>3.0</version>
        <configuration>
          <source>1.6</source>
          <target>1.6</target>
        </configuration>
      </plugin>
      <plugin> <!-- http://localhost:8080/pojo-webservice?wsdl -->
        <groupId>org.apache.openejb.maven</groupId>
        <artifactId>tomee-maven-plugin</artifactId>
<<<<<<< HEAD
        <version>1.0</version>
=======
        <version>1.0-SNAPSHOT</version>
>>>>>>> df65dc9d
        <configuration>
          <tomeeVersion>${tomee.version}</tomeeVersion>
          <tomeeClassifier>plus</tomeeClassifier>
        </configuration>
      </plugin>
    </plugins>
  </build>
  <dependencies>
    <dependency>
      <groupId>org.apache.openejb</groupId>
      <artifactId>javaee-api</artifactId>
      <version>6.0-4</version>
      <scope>provided</scope>
    </dependency>
  </dependencies>
  <!--
  This section allows you to configure where to publish libraries for sharing.
  It is not required and may be deleted.  For more information see:
  http://maven.apache.org/plugins/maven-deploy-plugin/
  -->
  <distributionManagement>
    <repository>
      <id>local-release-repo</id>
      <url>file://${project.build.outputDirectory}/repo/</url>
    </repository>
    <snapshotRepository>
      <id>local-snapshot-repo</id>
      <url>file://${project.build.outputDirectory}/repo/</url>
    </snapshotRepository>
  </distributionManagement>
</project><|MERGE_RESOLUTION|>--- conflicted
+++ resolved
@@ -21,19 +21,11 @@
   <groupId>org.superbiz</groupId>
   <artifactId>pojo-webservice</artifactId>
   <packaging>war</packaging>
-<<<<<<< HEAD
-  <version>1.0</version>
-  <name>OpenEJB :: Web Examples :: Pojo WS</name>
-  <properties>
-    <project.build.sourceEncoding>UTF-8</project.build.sourceEncoding>
-    <tomee.version>1.5.2</tomee.version>
-=======
   <version>1.0-SNAPSHOT</version>
   <name>OpenEJB :: Web Examples :: Pojo WS</name>
   <properties>
     <project.build.sourceEncoding>UTF-8</project.build.sourceEncoding>
     <tomee.version>1.5.3-SNAPSHOT</tomee.version>
->>>>>>> df65dc9d
   </properties>
   <repositories>
     <repository>
@@ -70,11 +62,7 @@
       <plugin> <!-- http://localhost:8080/pojo-webservice?wsdl -->
         <groupId>org.apache.openejb.maven</groupId>
         <artifactId>tomee-maven-plugin</artifactId>
-<<<<<<< HEAD
-        <version>1.0</version>
-=======
         <version>1.0-SNAPSHOT</version>
->>>>>>> df65dc9d
         <configuration>
           <tomeeVersion>${tomee.version}</tomeeVersion>
           <tomeeClassifier>plus</tomeeClassifier>
