--- conflicted
+++ resolved
@@ -26,11 +26,7 @@
   <name>OpenEJB :: Web Examples :: Pojo WS</name>
   <properties>
     <project.build.sourceEncoding>UTF-8</project.build.sourceEncoding>
-<<<<<<< HEAD
-    <tomee.version>7.0.4-TT.2</tomee.version>
-=======
     <tomee.version>7.0.5-TT.1</tomee.version>
->>>>>>> 0408de92
   </properties>
   <repositories>
     <repository>
@@ -72,11 +68,7 @@
       <plugin> <!-- http://localhost:8080/pojo-webservice?wsdl -->
         <groupId>org.apache.tomee.maven</groupId>
         <artifactId>tomee-maven-plugin</artifactId>
-<<<<<<< HEAD
-        <version>7.0.4-TT.2</version>
-=======
         <version>7.0.5-TT.1</version>
->>>>>>> 0408de92
         <configuration>
           <tomeeVersion>${tomee.version}</tomeeVersion>
           <tomeeClassifier>plus</tomeeClassifier>
