<?xml version="1.0" encoding="UTF-8"?>
<!--

    Licensed to the Apache Software Foundation (ASF) under one or more
    contributor license agreements.  See the NOTICE file distributed with
    this work for additional information regarding copyright ownership.
    The ASF licenses this file to You under the Apache License, Version 2.0
    (the "License"); you may not use this file except in compliance with
    the License.  You may obtain a copy of the License at

       http://www.apache.org/licenses/LICENSE-2.0

    Unless required by applicable law or agreed to in writing, software
    distributed under the License is distributed on an "AS IS" BASIS,
    WITHOUT WARRANTIES OR CONDITIONS OF ANY KIND, either express or implied.
    See the License for the specific language governing permissions and
    limitations under the License.
-->
<project xmlns="http://maven.apache.org/POM/4.0.0" xmlns:xsi="http://www.w3.org/2001/XMLSchema-instance" xsi:schemaLocation="http://maven.apache.org/POM/4.0.0 http://maven.apache.org/maven-v4_0_0.xsd">
  <modelVersion>4.0.0</modelVersion>
  <groupId>org.superbiz</groupId>
  <artifactId>pojo-webservice</artifactId>
  <packaging>war</packaging>
<<<<<<< HEAD
  <version>8.0.2-TT.2-SNAPSHOT</version>
  <name>TomEE :: Web Examples :: Pojo WS</name>
  <properties>
    <project.build.sourceEncoding>UTF-8</project.build.sourceEncoding>
    <tomee.version>8.0.2-TT.2-SNAPSHOT</tomee.version>
=======
  <version>8.0.2-TT.4-SNAPSHOT</version>
  <name>TomEE :: Web Examples :: Pojo WS</name>
  <properties>
    <project.build.sourceEncoding>UTF-8</project.build.sourceEncoding>
    <tomee.version>8.0.2-TT.3-SNAPSHOT</tomee.version>
>>>>>>> a9910db3
  </properties>
  <repositories>
    <repository>
      <id>apache-m2-snapshot</id>
      <name>Apache Snapshot Repository</name>
      <url>https://repository.apache.org/content/groups/snapshots</url>
    </repository>
    <repository>
      <id>tomitribe-all</id>
      <name>Tomitribe Repository</name>
      <url>https://repository.tomitribe.com/content/groups/tomitribe/</url>
    </repository>
  </repositories>
  <pluginRepositories>
    <pluginRepository>
      <id>apache-m2-snapshot</id>
      <name>Apache Snapshot Repository</name>
      <url>https://repository.apache.org/content/groups/snapshots</url>
    </pluginRepository>
  </pluginRepositories>
  <build>
    <finalName>${project.artifactId}</finalName>
    <defaultGoal>package</defaultGoal>
    <plugins>
      <plugin>
        <groupId>org.apache.maven.plugins</groupId>
        <artifactId>maven-compiler-plugin</artifactId>
        <version>3.5.1</version>
        <configuration>
          <source>1.8</source>
          <target>1.8</target>
        </configuration>
      </plugin>
      <plugin>
        <groupId>org.apache.maven.plugins</groupId>
        <artifactId>maven-war-plugin</artifactId>
        <version>3.1.0</version>
      </plugin>
      <plugin>
        <!-- http://localhost:8080/pojo-webservice?wsdl -->
        <groupId>org.apache.tomee.maven</groupId>
        <artifactId>tomee-maven-plugin</artifactId>
<<<<<<< HEAD
        <version>8.0.2-TT.2-SNAPSHOT</version>
=======
        <version>8.0.2-TT.4-SNAPSHOT</version>
>>>>>>> a9910db3
        <configuration>
          <tomeeVersion>${tomee.version}</tomeeVersion>
          <tomeeClassifier>plus</tomeeClassifier>
        </configuration>
      </plugin>
    </plugins>
  </build>
  <dependencies>
    <dependency>
      <groupId>org.apache.tomee</groupId>
      <artifactId>javaee-api</artifactId>
      <version>[8.0,)</version>
      <scope>provided</scope>
    </dependency>
  </dependencies>
  <!--
  This section allows you to configure where to publish libraries for sharing.
  It is not required and may be deleted.  For more information see:
  http://maven.apache.org/plugins/maven-deploy-plugin/
  -->
  <distributionManagement>
    <repository>
      <id>local-release-repo</id>
      <url>file://${project.build.outputDirectory}/repo/</url>
    </repository>
    <snapshotRepository>
      <id>local-snapshot-repo</id>
      <url>file://${project.build.outputDirectory}/repo/</url>
    </snapshotRepository>
  </distributionManagement>
</project><|MERGE_RESOLUTION|>--- conflicted
+++ resolved
@@ -21,19 +21,11 @@
   <groupId>org.superbiz</groupId>
   <artifactId>pojo-webservice</artifactId>
   <packaging>war</packaging>
-<<<<<<< HEAD
-  <version>8.0.2-TT.2-SNAPSHOT</version>
-  <name>TomEE :: Web Examples :: Pojo WS</name>
-  <properties>
-    <project.build.sourceEncoding>UTF-8</project.build.sourceEncoding>
-    <tomee.version>8.0.2-TT.2-SNAPSHOT</tomee.version>
-=======
   <version>8.0.2-TT.4-SNAPSHOT</version>
   <name>TomEE :: Web Examples :: Pojo WS</name>
   <properties>
     <project.build.sourceEncoding>UTF-8</project.build.sourceEncoding>
     <tomee.version>8.0.2-TT.3-SNAPSHOT</tomee.version>
->>>>>>> a9910db3
   </properties>
   <repositories>
     <repository>
@@ -76,11 +68,7 @@
         <!-- http://localhost:8080/pojo-webservice?wsdl -->
         <groupId>org.apache.tomee.maven</groupId>
         <artifactId>tomee-maven-plugin</artifactId>
-<<<<<<< HEAD
-        <version>8.0.2-TT.2-SNAPSHOT</version>
-=======
         <version>8.0.2-TT.4-SNAPSHOT</version>
->>>>>>> a9910db3
         <configuration>
           <tomeeVersion>${tomee.version}</tomeeVersion>
           <tomeeClassifier>plus</tomeeClassifier>
