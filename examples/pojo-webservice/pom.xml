--- conflicted
+++ resolved
@@ -21,11 +21,11 @@
   <groupId>org.superbiz</groupId>
   <artifactId>pojo-webservice</artifactId>
   <packaging>war</packaging>
-  <version>1.1.0</version>
+  <version>1.1.0-SNAPSHOT</version>
   <name>OpenEJB :: Web Examples :: Pojo WS</name>
   <properties>
     <project.build.sourceEncoding>UTF-8</project.build.sourceEncoding>
-    <tomee.version>1.6.0</tomee.version>
+    <tomee.version>1.6.0-SNAPSHOT</tomee.version>
   </properties>
   <repositories>
     <repository>
@@ -62,11 +62,7 @@
       <plugin> <!-- http://localhost:8080/pojo-webservice?wsdl -->
         <groupId>org.apache.openejb.maven</groupId>
         <artifactId>tomee-maven-plugin</artifactId>
-<<<<<<< HEAD
-        <version>1.1.0</version>
-=======
         <version>1.6.0-SNAPSHOT</version>
->>>>>>> d17c5134
         <configuration>
           <tomeeVersion>${tomee.version}</tomeeVersion>
           <tomeeClassifier>plus</tomeeClassifier>
