<?xml version="1.0" encoding="UTF-8"?>
<!--

    Licensed to the Apache Software Foundation (ASF) under one or more
    contributor license agreements.  See the NOTICE file distributed with
    this work for additional information regarding copyright ownership.
    The ASF licenses this file to You under the Apache License, Version 2.0
    (the "License"); you may not use this file except in compliance with
    the License.  You may obtain a copy of the License at

       http://www.apache.org/licenses/LICENSE-2.0

    Unless required by applicable law or agreed to in writing, software
    distributed under the License is distributed on an "AS IS" BASIS,
    WITHOUT WARRANTIES OR CONDITIONS OF ANY KIND, either express or implied.
    See the License for the specific language governing permissions and
    limitations under the License.
-->
<!-- $Rev: 1346534 $ $Date: 2012-06-05 14:57:54 -0400 (Tue, 05 Jun 2012) $ -->
<project xmlns="http://maven.apache.org/POM/4.0.0" xmlns:xsi="http://www.w3.org/2001/XMLSchema-instance" xsi:schemaLocation="http://maven.apache.org/POM/4.0.0 http://maven.apache.org/maven-v4_0_0.xsd">
  <modelVersion>4.0.0</modelVersion>
  <groupId>org.superbiz</groupId>
  <artifactId>simple-stateful-callbacks</artifactId>
  <packaging>jar</packaging>
<<<<<<< HEAD
  <version>8.0.2-TT.5-SNAPSHOT</version>
=======
  <version>8.0.4-SNAPSHOT</version>
>>>>>>> ca0e90e6
  <name>TomEE :: Examples :: Simple Stateful Pojo Callbacks</name>
  <properties>
    <project.build.sourceEncoding>UTF-8</project.build.sourceEncoding>
  </properties>
  <build>
    <defaultGoal>install</defaultGoal>
    <plugins>
      <plugin>
        <groupId>org.apache.maven.plugins</groupId>
        <artifactId>maven-compiler-plugin</artifactId>
        <version>3.5.1</version>
        <configuration>
          <source>1.8</source>
          <target>1.8</target>
        </configuration>
      </plugin>
      <plugin>
        <groupId>org.tomitribe.transformer</groupId>
        <artifactId>org.eclipse.transformer.maven</artifactId>
        <version>0.1.1a</version>
        <configuration>
          <classifier>jakartaee9</classifier>
        </configuration>
        <executions>
          <execution>
            <goals>
              <goal>run</goal>
            </goals>
            <phase>package</phase>
          </execution>
        </executions>
      </plugin>
    </plugins>
  </build>
  <repositories>
    <repository>
      <id>apache-m2-snapshot</id>
      <name>Apache Snapshot Repository</name>
      <url>https://repository.apache.org/content/groups/snapshots</url>
    </repository>
    <repository>
      <id>tomitribe-all</id>
      <name>Tomitribe Repository</name>
      <url>https://repository.tomitribe.com/content/groups/tomitribe/</url>
    </repository>
  </repositories>
  <dependencies>
    <dependency>
      <groupId>org.apache.tomee</groupId>
      <artifactId>javaee-api</artifactId>
      <version>[8.0,)</version>
      <scope>provided</scope>
    </dependency>
    <dependency>
      <groupId>org.apache.tomee.bom</groupId>
      <artifactId>jaxb-runtime</artifactId>
<<<<<<< HEAD
      <version>8.0.2-TT.5-SNAPSHOT</version>
=======
      <version>8.0.4-SNAPSHOT</version>
>>>>>>> ca0e90e6
      <type>pom</type>
    </dependency>
    <dependency>
      <groupId>junit</groupId>
      <artifactId>junit</artifactId>
      <version>4.12</version>
      <scope>test</scope>
    </dependency>
    <!--
    The <scope>test</scope> guarantees that non of your runtime
    code is dependent on any OpenEJB classes.
    -->
    <dependency>
      <groupId>org.apache.tomee</groupId>
      <artifactId>openejb-core</artifactId>
<<<<<<< HEAD
      <version>8.0.2-TT.5-SNAPSHOT</version>
=======
      <version>8.0.4-SNAPSHOT</version>
>>>>>>> ca0e90e6
      <scope>test</scope>
    </dependency>
  </dependencies>
  <!--
  This section allows you to configure where to publish libraries for sharing.
  It is not required and may be deleted.  For more information see:
  http://maven.apache.org/plugins/maven-deploy-plugin/
  -->
  <distributionManagement>
    <repository>
      <id>localhost</id>
      <url>file://${basedir}/target/repo/</url>
    </repository>
    <snapshotRepository>
      <id>localhost</id>
      <url>file://${basedir}/target/snapshot-repo/</url>
    </snapshotRepository>
  </distributionManagement>
</project><|MERGE_RESOLUTION|>--- conflicted
+++ resolved
@@ -22,11 +22,7 @@
   <groupId>org.superbiz</groupId>
   <artifactId>simple-stateful-callbacks</artifactId>
   <packaging>jar</packaging>
-<<<<<<< HEAD
   <version>8.0.2-TT.5-SNAPSHOT</version>
-=======
-  <version>8.0.4-SNAPSHOT</version>
->>>>>>> ca0e90e6
   <name>TomEE :: Examples :: Simple Stateful Pojo Callbacks</name>
   <properties>
     <project.build.sourceEncoding>UTF-8</project.build.sourceEncoding>
@@ -83,11 +79,7 @@
     <dependency>
       <groupId>org.apache.tomee.bom</groupId>
       <artifactId>jaxb-runtime</artifactId>
-<<<<<<< HEAD
       <version>8.0.2-TT.5-SNAPSHOT</version>
-=======
-      <version>8.0.4-SNAPSHOT</version>
->>>>>>> ca0e90e6
       <type>pom</type>
     </dependency>
     <dependency>
@@ -103,11 +95,7 @@
     <dependency>
       <groupId>org.apache.tomee</groupId>
       <artifactId>openejb-core</artifactId>
-<<<<<<< HEAD
       <version>8.0.2-TT.5-SNAPSHOT</version>
-=======
-      <version>8.0.4-SNAPSHOT</version>
->>>>>>> ca0e90e6
       <scope>test</scope>
     </dependency>
   </dependencies>
