--- conflicted
+++ resolved
@@ -19,16 +19,13 @@
 
 <!-- $Rev: 1346534 $ $Date: 2012-06-05 14:57:54 -0400 (Tue, 05 Jun 2012) $ -->
 
-<project xmlns="http://maven.apache.org/POM/4.0.0" xmlns:xsi="http://www.w3.org/2001/XMLSchema-instance" xsi:schemaLocation="http://maven.apache.org/POM/4.0.0 http://maven.apache.org/maven-v4_0_0.xsd">
+<project xmlns="http://maven.apache.org/POM/4.0.0" xmlns:xsi="http://www.w3.org/2001/XMLSchema-instance"
+         xsi:schemaLocation="http://maven.apache.org/POM/4.0.0 http://maven.apache.org/maven-v4_0_0.xsd">
   <modelVersion>4.0.0</modelVersion>
   <groupId>org.superbiz</groupId>
   <artifactId>simple-stateful-callbacks</artifactId>
   <packaging>jar</packaging>
-<<<<<<< HEAD
-  <version>7.0.6-SNAPSHOT</version>
-=======
   <version>8.0.0-SNAPSHOT</version>
->>>>>>> 4b760d3b
   <name>OpenEJB :: Examples :: Simple Stateful Pojo Callbacks</name>
   <properties>
     <project.build.sourceEncoding>UTF-8</project.build.sourceEncoding>
@@ -74,11 +71,7 @@
     <dependency>
       <groupId>org.apache.tomee</groupId>
       <artifactId>openejb-core</artifactId>
-<<<<<<< HEAD
-      <version>7.0.6-SNAPSHOT</version>
-=======
       <version>8.0.0-SNAPSHOT</version>
->>>>>>> 4b760d3b
       <scope>test</scope>
     </dependency>
   </dependencies>
