<?xml version="1.0" encoding="UTF-8"?>
<!--

    Licensed to the Apache Software Foundation (ASF) under one or more
    contributor license agreements.  See the NOTICE file distributed with
    this work for additional information regarding copyright ownership.
    The ASF licenses this file to You under the Apache License, Version 2.0
    (the "License"); you may not use this file except in compliance with
    the License.  You may obtain a copy of the License at

       http://www.apache.org/licenses/LICENSE-2.0

    Unless required by applicable law or agreed to in writing, software
    distributed under the License is distributed on an "AS IS" BASIS,
    WITHOUT WARRANTIES OR CONDITIONS OF ANY KIND, either express or implied.
    See the License for the specific language governing permissions and
    limitations under the License.
-->

<!-- $Rev$ $Date$ -->

<project xmlns="http://maven.apache.org/POM/4.0.0" xmlns:xsi="http://www.w3.org/2001/XMLSchema-instance" xsi:schemaLocation="http://maven.apache.org/POM/4.0.0 http://maven.apache.org/maven-v4_0_0.xsd">
  <modelVersion>4.0.0</modelVersion>
  <groupId>org.superbiz</groupId>
  <artifactId>ejb-examples</artifactId>
  <packaging>war</packaging>
<<<<<<< HEAD
  <version>7.1.1-TT.4</version>
=======
  <version>7.1.2-SNAPSHOT</version>
>>>>>>> 2a783f2a
  <name>OpenEJB :: Web Examples :: EJB Examples War</name>
  <properties>
    <project.build.sourceEncoding>UTF-8</project.build.sourceEncoding>
  </properties>
  <repositories>
    <repository>
      <id>apache-m2-snapshot</id>
      <name>Apache Snapshot Repository</name>
      <url>https://repository.apache.org/content/groups/snapshots</url>
    </repository>
  </repositories>
  <build>
    <defaultGoal>install</defaultGoal>
    <plugins>
      <plugin>
        <groupId>org.apache.maven.plugins</groupId>
        <artifactId>maven-surefire-plugin</artifactId>
        <version>2.18.1</version>
      </plugin>
      <plugin>
        <groupId>org.apache.maven.plugins</groupId>
        <artifactId>maven-compiler-plugin</artifactId>
        <version>3.5.1</version>
        <configuration>
          <source>1.7</source>
          <target>1.7</target>
        </configuration>
      </plugin>
      <plugin>
        <groupId>org.apache.maven.plugins</groupId>
        <artifactId>maven-war-plugin</artifactId>
        <version>3.1.0</version>
      </plugin>
      <plugin>
        <groupId>org.apache.tomee.maven</groupId>
        <artifactId>tomee-maven-plugin</artifactId>
<<<<<<< HEAD
        <version>7.1.1-TT.4</version>
=======
        <version>7.1.2-SNAPSHOT</version>
>>>>>>> 2a783f2a
        <configuration>
          <context>/ejb-examples</context>
          <tomeeClassifier>plus</tomeeClassifier>
        </configuration>
      </plugin>
    </plugins>
  </build>
  <dependencies>
    <dependency>
      <groupId>org.apache.tomee</groupId>
      <artifactId>javaee-api</artifactId>
      <version>7.0</version>
      <scope>provided</scope>
    </dependency>
    <dependency>
      <groupId>junit</groupId>
      <artifactId>junit</artifactId>
      <version>4.12</version>
      <scope>test</scope>
    </dependency>
  </dependencies>
  <!--
  This section allows you to configure where to publish libraries for sharing.
  It is not required and may be deleted.  For more information see:
  http://maven.apache.org/plugins/maven-deploy-plugin/
  -->
  <distributionManagement>
    <repository>
      <id>localhost</id>
      <url>file://${basedir}/target/repo/</url>
    </repository>
    <snapshotRepository>
      <id>localhost</id>
      <url>file://${basedir}/target/snapshot-repo/</url>
    </snapshotRepository>
  </distributionManagement>
</project><|MERGE_RESOLUTION|>--- conflicted
+++ resolved
@@ -24,11 +24,7 @@
   <groupId>org.superbiz</groupId>
   <artifactId>ejb-examples</artifactId>
   <packaging>war</packaging>
-<<<<<<< HEAD
-  <version>7.1.1-TT.4</version>
-=======
   <version>7.1.2-SNAPSHOT</version>
->>>>>>> 2a783f2a
   <name>OpenEJB :: Web Examples :: EJB Examples War</name>
   <properties>
     <project.build.sourceEncoding>UTF-8</project.build.sourceEncoding>
@@ -65,11 +61,7 @@
       <plugin>
         <groupId>org.apache.tomee.maven</groupId>
         <artifactId>tomee-maven-plugin</artifactId>
-<<<<<<< HEAD
-        <version>7.1.1-TT.4</version>
-=======
         <version>7.1.2-SNAPSHOT</version>
->>>>>>> 2a783f2a
         <configuration>
           <context>/ejb-examples</context>
           <tomeeClassifier>plus</tomeeClassifier>
