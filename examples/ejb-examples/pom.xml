<?xml version="1.0" encoding="UTF-8"?>
<!--

    Licensed to the Apache Software Foundation (ASF) under one or more
    contributor license agreements.  See the NOTICE file distributed with
    this work for additional information regarding copyright ownership.
    The ASF licenses this file to You under the Apache License, Version 2.0
    (the "License"); you may not use this file except in compliance with
    the License.  You may obtain a copy of the License at

       http://www.apache.org/licenses/LICENSE-2.0

    Unless required by applicable law or agreed to in writing, software
    distributed under the License is distributed on an "AS IS" BASIS,
    WITHOUT WARRANTIES OR CONDITIONS OF ANY KIND, either express or implied.
    See the License for the specific language governing permissions and
    limitations under the License.
-->

<!-- $Rev$ $Date$ -->

<project xmlns="http://maven.apache.org/POM/4.0.0" xmlns:xsi="http://www.w3.org/2001/XMLSchema-instance" xsi:schemaLocation="http://maven.apache.org/POM/4.0.0 http://maven.apache.org/maven-v4_0_0.xsd">
  <modelVersion>4.0.0</modelVersion>
  <groupId>org.superbiz</groupId>
  <artifactId>ejb-examples</artifactId>
  <packaging>war</packaging>
<<<<<<< HEAD
  <version>7.0.6-SNAPSHOT</version>
=======
  <version>8.0.0-SNAPSHOT</version>
>>>>>>> 4b760d3b
  <name>OpenEJB :: Web Examples :: EJB Examples War</name>
  <properties>
    <project.build.sourceEncoding>UTF-8</project.build.sourceEncoding>
  </properties>
  <repositories>
    <repository>
      <id>apache-m2-snapshot</id>
      <name>Apache Snapshot Repository</name>
      <url>https://repository.apache.org/content/groups/snapshots</url>
    </repository>
  </repositories>
  <build>
    <defaultGoal>install</defaultGoal>
    <plugins>
      <plugin>
        <groupId>org.apache.maven.plugins</groupId>
        <artifactId>maven-surefire-plugin</artifactId>
        <version>2.18.1</version>
      </plugin>
      <plugin>
        <groupId>org.apache.maven.plugins</groupId>
        <artifactId>maven-compiler-plugin</artifactId>
        <version>3.5.1</version>
        <configuration>
          <source>1.8</source>
          <target>1.8</target>
        </configuration>
      </plugin>
      <plugin>
        <groupId>org.apache.maven.plugins</groupId>
        <artifactId>maven-war-plugin</artifactId>
        <version>3.1.0</version>
      </plugin>
      <plugin>
        <groupId>org.apache.tomee.maven</groupId>
        <artifactId>tomee-maven-plugin</artifactId>
<<<<<<< HEAD
        <version>7.0.6-SNAPSHOT</version>
=======
        <version>8.0.0-SNAPSHOT</version>
>>>>>>> 4b760d3b
        <configuration>
          <context>/ejb-examples</context>
          <tomeeClassifier>plus</tomeeClassifier>
        </configuration>
      </plugin>
    </plugins>
  </build>
  <dependencies>
    <dependency>
      <groupId>org.apache.tomee</groupId>
            <artifactId>javaee-api</artifactId>
       <version>8.0</version>
      <scope>provided</scope>
    </dependency>
    <dependency>
      <groupId>junit</groupId>
      <artifactId>junit</artifactId>
      <version>4.12</version>
      <scope>test</scope>
    </dependency>
  </dependencies>
  <!--
  This section allows you to configure where to publish libraries for sharing.
  It is not required and may be deleted.  For more information see:
  http://maven.apache.org/plugins/maven-deploy-plugin/
  -->
  <distributionManagement>
    <repository>
      <id>localhost</id>
      <url>file://${basedir}/target/repo/</url>
    </repository>
    <snapshotRepository>
      <id>localhost</id>
      <url>file://${basedir}/target/snapshot-repo/</url>
    </snapshotRepository>
  </distributionManagement>
</project><|MERGE_RESOLUTION|>--- conflicted
+++ resolved
@@ -19,16 +19,13 @@
 
 <!-- $Rev$ $Date$ -->
 
-<project xmlns="http://maven.apache.org/POM/4.0.0" xmlns:xsi="http://www.w3.org/2001/XMLSchema-instance" xsi:schemaLocation="http://maven.apache.org/POM/4.0.0 http://maven.apache.org/maven-v4_0_0.xsd">
+<project xmlns="http://maven.apache.org/POM/4.0.0" xmlns:xsi="http://www.w3.org/2001/XMLSchema-instance"
+         xsi:schemaLocation="http://maven.apache.org/POM/4.0.0 http://maven.apache.org/maven-v4_0_0.xsd">
   <modelVersion>4.0.0</modelVersion>
   <groupId>org.superbiz</groupId>
   <artifactId>ejb-examples</artifactId>
   <packaging>war</packaging>
-<<<<<<< HEAD
-  <version>7.0.6-SNAPSHOT</version>
-=======
   <version>8.0.0-SNAPSHOT</version>
->>>>>>> 4b760d3b
   <name>OpenEJB :: Web Examples :: EJB Examples War</name>
   <properties>
     <project.build.sourceEncoding>UTF-8</project.build.sourceEncoding>
@@ -65,11 +62,7 @@
       <plugin>
         <groupId>org.apache.tomee.maven</groupId>
         <artifactId>tomee-maven-plugin</artifactId>
-<<<<<<< HEAD
-        <version>7.0.6-SNAPSHOT</version>
-=======
         <version>8.0.0-SNAPSHOT</version>
->>>>>>> 4b760d3b
         <configuration>
           <context>/ejb-examples</context>
           <tomeeClassifier>plus</tomeeClassifier>
