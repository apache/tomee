--- conflicted
+++ resolved
@@ -23,11 +23,7 @@
   <groupId>org.superbiz</groupId>
   <artifactId>groovy-spock</artifactId>
   <packaging>jar</packaging>
-<<<<<<< HEAD
   <version>1.1.0-TT.1</version>
-=======
-  <version>7.0.6-SNAPSHOT</version>
->>>>>>> 4aa5c3a3
   <name>OpenEJB :: Examples :: Groovy Spock</name>
 
   <properties>
@@ -112,11 +108,7 @@
     <dependency>
       <groupId>org.apache.tomee</groupId>
       <artifactId>arquillian-openejb-embedded</artifactId>
-<<<<<<< HEAD
       <version>7.0.5-TT.3</version>
-=======
-      <version>7.0.6-SNAPSHOT</version>
->>>>>>> 4aa5c3a3
       <scope>test</scope>
     </dependency>
     <dependency>
@@ -128,11 +120,7 @@
     <dependency>
       <groupId>org.apache.tomee</groupId>
       <artifactId>ziplock</artifactId>
-<<<<<<< HEAD
       <version>7.0.5-TT.3</version>
-=======
-      <version>7.0.6-SNAPSHOT</version>
->>>>>>> 4aa5c3a3
       <scope>test</scope>
     </dependency>
     <dependency>
