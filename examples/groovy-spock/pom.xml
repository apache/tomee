--- conflicted
+++ resolved
@@ -120,11 +120,7 @@
     <dependency>
       <groupId>org.apache.openejb</groupId>
       <artifactId>arquillian-openejb-embedded-4</artifactId>
-<<<<<<< HEAD
-      <version>4.7.5-TT.18</version>
-=======
       <version>4.7.6-TT.1</version>
->>>>>>> d3c25c26
       <scope>test</scope>
     </dependency>
     <dependency>
@@ -136,11 +132,7 @@
     <dependency>
       <groupId>org.apache.openejb</groupId>
       <artifactId>ziplock</artifactId>
-<<<<<<< HEAD
-      <version>1.7.5-TT.18</version>
-=======
       <version>1.7.6-TT.1</version>
->>>>>>> d3c25c26
       <scope>test</scope>
     </dependency>
     <dependency>
