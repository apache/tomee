--- conflicted
+++ resolved
@@ -23,11 +23,7 @@
   <groupId>org.superbiz</groupId>
   <artifactId>groovy-spock</artifactId>
   <packaging>jar</packaging>
-<<<<<<< HEAD
-  <version>7.1.1-TT.4</version>
-=======
   <version>7.1.2-SNAPSHOT</version>
->>>>>>> 2a783f2a
   <name>OpenEJB :: Examples :: Groovy Spock</name>
 
   <properties>
@@ -112,11 +108,7 @@
     <dependency>
       <groupId>org.apache.tomee</groupId>
       <artifactId>arquillian-openejb-embedded</artifactId>
-<<<<<<< HEAD
-      <version>7.1.1-TT.4</version>
-=======
       <version>7.1.2-SNAPSHOT</version>
->>>>>>> 2a783f2a
       <scope>test</scope>
     </dependency>
     <dependency>
@@ -128,11 +120,7 @@
     <dependency>
       <groupId>org.apache.tomee</groupId>
       <artifactId>ziplock</artifactId>
-<<<<<<< HEAD
-      <version>7.1.1-TT.4</version>
-=======
       <version>7.1.2-SNAPSHOT</version>
->>>>>>> 2a783f2a
       <scope>test</scope>
     </dependency>
     <dependency>
