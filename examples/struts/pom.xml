<?xml version="1.0" encoding="UTF-8" ?>
<!--
    Licensed to the Apache Software Foundation (ASF) under one or more
    contributor license agreements. See the NOTICE file distributed with
    this work for additional information regarding copyright ownership.
    The ASF licenses this file to You under the Apache License, Version
    2.0 (the "License"); you may not use this file except in compliance
    with the License. You may obtain a copy of the License at

    http://www.apache.org/licenses/LICENSE-2.0 Unless required by
    applicable law or agreed to in writing, software distributed under the
    License is distributed on an "AS IS" BASIS, WITHOUT WARRANTIES OR
    CONDITIONS OF ANY KIND, either express or implied. See the License for
    the specific language governing permissions and limitations under the
    License.
  -->
<project xmlns="http://maven.apache.org/POM/4.0.0" xmlns:xsi="http://www.w3.org/2001/XMLSchema-instance" xsi:schemaLocation="http://maven.apache.org/POM/4.0.0 http://maven.apache.org/maven-v4_0_0.xsd">
  <modelVersion>4.0.0</modelVersion>
  <groupId>org.superbiz.struts</groupId>
  <artifactId>struts</artifactId>
  <packaging>war</packaging>
<<<<<<< HEAD
  <version>1.0</version>
=======
  <version>1.0-SNAPSHOT</version>
>>>>>>> df65dc9d
  <name>OpenEJB :: Web Examples :: Struts</name>
  <url>http://openejb.apache.org</url>
  <properties>
    <project.build.sourceEncoding>UTF-8</project.build.sourceEncoding>
  </properties>
  <repositories>
    <repository>
      <id>apache-m2-snapshot</id>
      <name>Apache Snapshot Repository</name>
      <url>http://repository.apache.org/snapshots</url>
    </repository>
  </repositories>
  <build>
    <finalName>struts</finalName>
    <plugins>
      <plugin>
        <groupId>org.apache.maven.plugins</groupId>
        <artifactId>maven-surefire-plugin</artifactId>
        <version>2.13</version>
      </plugin>
      <plugin>
        <groupId>org.apache.maven.plugins</groupId>
        <artifactId>maven-compiler-plugin</artifactId>
        <version>3.0</version>
        <configuration>
          <source>1.6</source>
          <target>1.6</target>
        </configuration>
      </plugin>
      <plugin>
        <groupId>org.codehaus.mojo</groupId>
        <artifactId>tomcat-maven-plugin</artifactId>
        <version>1.0-beta-1</version>
        <configuration>
          <url>http://localhost:8080/manager/html</url>
        </configuration>
      </plugin>
    </plugins>
  </build>
  <dependencies>
    <dependency>
      <groupId>junit</groupId>
      <artifactId>junit</artifactId>
      <version>4.10</version>
      <scope>test</scope>
    </dependency>
    <dependency>
      <groupId>org.apache.openejb</groupId>
      <artifactId>javaee-api</artifactId>
      <version>6.0-4</version>
      <scope>provided</scope>
    </dependency>
    <dependency>
      <groupId>org.apache.struts</groupId>
      <artifactId>struts2-core</artifactId>
      <version>2.1.8.1</version>
    </dependency>
    <dependency>
      <groupId>org.apache.struts</groupId>
      <artifactId>struts2-sitemesh-plugin</artifactId>
      <version>2.1.8.1</version>
    </dependency>
    <dependency>
      <groupId>mysql</groupId>
      <artifactId>mysql-connector-java</artifactId>
      <version>5.1.13</version>
    </dependency>
    <dependency>
      <groupId>javax.servlet</groupId>
      <artifactId>jstl</artifactId>
      <version>1.2</version>
    </dependency>
    <dependency>
      <groupId>taglibs</groupId>
      <artifactId>standard</artifactId>
      <version>1.1.2</version>
    </dependency>
  </dependencies>
  <!--
  This section allows you to configure where to publish libraries for sharing.
  It is not required and may be deleted.  For more information see:
  http://maven.apache.org/plugins/maven-deploy-plugin/
  -->
  <distributionManagement>
    <repository>
      <id>localhost</id>
      <url>file://${basedir}/target/repo/</url>
    </repository>
    <snapshotRepository>
      <id>localhost</id>
      <url>file://${basedir}/target/snapshot-repo/</url>
    </snapshotRepository>
  </distributionManagement>
</project><|MERGE_RESOLUTION|>--- conflicted
+++ resolved
@@ -19,11 +19,7 @@
   <groupId>org.superbiz.struts</groupId>
   <artifactId>struts</artifactId>
   <packaging>war</packaging>
-<<<<<<< HEAD
-  <version>1.0</version>
-=======
   <version>1.0-SNAPSHOT</version>
->>>>>>> df65dc9d
   <name>OpenEJB :: Web Examples :: Struts</name>
   <url>http://openejb.apache.org</url>
   <properties>
