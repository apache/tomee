--- conflicted
+++ resolved
@@ -19,11 +19,7 @@
   <groupId>org.superbiz.struts</groupId>
   <artifactId>struts</artifactId>
   <packaging>war</packaging>
-<<<<<<< HEAD
-  <version>8.0.2-TT.2-SNAPSHOT</version>
-=======
   <version>8.0.2-TT.4-SNAPSHOT</version>
->>>>>>> a9910db3
   <name>TomEE :: Web Examples :: Struts</name>
   <url>http://tomee.apache.org</url>
   <properties>
