<?xml version="1.0" encoding="UTF-8"?>
<!--

    Licensed to the Apache Software Foundation (ASF) under one or more
    contributor license agreements.  See the NOTICE file distributed with
    this work for additional information regarding copyright ownership.
    The ASF licenses this file to You under the Apache License, Version 2.0
    (the "License"); you may not use this file except in compliance with
    the License.  You may obtain a copy of the License at

       http://www.apache.org/licenses/LICENSE-2.0

    Unless required by applicable law or agreed to in writing, software
    distributed under the License is distributed on an "AS IS" BASIS,
    WITHOUT WARRANTIES OR CONDITIONS OF ANY KIND, either express or implied.
    See the License for the specific language governing permissions and
    limitations under the License.
-->

<!-- $Rev$ $Date$ -->

<project xmlns="http://maven.apache.org/POM/4.0.0" xmlns:xsi="http://www.w3.org/2001/XMLSchema-instance" xsi:schemaLocation="http://maven.apache.org/POM/4.0.0 http://maven.apache.org/maven-v4_0_0.xsd">
  <modelVersion>4.0.0</modelVersion>
  <groupId>org.superbiz</groupId>
  <artifactId>schedule-methods</artifactId>
  <packaging>jar</packaging>
<<<<<<< HEAD
  <version>1.1.0-TT.1</version>
=======
  <version>7.1.1-SNAPSHOT</version>
>>>>>>> 50c6e3d0
  <name>OpenEJB :: Examples :: @Schedule Methods</name>
  <properties>
    <project.build.sourceEncoding>UTF-8</project.build.sourceEncoding>
  </properties>
  <build>
    <defaultGoal>install</defaultGoal>
    <plugins>
      <plugin>
        <groupId>org.apache.maven.plugins</groupId>
        <artifactId>maven-compiler-plugin</artifactId>
        <version>3.5.1</version>
        <configuration>
          <source>1.7</source>
          <target>1.7</target>
        </configuration>
      </plugin>
    </plugins>
  </build>
  <repositories>
    <repository>
      <id>apache-m2-snapshot</id>
      <name>Apache Snapshot Repository</name>
      <url>https://repository.apache.org/content/groups/snapshots</url>
    </repository>
  </repositories>
  <dependencies>
    <dependency>
      <groupId>org.apache.tomee</groupId>
      <artifactId>javaee-api</artifactId>
      <version>7.0</version>
      <scope>provided</scope>
    </dependency>
    <dependency>
      <groupId>junit</groupId>
      <artifactId>junit</artifactId>
      <version>4.12</version>
      <scope>test</scope>
    </dependency>
    <!--
    The <scope>test</scope> guarantees that non of your runtime
    code is dependent on any OpenEJB classes.
    -->
    <dependency>
      <groupId>org.apache.tomee</groupId>
      <artifactId>openejb-core</artifactId>
<<<<<<< HEAD
      <version>7.1.0-TT.2</version>
=======
      <version>7.1.1-SNAPSHOT</version>
>>>>>>> 50c6e3d0
      <scope>test</scope>
    </dependency>
  </dependencies>
  <!--
  This section allows you to configure where to publish libraries for sharing.
  It is not required and may be deleted.  For more information see:
  http://maven.apache.org/plugins/maven-deploy-plugin/
  -->
  <distributionManagement>
    <repository>
      <id>localhost</id>
      <url>file://${basedir}/target/repo/</url>
    </repository>
    <snapshotRepository>
      <id>localhost</id>
      <url>file://${basedir}/target/snapshot-repo/</url>
    </snapshotRepository>
  </distributionManagement>
</project><|MERGE_RESOLUTION|>--- conflicted
+++ resolved
@@ -24,11 +24,7 @@
   <groupId>org.superbiz</groupId>
   <artifactId>schedule-methods</artifactId>
   <packaging>jar</packaging>
-<<<<<<< HEAD
-  <version>1.1.0-TT.1</version>
-=======
   <version>7.1.1-SNAPSHOT</version>
->>>>>>> 50c6e3d0
   <name>OpenEJB :: Examples :: @Schedule Methods</name>
   <properties>
     <project.build.sourceEncoding>UTF-8</project.build.sourceEncoding>
@@ -74,11 +70,7 @@
     <dependency>
       <groupId>org.apache.tomee</groupId>
       <artifactId>openejb-core</artifactId>
-<<<<<<< HEAD
-      <version>7.1.0-TT.2</version>
-=======
       <version>7.1.1-SNAPSHOT</version>
->>>>>>> 50c6e3d0
       <scope>test</scope>
     </dependency>
   </dependencies>
