--- conflicted
+++ resolved
@@ -25,11 +25,7 @@
   <parent>
     <artifactId>tomee-project</artifactId>
     <groupId>org.apache.tomee</groupId>
-<<<<<<< HEAD
-    <version>7.0.4-TT.2</version>
-=======
     <version>7.0.5-TT.1</version>
->>>>>>> 0408de92
   </parent>
 
   <modelVersion>4.0.0</modelVersion>
