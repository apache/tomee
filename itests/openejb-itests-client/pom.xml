--- conflicted
+++ resolved
@@ -25,11 +25,7 @@
   <parent>
     <artifactId>itests</artifactId>
     <groupId>org.apache.tomee</groupId>
-<<<<<<< HEAD
-    <version>8.0.2-TT.2-SNAPSHOT</version>
-=======
     <version>8.0.2-TT.4-SNAPSHOT</version>
->>>>>>> a9910db3
   </parent>
 
   <artifactId>openejb-itests-client</artifactId>
