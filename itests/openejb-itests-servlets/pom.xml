--- conflicted
+++ resolved
@@ -22,11 +22,7 @@
   <parent>
     <artifactId>itests</artifactId>
     <groupId>org.apache.tomee</groupId>
-<<<<<<< HEAD
     <version>7.0.5-TT.3</version>
-=======
-    <version>7.0.6-SNAPSHOT</version>
->>>>>>> 4aa5c3a3
   </parent>
 
   <artifactId>openejb-itests-servlets</artifactId>
