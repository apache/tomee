--- conflicted
+++ resolved
@@ -23,11 +23,7 @@
   <parent>
     <artifactId>itests</artifactId>
     <groupId>org.apache.openejb</groupId>
-<<<<<<< HEAD
-    <version>4.7.5-TT.18</version>
-=======
     <version>4.7.6-TT.1</version>
->>>>>>> d3c25c26
   </parent>
   <modelVersion>4.0.0</modelVersion>
   <artifactId>openejb-itests-web</artifactId>
