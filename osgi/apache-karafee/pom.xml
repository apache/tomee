<?xml version="1.0" encoding="UTF-8"?>
<!--

    Licensed to the Apache Software Foundation (ASF) under one or more
    contributor license agreements.  See the NOTICE file distributed with
    this work for additional information regarding copyright ownership.
    The ASF licenses this file to You under the Apache License, Version 2.0
    (the "License"); you may not use this file except in compliance with
    the License.  You may obtain a copy of the License at

       http://www.apache.org/licenses/LICENSE-2.0
    Unless required by applicable law or agreed to in writing, software
    distributed under the License is distributed on an "AS IS" BASIS,
    WITHOUT WARRANTIES OR CONDITIONS OF ANY KIND, either express or implied.
    See the License for the specific language governing permissions and
    limitations under the License.
-->
<project xmlns="http://maven.apache.org/POM/4.0.0"
         xmlns:xsi="http://www.w3.org/2001/XMLSchema-instance"
         xsi:schemaLocation="http://maven.apache.org/POM/4.0.0 http://maven.apache.org/xsd/maven-4.0.0.xsd">
  <parent>
    <artifactId>osgi</artifactId>
    <groupId>org.apache.openejb</groupId>
<<<<<<< HEAD
    <version>4.5.2</version>
=======
    <version>4.5.3-SNAPSHOT</version>
>>>>>>> df65dc9d
  </parent>
  <modelVersion>4.0.0</modelVersion>

  <artifactId>apache-karafee</artifactId>
  <name>OpenEJB :: OSGi :: Apache KarafEE</name>
<<<<<<< HEAD
  <version>1.5.2</version>
=======
  <version>1.5.3-SNAPSHOT</version>
>>>>>>> df65dc9d
  <packaging>pom</packaging>

  <!--
  <repositories>
    <repository> 
      <id>opensource</id>
      <url>http://ebayopensource.org/nexus/content/groups/public/</url>
    </repository>
  </repositories>
  -->

  <dependencies>
    <dependency>
      <groupId>org.apache.openejb</groupId>
      <artifactId>openejb-karaf-rebranding</artifactId>
      <version>${openejb.version}</version>
    </dependency>
    <dependency>
      <groupId>org.apache.karaf</groupId>
      <artifactId>apache-karaf</artifactId>
      <version>${karaf.version}</version>
      <type>tar.gz</type>
    </dependency>
    <dependency>
      <groupId>org.apache.openejb</groupId>
      <artifactId>javaee-api</artifactId>
      <version>${javaee-api.version}</version>
      <type>xml</type>
      <classifier>features</classifier>
    </dependency>
    <dependency>
      <groupId>org.apache.openejb</groupId>
      <artifactId>openejb-feature</artifactId>
      <version>${openejb.version}</version>
      <type>xml</type>
      <classifier>features</classifier>
    </dependency>
  </dependencies>

  <build>
    <resources>
      <resource>
        <directory>src/main/filtered-resources</directory>
        <filtering>true</filtering>
        <includes>
          <include>**/*</include>
        </includes>
      </resource>
      <resource>
        <directory>src/main/descriptors</directory>
        <filtering>true</filtering>
        <includes>
          <include>**/*</include>
        </includes>
      </resource>
    </resources>
    <plugins>
      <plugin>
        <groupId>org.apache.maven.plugins</groupId>
        <artifactId>maven-resources-plugin</artifactId>
        <executions>
          <execution>
            <id>filter</id>
            <phase>generate-resources</phase>
            <goals>
              <goal>resources</goal>
            </goals>
          </execution>
        </executions>
      </plugin>
      <plugin>
        <groupId>org.apache.maven.plugins</groupId>
        <artifactId>maven-dependency-plugin</artifactId>
        <executions>
          <execution>
            <id>copy</id>
            <phase>generate-resources</phase>
            <goals>
              <goal>copy</goal>
            </goals>
            <configuration>
              <!-- Define here the artifacts which should be considered in the assembly -->
              <!-- For instance, the branding jar -->
              <artifactItems>
                <artifactItem>
                  <groupId>${project.groupId}</groupId>
                  <artifactId>openejb-karaf-rebranding</artifactId>
                  <version>${openejb.version}</version>
                  <outputDirectory>target/dependencies</outputDirectory>
                  <destFileName>openejb-karaf-rebranding-${openejb.version}.jar</destFileName>
                </artifactItem>
              </artifactItems>
            </configuration>
          </execution>
          <execution>
            <!-- Uncompress the standard Karaf distribution -->
            <id>unpack</id>
            <phase>generate-resources</phase>
            <goals>
              <goal>unpack</goal>
            </goals>
            <configuration>
              <artifactItems>
                <artifactItem>
                  <groupId>org.apache.karaf</groupId>
                  <artifactId>apache-karaf</artifactId>
                  <type>tar.gz</type>
                  <outputDirectory>target/dependencies</outputDirectory>
                </artifactItem>
              </artifactItems>
            </configuration>
          </execution>
        </executions>
      </plugin>
      <plugin> <!-- quick way to update pax-web from karaf which is a buggy version (1.1.3), this should be removed when karaf will be upgraded -->
        <groupId>org.codehaus.gmaven</groupId>
        <artifactId>gmaven-plugin</artifactId>
        <version>1.3</version>
        <executions>
          <execution>
            <id>patch-pax-web</id>
            <phase>generate-resources</phase>
            <goals>
              <goal>execute</goal>
            </goals>
          </execution>
        </executions>
        <configuration>
          <source>
            def karafVersion = project.properties['karaf.version']
            def file = new File(project.basedir, "target/dependencies/apache-karaf-${karafVersion}/system/org/apache/karaf/assemblies/features/standard/${karafVersion}/standard-${karafVersion}-features.xml")
            file.write(file.text.replace('1.1.3', '1.1.5'))
          </source>
        </configuration>
      </plugin>
      <plugin>
        <groupId>org.apache.karaf.tooling</groupId>
        <artifactId>features-maven-plugin</artifactId>
        <version>${karaf.version}</version>
        <executions>
          <execution>
            <id>add-features-to-repo</id>
            <phase>generate-resources</phase>
            <goals>
              <goal>add-features-to-repo</goal>
            </goals>
            <configuration>
              <descriptors>
                <descriptor>mvn:org.apache.openejb/openejb-feature/${openejb.version}/xml/features</descriptor>
                <descriptor>mvn:org.apache.activemq/activemq-karaf/${org.apache.activemq.version}/xml/features</descriptor>
              </descriptors>
              <features>
                <feature>openejb-server</feature>
                <feature>war</feature>
                <feature>transaction</feature>
                <feature>webconsole</feature>
              </features>
              <repository>target/repo</repository>
            </configuration>
          </execution>
        </executions>
      </plugin>
      <plugin>
        <groupId>org.apache.maven.plugins</groupId>
        <artifactId>maven-assembly-plugin</artifactId>
		    <version>2.2.2</version>
        <executions>
          <execution>
            <id>bin</id>
            <phase>package</phase>
            <goals>
              <goal>single</goal>
            </goals>
            <configuration>
              <descriptors>
                <descriptor>src/main/descriptors/bin.xml</descriptor>
              </descriptors>
              <appendAssemblyId>false</appendAssemblyId>
              <tarLongFileMode>gnu</tarLongFileMode>
            </configuration>
          </execution>
        </executions>
      </plugin>
    </plugins>
  </build>

  <properties>
    <karafee.user>karafee</karafee.user>
  </properties>
</project><|MERGE_RESOLUTION|>--- conflicted
+++ resolved
@@ -21,21 +21,13 @@
   <parent>
     <artifactId>osgi</artifactId>
     <groupId>org.apache.openejb</groupId>
-<<<<<<< HEAD
-    <version>4.5.2</version>
-=======
     <version>4.5.3-SNAPSHOT</version>
->>>>>>> df65dc9d
   </parent>
   <modelVersion>4.0.0</modelVersion>
 
   <artifactId>apache-karafee</artifactId>
   <name>OpenEJB :: OSGi :: Apache KarafEE</name>
-<<<<<<< HEAD
-  <version>1.5.2</version>
-=======
   <version>1.5.3-SNAPSHOT</version>
->>>>>>> df65dc9d
   <packaging>pom</packaging>
 
   <!--
