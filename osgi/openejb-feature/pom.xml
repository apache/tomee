<?xml version="1.0" encoding="UTF-8"?>
<!--

    Licensed to the Apache Software Foundation (ASF) under one or more
    contributor license agreements.  See the NOTICE file distributed with
    this work for additional information regarding copyright ownership.
    The ASF licenses this file to You under the Apache License, Version 2.0
    (the "License"); you may not use this file except in compliance with
    the License.  You may obtain a copy of the License at

       http://www.apache.org/licenses/LICENSE-2.0
    Unless required by applicable law or agreed to in writing, software
    distributed under the License is distributed on an "AS IS" BASIS,
    WITHOUT WARRANTIES OR CONDITIONS OF ANY KIND, either express or implied.
    See the License for the specific language governing permissions and
    limitations under the License.
-->
<project xmlns="http://maven.apache.org/POM/4.0.0"
         xmlns:xsi="http://www.w3.org/2001/XMLSchema-instance"
         xsi:schemaLocation="http://maven.apache.org/POM/4.0.0 http://maven.apache.org/xsd/maven-4.0.0.xsd">
  <parent>
    <artifactId>osgi</artifactId>
    <groupId>org.apache.openejb</groupId>
<<<<<<< HEAD
    <version>4.5.2</version>
=======
    <version>4.5.3-SNAPSHOT</version>
>>>>>>> df65dc9d
  </parent>
  <modelVersion>4.0.0</modelVersion>

  <artifactId>openejb-feature</artifactId>
  <name>OpenEJB :: OSGi :: Feature</name>
  <packaging>pom</packaging>

  <!-- deps just to force the build of used artifacts before osgi module -->
  <dependencies>
    <dependency>
      <groupId>org.apache.openejb</groupId>
      <artifactId>openejb-core-osgi</artifactId>
      <version>${project.version}</version>
      <scope>provided</scope>
    </dependency>
    <dependency>
      <groupId>org.apache.openejb</groupId>
      <artifactId>openejb-karaf-commands</artifactId>
      <version>${project.version}</version>
      <scope>provided</scope>
    </dependency>
    <dependency>
      <groupId>org.apache.openejb</groupId>
      <artifactId>openejb-ejbd</artifactId>
      <version>${project.version}</version>
      <scope>provided</scope>
    </dependency>
    <dependency>
      <groupId>org.apache.openejb</groupId>
      <artifactId>openejb-client</artifactId>
      <version>${project.version}</version>
      <scope>provided</scope>
    </dependency>
  </dependencies>

  <build>
    <resources>
      <resource>
        <directory>${pom.basedir}/src/main/feature</directory>
        <filtering>true</filtering>
        <includes>
          <include>**/*</include>
        </includes>
      </resource>
    </resources>
    <plugins>
      <plugin>
        <groupId>org.apache.maven.plugins</groupId>
        <artifactId>maven-resources-plugin</artifactId>
        <executions>
          <execution>
            <id>filter-features</id>
            <goals>
              <goal>resources</goal>
            </goals>
          </execution>
        </executions>
      </plugin>
      <plugin>
        <groupId>org.codehaus.mojo</groupId>
        <artifactId>build-helper-maven-plugin</artifactId>
        <executions>
          <execution>
            <id>attach-artifacts</id>
            <phase>package</phase>
            <goals>
              <goal>attach-artifact</goal>
            </goals>
            <configuration>
              <artifacts>
                <artifact>
                  <file>target/classes/feature.xml</file>
                  <type>xml</type>
                  <classifier>features</classifier>
                </artifact>
              </artifacts>
            </configuration>
          </execution>
        </executions>
      </plugin>
    </plugins>
  </build>
</project><|MERGE_RESOLUTION|>--- conflicted
+++ resolved
@@ -21,11 +21,7 @@
   <parent>
     <artifactId>osgi</artifactId>
     <groupId>org.apache.openejb</groupId>
-<<<<<<< HEAD
-    <version>4.5.2</version>
-=======
     <version>4.5.3-SNAPSHOT</version>
->>>>>>> df65dc9d
   </parent>
   <modelVersion>4.0.0</modelVersion>
 
@@ -72,6 +68,24 @@
       </resource>
     </resources>
     <plugins>
+      <!--
+      <plugin>
+        <groupId>org.apache.karaf.tooling</groupId>
+        <artifactId>karaf-maven-plugin</artifactId>
+        <version>3.0.1-SNAPSHOT</version>
+        <configuration>
+        </configuration>
+        <executions>
+          <execution>
+            <id>compile</id>
+            <phase>compile</phase>
+            <goals>
+              <goal>features-generate-descriptor</goal>
+            </goals>
+          </execution>
+        </executions>
+      </plugin>
+      -->
       <plugin>
         <groupId>org.apache.maven.plugins</groupId>
         <artifactId>maven-resources-plugin</artifactId>
