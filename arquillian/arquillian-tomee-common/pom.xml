--- conflicted
+++ resolved
@@ -154,11 +154,7 @@
           <groupId>org.apache.geronimo.javamail</groupId>
         </exclusion>
         <exclusion>
-<<<<<<< HEAD
-          <artifactId>xbean-asm8-shaded</artifactId>
-=======
           <artifactId>xbean-asm9-shaded</artifactId>
->>>>>>> 1d8a402a
           <groupId>org.apache.xbean</groupId>
         </exclusion>
         <exclusion>
