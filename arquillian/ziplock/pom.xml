--- conflicted
+++ resolved
@@ -21,11 +21,7 @@
   <parent>
     <artifactId>arquillian</artifactId>
     <groupId>org.apache.openejb</groupId>
-<<<<<<< HEAD
-    <version>1.7.5-TT.18</version>
-=======
     <version>1.7.6-TT.1</version>
->>>>>>> d3c25c26
   </parent>
   <artifactId>ziplock</artifactId>
   <packaging>jar</packaging>
