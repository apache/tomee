--- conflicted
+++ resolved
@@ -20,21 +20,13 @@
   <parent>
     <artifactId>arquillian</artifactId>
     <groupId>org.apache.tomee</groupId>
-<<<<<<< HEAD
-    <version>7.1.1-TT.4</version>
-=======
     <version>7.1.2-SNAPSHOT</version>
->>>>>>> 2a783f2a
   </parent>
   <modelVersion>4.0.0</modelVersion>
 
   <artifactId>arquillian-openejb-embedded</artifactId>
   <name>OpenEJB :: Arquillian Adaptors Parent :: OpenEJB Container</name>
-<<<<<<< HEAD
-  <version>7.1.1-TT.4</version>
-=======
   <version>7.1.2-SNAPSHOT</version>
->>>>>>> 2a783f2a
 
   <dependencies>
     <dependency>
