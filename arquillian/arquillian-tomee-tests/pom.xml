<?xml version="1.0"?>
<!-- Licensed to the Apache Software Foundation (ASF) under one or more contributor 
  license agreements. See the NOTICE file distributed with this work for additional 
  information regarding copyright ownership. The ASF licenses this file to 
  You under the Apache License, Version 2.0 (the "License"); you may not use 
  this file except in compliance with the License. You may obtain a copy of 
  the License at http://www.apache.org/licenses/LICENSE-2.0 Unless required 
  by applicable law or agreed to in writing, software distributed under the 
  License is distributed on an "AS IS" BASIS, WITHOUT WARRANTIES OR CONDITIONS 
  OF ANY KIND, either express or implied. See the License for the specific 
  language governing permissions and limitations under the License. -->
<project xmlns="http://maven.apache.org/POM/4.0.0" xmlns:xsi="http://www.w3.org/2001/XMLSchema-instance" xsi:schemaLocation="http://maven.apache.org/POM/4.0.0 http://maven.apache.org/xsd/maven-4.0.0.xsd">
         
  <modelVersion>4.0.0</modelVersion>
  
  <parent>
    <artifactId>arquillian</artifactId>
    <groupId>org.apache.tomee</groupId>
<<<<<<< HEAD
    <version>7.1.1-TT.4</version>
=======
    <version>7.1.2-SNAPSHOT</version>
>>>>>>> 2a783f2a
  </parent>
  
  <artifactId>arquillian-tomee-tests</artifactId>
  <packaging>pom</packaging>

  <name>OpenEJB :: Arquillian Adaptors Parent :: Tests</name>

  <modules>
    <module>arquillian-tomee-webprofile-tests</module>
    <module>arquillian-tomee-jaxrs-tests</module>
    <module>arquillian-tomee-jaxws-tests</module>
    <module>arquillian-tomee-jms-tests</module>
    <module>arquillian-tomee-codi-tests</module>
    <module>arquillian-tomee-config-tests</module>
  </modules>

  <dependencies>
    <dependency>
      <groupId>${project.groupId}</groupId>
      <artifactId>javaee-api</artifactId>
    </dependency>

    <dependency>
      <groupId>org.jboss.shrinkwrap.resolver</groupId>
      <artifactId>shrinkwrap-resolver-impl-maven</artifactId>
      <version>2.0.0</version>
      <scope>test</scope>
      <exclusions>
        <exclusion>
          <groupId>org.apache.httpcomponents</groupId>
          <artifactId>httpcore</artifactId>
        </exclusion>
      </exclusions>
    </dependency>

    <dependency>
      <groupId>org.apache.httpcomponents</groupId>
      <artifactId>httpcore</artifactId>
      <version>4.2.4</version>
      <scope>test</scope>
    </dependency>

    <dependency>
      <groupId>${project.groupId}</groupId>
      <artifactId>ziplock</artifactId>
      <version>${project.version}</version>
    </dependency>

    <dependency>
      <groupId>junit</groupId>
      <artifactId>junit</artifactId>
      <scope>test</scope>
    </dependency>

    <dependency>
      <groupId>org.jboss.arquillian.junit</groupId>
      <artifactId>arquillian-junit-container</artifactId>
      <version>${version.arquillian}</version>
      <scope>test</scope>
    </dependency>

    <dependency>
      <groupId>org.slf4j</groupId>
      <artifactId>slf4j-jdk14</artifactId>
    </dependency>

    <dependency>
      <groupId>org.apache.httpcomponents</groupId>
      <artifactId>httpclient</artifactId>
      <version>4.2.2</version>
    </dependency>

    <dependency>
      <groupId>org.jboss.shrinkwrap.descriptors</groupId>
      <artifactId>shrinkwrap-descriptors-impl-javaee</artifactId>
      <version>${version.shrinkwrap.descriptor}</version>
    </dependency>
    <dependency>
      <groupId>org.jboss.shrinkwrap.descriptors</groupId>
      <artifactId>shrinkwrap-descriptors-api-javaee</artifactId>
      <version>${version.shrinkwrap.descriptor}</version>
    </dependency>

    <dependency>
      <groupId>${project.groupId}</groupId>
      <artifactId>arquillian-tomee-embedded</artifactId>
      <version>${project.version}</version>
    </dependency>
    <dependency>
      <groupId>${project.groupId}</groupId>
      <artifactId>arquillian-tomee-remote</artifactId>
      <version>${project.version}</version>
    </dependency>
    <dependency>
      <groupId>${project.groupId}</groupId>
      <artifactId>arquillian-tomee-webapp-remote</artifactId>
      <version>${project.version}</version>
    </dependency>
    <dependency> <!-- tomee-embedded needs it + dependencies but tomee-*-remote doesn't need dependencies so to avoid conflicts bringing it back here -->
      <groupId>${project.groupId}</groupId>
      <artifactId>openejb-core</artifactId>
      <version>${project.version}</version>
    </dependency>

    <!-- just to get it in the correct order -->
    <dependency>
      <groupId>${project.groupId}</groupId>
      <artifactId>apache-tomee</artifactId>
      <version>${project.version}</version>
      <classifier>webprofile</classifier>
      <type>zip</type>
    </dependency>
    <dependency>
      <groupId>org.apache.tomcat</groupId>
      <artifactId>tomcat</artifactId>
      <version>${tomcat.version}</version>
      <type>zip</type>
    </dependency>
  </dependencies>

  <profiles>

    <profile>
      <id>default</id>
      <activation>
        <activeByDefault>true</activeByDefault>
      </activation>

      <build>
        <plugins>
          <plugin>
            <groupId>org.apache.maven.plugins</groupId>
            <artifactId>maven-surefire-plugin</artifactId>
            <executions>
              <execution>
                <id>test-tomee-embedded</id>
                <phase>test</phase>
                <goals>
                  <goal>test</goal>
                </goals>
                <configuration>
                  <skip>${maven.test.skip}</skip>
                  <argLine>-javaagent:${settings.localRepository}/org/apache/tomee/openejb-javaagent/${project.version}/openejb-javaagent-${project.version}.jar</argLine>
                  <systemPropertyVariables>
<<<<<<< HEAD
                    <tomee.version>7.1.1-TT.4</tomee.version>
=======
                    <tomee.version>7.1.2-SNAPSHOT</tomee.version>
>>>>>>> 2a783f2a
                    <arquillian.launch>tomee-embedded</arquillian.launch>
                    <openejb.arquillian.adapter>tomee-embedded</openejb.arquillian.adapter>
                  </systemPropertyVariables>
                </configuration>
              </execution>
            </executions>
            <configuration>
              <skip>true</skip>
              <parallel>none</parallel>
              <threadCount>1</threadCount>
              <reuseForks>true</reuseForks>
            </configuration>
          </plugin>
        </plugins>
      </build>
    </profile>

    <profile>
      <id>all-adapters</id>
      <build>
        <plugins>
          <plugin>
            <groupId>org.codehaus.gmaven</groupId>
            <artifactId>groovy-maven-plugin</artifactId>
            <executions>
              <execution>
                <id>configure-adapters</id>
                <phase>test</phase>
                <goals>
                  <goal>execute</goal>
                </goals>
                <configuration>
                  <source>
                    // goal: manage the profile-under-test property
                    // -&gt; set to webprofile use all distributions
                    // -&gt; set to plus use only plus
                    // -&gt; set to plume use only plume
                    def props = project.properties

                    def skip = props['maven.test.skip']

                    props['skip.embedded'] = 'true'
                    props['skip.remote.webprofile'] = 'true'
                    props['skip.remote.plus'] = 'true'
                    props['skip.remote.plume'] = 'true'
                    props['skip.webapp.webprofile'] = 'true'
                    props['skip.webapp.plus'] = 'true'
                    props['skip.webapp.plume'] = 'true'

                    if ("true" != skip) {
                      def minProfile = props['profile-under-test']

                      if ("webprofile" == minProfile) {
                        props['skip.embedded'] = 'false'
                        props['skip.remote.webprofile'] = 'false'
                        props['skip.webapp.webprofile'] = 'false'
                        props['skip.remote.plus'] = 'false'
                        props['skip.webapp.plus'] = 'false'
                        props['skip.remote.plume'] = 'false'
                        props['skip.webapp.plume'] = 'false'
                      } else if ("plus" == minProfile) {
                        props['skip.embedded'] = 'false'
                        props['skip.remote.plus'] = 'false'
                        props['skip.webapp.plus'] = 'false'
                        props['skip.remote.plume'] = props['skip.remote.plume'] ? props['skip.remote.plume'] : 'false'
                        props['skip.webapp.plume'] = props['skip.webapp.plume'] ? props['skip.webapp.plume'] : 'false'
                      }
                    }

                    println("Embedded adapter activated ? " + !Boolean.parseBoolean(props['skip.embedded']))
                    println("Remote webprofile adapter activated ? " +
                        !Boolean.parseBoolean(props['skip.remote.webprofile']))
                    println("Remote plus adapter activated ? " + !Boolean.parseBoolean(props['skip.remote.plus']))
                    println("Remote plume adapter activated ? " + !Boolean.parseBoolean(props['skip.remote.plume']))
                    println("Webapp weprofile adapter activated ? " +
                        !Boolean.parseBoolean(props['skip.webapp.webprofile']))
                    println("Webapp plus adapter activated ? " + !Boolean.parseBoolean(props['skip.webapp.plus']))
                    println("Webapp plume adapter activated ? " + !Boolean.parseBoolean(props['skip.webapp.plume']))
                  </source>
                </configuration>
              </execution>
            </executions>
          </plugin>
          <plugin>
            <groupId>org.apache.maven.plugins</groupId>
            <artifactId>maven-surefire-plugin</artifactId>
            <executions>

              <execution>
                <id>test-tomee-remote</id>
                <phase>test</phase>
                <goals>
                  <goal>test</goal>
                </goals>
                <configuration>
                  <skip>${skip.remote.webprofile}</skip>
                  <systemPropertyVariables>
                    <openejb.arquillian.debug>true</openejb.arquillian.debug>
<<<<<<< HEAD
                    <tomee.version>7.1.1-TT.4</tomee.version>
=======
                    <tomee.version>7.1.2-SNAPSHOT</tomee.version>
>>>>>>> 2a783f2a
                    <tomee.classifier>webprofile</tomee.classifier>
                    <arquillian.launch>tomee-remote</arquillian.launch>
                    <openejb.arquillian.adapter>tomee-remote</openejb.arquillian.adapter>
                  </systemPropertyVariables>
                </configuration>
              </execution>
              <execution>
                <id>test-tomee-remote-secpol</id>
                <phase>test</phase>
                <goals>
                  <goal>test</goal>
                </goals>
                <configuration>
                  <skip>${skip.remote.webprofile}</skip>
                  <systemPropertyVariables>
                    <openejb.arquillian.debug>true</openejb.arquillian.debug>
                    <tomee.version>${project.version}</tomee.version>
                    <tomee.classifier>webprofile</tomee.classifier>
                    <arquillian.launch>tomee-remote-secpol</arquillian.launch>
                    <openejb.arquillian.adapter>tomee-remote</openejb.arquillian.adapter>
                  </systemPropertyVariables>
                </configuration>
              </execution>
              <execution>
                <id>test-tomee-embedded</id>
                <phase>test</phase>
                <goals>
                  <goal>test</goal>
                </goals>
                <configuration>
                  <skip>${skip.embedded}</skip>
                  <argLine>-javaagent:${settings.localRepository}/org/apache/tomee/openejb-javaagent/${project.version}/openejb-javaagent-${project.version}.jar -XX:+CMSClassUnloadingEnabled -XX:MaxPermSize=768M</argLine>
                  <systemPropertyVariables>
<<<<<<< HEAD
                    <tomee.version>7.1.1-TT.4</tomee.version>
=======
                    <tomee.version>7.1.2-SNAPSHOT</tomee.version>
>>>>>>> 2a783f2a
                    <arquillian.launch>tomee-embedded</arquillian.launch>
                    <openejb.arquillian.adapter>tomee-embedded</openejb.arquillian.adapter>
                  </systemPropertyVariables>
                </configuration>
              </execution>
              <execution>
                <id>test-tomee-remote-plume</id>
                <phase>test</phase>
                <goals>
                  <goal>test</goal>
                </goals>
                <configuration>
                  <skip>${skip.remote.plume}</skip>
                  <systemPropertyVariables>
                    <openejb.arquillian.debug>true</openejb.arquillian.debug>
<<<<<<< HEAD
                    <tomee.version>7.1.1-TT.4</tomee.version>
=======
                    <tomee.version>7.1.2-SNAPSHOT</tomee.version>
>>>>>>> 2a783f2a
                    <tomee.classifier>plume</tomee.classifier>
                    <arquillian.launch>tomee-remote</arquillian.launch>
                    <openejb.arquillian.adapter>tomee-remote</openejb.arquillian.adapter>
                  </systemPropertyVariables>
                  <excludes>
                    <exclude>**/AppComposerTest.java</exclude>
                  </excludes>
                </configuration>
              </execution>
              <execution>
                <id>test-tomee-remote-plus</id>
                <phase>test</phase>
                <goals>
                  <goal>test</goal>
                </goals>
                <configuration>
                  <skip>${skip.remote.plus}</skip>
                  <systemPropertyVariables>
                    <openejb.arquillian.debug>true</openejb.arquillian.debug>
<<<<<<< HEAD
                    <tomee.version>7.1.1-TT.4</tomee.version>
=======
                    <tomee.version>7.1.2-SNAPSHOT</tomee.version>
>>>>>>> 2a783f2a
                    <tomee.classifier>plus</tomee.classifier>
                    <arquillian.launch>tomee-remote</arquillian.launch>
                    <openejb.arquillian.adapter>tomee-remote</openejb.arquillian.adapter>
                  </systemPropertyVariables>
                </configuration>
              </execution>
              <execution>
                <id>test-tomee-webapp-remote</id>
                <phase>test</phase>
                <goals>
                  <goal>test</goal>
                </goals>
                <configuration>
                  <skip>${skip.webapp.webprofile}</skip>
                  <systemPropertyVariables>
<<<<<<< HEAD
                    <tomee.version>7.1.1-TT.4</tomee.version>
=======
                    <tomee.version>7.1.2-SNAPSHOT</tomee.version>
>>>>>>> 2a783f2a
                    <tomee.tomcatVersion>${tomcat.version}</tomee.tomcatVersion>
                    <tomee.artifactId>tomee-webapp</tomee.artifactId>
                    <arquillian.launch>tomee-webapp</arquillian.launch>
                    <openejb.arquillian.adapter>tomee-webapp</openejb.arquillian.adapter>
                  </systemPropertyVariables>
                </configuration>
              </execution>
              <execution>
                <id>test-tomee-webapp-remote-plus</id>
                <phase>test</phase>
                <goals>
                  <goal>test</goal>
                </goals>
                <configuration>
                  <skip>${skip.webapp.plus}</skip>
                  <systemPropertyVariables>
<<<<<<< HEAD
                    <tomee.version>7.1.1-TT.4</tomee.version>
=======
                    <tomee.version>7.1.2-SNAPSHOT</tomee.version>
>>>>>>> 2a783f2a
                    <tomee.tomcatVersion>${tomcat.version}</tomee.tomcatVersion>
                    <tomee.artifactId>tomee-plus-webapp</tomee.artifactId>
                    <arquillian.launch>tomee-webapp</arquillian.launch>
                    <openejb.arquillian.adapter>tomee-webapp</openejb.arquillian.adapter>
                  </systemPropertyVariables>
                </configuration>
              </execution>
              <execution>
                <id>test-tomee-webapp-remote-plume</id>
                <phase>test</phase>
                <goals>
                  <goal>test</goal>
                </goals>
                <configuration>
                  <skip>${skip.webapp.plume}</skip>
                  <systemPropertyVariables>
<<<<<<< HEAD
                    <tomee.version>7.1.1-TT.4</tomee.version>
=======
                    <tomee.version>7.1.2-SNAPSHOT</tomee.version>
>>>>>>> 2a783f2a
                    <tomee.tomcatVersion>${tomcat.version}</tomee.tomcatVersion>
                    <tomee.artifactId>tomee-plume-webapp</tomee.artifactId>
                    <arquillian.launch>tomee-webapp</arquillian.launch>
                    <openejb.arquillian.adapter>tomee-webapp</openejb.arquillian.adapter>
                  </systemPropertyVariables>
                  <excludes>
                    <exclude>**/AppComposerTest.java</exclude>
                  </excludes>
                </configuration>
              </execution>
            </executions>
            <configuration>
              <skip>true</skip>
              <parallel>none</parallel>
              <threadCount>1</threadCount>
              <reuseForks>true</reuseForks>
            </configuration>
          </plugin>
        </plugins>
      </build>
    </profile>


    <profile>
      <id>buildbot</id>

      <dependencies>
        <dependency>
          <groupId>${project.groupId}</groupId>
          <artifactId>arquillian-tomee-embedded</artifactId>
          <version>${project.version}</version>
        </dependency>
        <dependency>
          <groupId>${project.groupId}</groupId>
          <artifactId>arquillian-tomee-remote</artifactId>
          <version>${project.version}</version>
        </dependency>
        <dependency>
          <groupId>${project.groupId}</groupId>
          <artifactId>arquillian-tomee-webapp-remote</artifactId>
          <version>${project.version}</version>
        </dependency>

        <!-- just to get it in the correct order -->
        <dependency>
          <groupId>${project.groupId}</groupId>
          <artifactId>apache-tomee</artifactId>
          <version>${project.version}</version>
          <classifier>webprofile</classifier>
          <type>zip</type>
        </dependency>
        <dependency>
          <groupId>${project.groupId}</groupId>
          <artifactId>apache-tomee</artifactId>
          <version>${project.version}</version>
          <classifier>plus</classifier>
          <type>zip</type>
        </dependency>
        <dependency>
          <groupId>${project.groupId}</groupId>
          <artifactId>apache-tomee</artifactId>
          <version>${project.version}</version>
          <classifier>plume</classifier>
          <type>zip</type>
        </dependency>

        <dependency>
          <groupId>${project.groupId}</groupId>
          <artifactId>tomee-webapp</artifactId>
          <version>${project.version}</version>
          <type>war</type>
        </dependency>
        <dependency>
          <groupId>${project.groupId}</groupId>
          <artifactId>tomee-plus-webapp</artifactId>
          <version>${project.version}</version>
          <type>war</type>
        </dependency>
        <dependency>
          <groupId>${project.groupId}</groupId>
          <artifactId>tomee-plume-webapp</artifactId>
          <version>${project.version}</version>
          <type>war</type>
        </dependency>
        <dependency>
          <groupId>org.apache.tomcat</groupId>
          <artifactId>tomcat</artifactId>
          <version>${tomcat.version}</version>
          <type>zip</type>
        </dependency>

      </dependencies>
      <build>
        <plugins>
          <plugin>
            <groupId>org.apache.maven.plugins</groupId>
            <artifactId>maven-surefire-plugin</artifactId>
            <version>2.20</version>
            <executions>
              <execution>
                <id>test-tomee-embedded</id>
                <phase>test</phase>
                <goals>
                  <goal>test</goal>
                </goals>
                <configuration>
                  <skip>${maven.test.skip}</skip>
                  <argLine>-XX:MaxPermSize=768M</argLine>
                  <systemPropertyVariables>
<<<<<<< HEAD
                    <tomee.version>7.1.1-TT.4</tomee.version>
=======
                    <tomee.version>7.1.2-SNAPSHOT</tomee.version>
>>>>>>> 2a783f2a
                    <arquillian.launch>tomee-embedded</arquillian.launch>
                    <openejb.arquillian.adapter>tomee-embedded</openejb.arquillian.adapter>
                  </systemPropertyVariables>
                </configuration>
              </execution>

              <!-- Remote against Web Profile, JAX-RS and Plus -->

              <execution>
                <id>test-tomee-remote-webprofile</id>
                <phase>test</phase>
                <goals>
                  <goal>test</goal>
                </goals>
                <configuration>
                  <skip>${maven.test.skip}</skip>
                  <systemPropertyVariables>
                    <openejb.arquillian.debug>true</openejb.arquillian.debug>
<<<<<<< HEAD
                    <tomee.version>7.1.1-TT.4</tomee.version>
=======
                    <tomee.version>7.1.2-SNAPSHOT</tomee.version>
>>>>>>> 2a783f2a
                    <tomee.classifier>webprofile</tomee.classifier>
                    <arquillian.launch>tomee-remote</arquillian.launch>
                    <openejb.arquillian.adapter>tomee-remote</openejb.arquillian.adapter>
                  </systemPropertyVariables>
                </configuration>
              </execution>
              <execution>
                <id>test-tomee-remote-plus</id>
                <phase>test</phase>
                <goals>
                  <goal>test</goal>
                </goals>
                <configuration>
                  <skip>${maven.test.skip}</skip>
                  <systemPropertyVariables>
                    <openejb.arquillian.debug>true</openejb.arquillian.debug>
<<<<<<< HEAD
                    <tomee.version>7.1.1-TT.4</tomee.version>
=======
                    <tomee.version>7.1.2-SNAPSHOT</tomee.version>
>>>>>>> 2a783f2a
                    <tomee.classifier>plus</tomee.classifier>
                    <arquillian.launch>tomee-remote</arquillian.launch>
                    <openejb.arquillian.adapter>tomee-remote</openejb.arquillian.adapter>
                  </systemPropertyVariables>
                </configuration>
              </execution>
              <execution>
                <id>test-tomee-remote-plume</id>
                <phase>test</phase>
                <goals>
                  <goal>test</goal>
                </goals>
                <configuration>
                  <skip>${maven.test.skip}</skip>
                  <systemPropertyVariables>
                    <openejb.arquillian.debug>true</openejb.arquillian.debug>
<<<<<<< HEAD
                    <tomee.version>7.1.1-TT.4</tomee.version>
=======
                    <tomee.version>7.1.2-SNAPSHOT</tomee.version>
>>>>>>> 2a783f2a
                    <tomee.classifier>plume</tomee.classifier>
                    <arquillian.launch>tomee-remote</arquillian.launch>
                    <openejb.arquillian.adapter>tomee-remote</openejb.arquillian.adapter>
                  </systemPropertyVariables>
                  <excludes>
                    <exclude>**/AppComposerTest.java</exclude>
                  </excludes>
                </configuration>
              </execution>

              <!-- Tomcat + war against Web Profile, JAX-RS and Plus -->

              <execution>
                <id>test-tomee-webapp-remote-webprofile</id>
                <phase>test</phase>
                <goals>
                  <goal>test</goal>
                </goals>
                <configuration>
                  <skip>${maven.test.skip}</skip>
                  <systemPropertyVariables>
<<<<<<< HEAD
                    <tomee.version>7.1.1-TT.4</tomee.version>
=======
                    <tomee.version>7.1.2-SNAPSHOT</tomee.version>
>>>>>>> 2a783f2a
                    <tomee.tomcatVersion>${tomcat.version}</tomee.tomcatVersion>
                    <tomee.artifactId>tomee-webapp</tomee.artifactId>
                    <arquillian.launch>tomee-webapp</arquillian.launch>
                    <openejb.arquillian.adapter>tomee-webapp</openejb.arquillian.adapter>
                  </systemPropertyVariables>
                </configuration>
              </execution>
              <execution>
                <id>test-tomee-webapp-remote-plus</id>
                <phase>test</phase>
                <goals>
                  <goal>test</goal>
                </goals>
                <configuration>
                  <skip>${maven.test.skip}</skip>
                  <systemPropertyVariables>
<<<<<<< HEAD
                    <tomee.version>7.1.1-TT.4</tomee.version>
=======
                    <tomee.version>7.1.2-SNAPSHOT</tomee.version>
>>>>>>> 2a783f2a
                    <tomee.tomcatVersion>${tomcat.version}</tomee.tomcatVersion>
                    <tomee.artifactId>tomee-plus-webapp</tomee.artifactId>
                    <arquillian.launch>tomee-webapp</arquillian.launch>
                    <openejb.arquillian.adapter>tomee-webapp</openejb.arquillian.adapter>
                  </systemPropertyVariables>
                </configuration>
              </execution>
              <execution>
                <id>test-tomee-webapp-remote-plume</id>
                <phase>test</phase>
                <goals>
                  <goal>test</goal>
                </goals>
                <configuration>
                  <skip>${maven.test.skip}</skip>
                  <systemPropertyVariables>
<<<<<<< HEAD
                    <tomee.version>7.1.1-TT.4</tomee.version>
=======
                    <tomee.version>7.1.2-SNAPSHOT</tomee.version>
>>>>>>> 2a783f2a
                    <tomee.tomcatVersion>${tomcat.version}</tomee.tomcatVersion>
                    <tomee.artifactId>tomee-plume-webapp</tomee.artifactId>
                    <arquillian.launch>tomee-webapp</arquillian.launch>
                    <openejb.arquillian.adapter>tomee-webapp</openejb.arquillian.adapter>
                  </systemPropertyVariables>
                  <excludes>
                    <exclude>**/AppComposerTest.java</exclude>
                  </excludes>
                </configuration>
              </execution>
            </executions>
            <configuration>
              <skip>true</skip>
              <parallel>none</parallel>
              <threadCount>1</threadCount>
            </configuration>
          </plugin>
        </plugins>
      </build>
    </profile>


    <profile>
      <!--
      Added to make it easy to quickly verify if something "should" work
      -->
      <id>glassfish-embedded</id>
      <properties>
        <version.glassfish>3.1.2.2</version.glassfish>
        <version.arquillian.glassfish.embedded>1.0.0.CR4</version.arquillian.glassfish.embedded>
        <version.mockito>1.9.0</version.mockito>
        <version.maven.embedded.glassfish.plugin>3.1.1</version.maven.embedded.glassfish.plugin>
        <version.maven.war.plugin>2.1.1</version.maven.war.plugin>
        <version.maven.compiler.plugin>2.3.2</version.maven.compiler.plugin>
        <version.maven.failsafe.plugin>2.11</version.maven.failsafe.plugin>
        <project.build.sourceEncoding>UTF-8</project.build.sourceEncoding>
        <project.reporting.outputEncoding>UTF-8</project.reporting.outputEncoding>
      </properties>
      <dependencies>
        <dependency>
          <groupId>org.jboss.arquillian.junit</groupId>
          <artifactId>arquillian-junit-container</artifactId>
          <version>${version.arquillian}</version>
          <scope>test</scope>
        </dependency>
        <dependency>
          <groupId>org.glassfish.main.extras</groupId>
          <artifactId>glassfish-embedded-all</artifactId>
          <version>${version.glassfish}</version>
          <scope>provided</scope>
        </dependency>
        <dependency>
          <groupId>org.jboss.arquillian.container</groupId>
          <artifactId>arquillian-glassfish-embedded-3.1</artifactId>
          <version>${version.arquillian.glassfish.embedded}</version>
          <scope>test</scope>
        </dependency>
      </dependencies>
    </profile>
  </profiles>

  <properties>
    <profile-under-test>webprofile</profile-under-test>
  </properties>
</project><|MERGE_RESOLUTION|>--- conflicted
+++ resolved
@@ -16,11 +16,7 @@
   <parent>
     <artifactId>arquillian</artifactId>
     <groupId>org.apache.tomee</groupId>
-<<<<<<< HEAD
-    <version>7.1.1-TT.4</version>
-=======
     <version>7.1.2-SNAPSHOT</version>
->>>>>>> 2a783f2a
   </parent>
   
   <artifactId>arquillian-tomee-tests</artifactId>
@@ -165,11 +161,7 @@
                   <skip>${maven.test.skip}</skip>
                   <argLine>-javaagent:${settings.localRepository}/org/apache/tomee/openejb-javaagent/${project.version}/openejb-javaagent-${project.version}.jar</argLine>
                   <systemPropertyVariables>
-<<<<<<< HEAD
-                    <tomee.version>7.1.1-TT.4</tomee.version>
-=======
-                    <tomee.version>7.1.2-SNAPSHOT</tomee.version>
->>>>>>> 2a783f2a
+                    <tomee.version>7.1.2-SNAPSHOT</tomee.version>
                     <arquillian.launch>tomee-embedded</arquillian.launch>
                     <openejb.arquillian.adapter>tomee-embedded</openejb.arquillian.adapter>
                   </systemPropertyVariables>
@@ -268,11 +260,7 @@
                   <skip>${skip.remote.webprofile}</skip>
                   <systemPropertyVariables>
                     <openejb.arquillian.debug>true</openejb.arquillian.debug>
-<<<<<<< HEAD
-                    <tomee.version>7.1.1-TT.4</tomee.version>
-=======
-                    <tomee.version>7.1.2-SNAPSHOT</tomee.version>
->>>>>>> 2a783f2a
+                    <tomee.version>7.1.2-SNAPSHOT</tomee.version>
                     <tomee.classifier>webprofile</tomee.classifier>
                     <arquillian.launch>tomee-remote</arquillian.launch>
                     <openejb.arquillian.adapter>tomee-remote</openejb.arquillian.adapter>
@@ -306,11 +294,7 @@
                   <skip>${skip.embedded}</skip>
                   <argLine>-javaagent:${settings.localRepository}/org/apache/tomee/openejb-javaagent/${project.version}/openejb-javaagent-${project.version}.jar -XX:+CMSClassUnloadingEnabled -XX:MaxPermSize=768M</argLine>
                   <systemPropertyVariables>
-<<<<<<< HEAD
-                    <tomee.version>7.1.1-TT.4</tomee.version>
-=======
-                    <tomee.version>7.1.2-SNAPSHOT</tomee.version>
->>>>>>> 2a783f2a
+                    <tomee.version>7.1.2-SNAPSHOT</tomee.version>
                     <arquillian.launch>tomee-embedded</arquillian.launch>
                     <openejb.arquillian.adapter>tomee-embedded</openejb.arquillian.adapter>
                   </systemPropertyVariables>
@@ -326,11 +310,7 @@
                   <skip>${skip.remote.plume}</skip>
                   <systemPropertyVariables>
                     <openejb.arquillian.debug>true</openejb.arquillian.debug>
-<<<<<<< HEAD
-                    <tomee.version>7.1.1-TT.4</tomee.version>
-=======
-                    <tomee.version>7.1.2-SNAPSHOT</tomee.version>
->>>>>>> 2a783f2a
+                    <tomee.version>7.1.2-SNAPSHOT</tomee.version>
                     <tomee.classifier>plume</tomee.classifier>
                     <arquillian.launch>tomee-remote</arquillian.launch>
                     <openejb.arquillian.adapter>tomee-remote</openejb.arquillian.adapter>
@@ -350,11 +330,7 @@
                   <skip>${skip.remote.plus}</skip>
                   <systemPropertyVariables>
                     <openejb.arquillian.debug>true</openejb.arquillian.debug>
-<<<<<<< HEAD
-                    <tomee.version>7.1.1-TT.4</tomee.version>
-=======
-                    <tomee.version>7.1.2-SNAPSHOT</tomee.version>
->>>>>>> 2a783f2a
+                    <tomee.version>7.1.2-SNAPSHOT</tomee.version>
                     <tomee.classifier>plus</tomee.classifier>
                     <arquillian.launch>tomee-remote</arquillian.launch>
                     <openejb.arquillian.adapter>tomee-remote</openejb.arquillian.adapter>
@@ -370,11 +346,7 @@
                 <configuration>
                   <skip>${skip.webapp.webprofile}</skip>
                   <systemPropertyVariables>
-<<<<<<< HEAD
-                    <tomee.version>7.1.1-TT.4</tomee.version>
-=======
-                    <tomee.version>7.1.2-SNAPSHOT</tomee.version>
->>>>>>> 2a783f2a
+                    <tomee.version>7.1.2-SNAPSHOT</tomee.version>
                     <tomee.tomcatVersion>${tomcat.version}</tomee.tomcatVersion>
                     <tomee.artifactId>tomee-webapp</tomee.artifactId>
                     <arquillian.launch>tomee-webapp</arquillian.launch>
@@ -391,11 +363,7 @@
                 <configuration>
                   <skip>${skip.webapp.plus}</skip>
                   <systemPropertyVariables>
-<<<<<<< HEAD
-                    <tomee.version>7.1.1-TT.4</tomee.version>
-=======
-                    <tomee.version>7.1.2-SNAPSHOT</tomee.version>
->>>>>>> 2a783f2a
+                    <tomee.version>7.1.2-SNAPSHOT</tomee.version>
                     <tomee.tomcatVersion>${tomcat.version}</tomee.tomcatVersion>
                     <tomee.artifactId>tomee-plus-webapp</tomee.artifactId>
                     <arquillian.launch>tomee-webapp</arquillian.launch>
@@ -412,11 +380,7 @@
                 <configuration>
                   <skip>${skip.webapp.plume}</skip>
                   <systemPropertyVariables>
-<<<<<<< HEAD
-                    <tomee.version>7.1.1-TT.4</tomee.version>
-=======
-                    <tomee.version>7.1.2-SNAPSHOT</tomee.version>
->>>>>>> 2a783f2a
+                    <tomee.version>7.1.2-SNAPSHOT</tomee.version>
                     <tomee.tomcatVersion>${tomcat.version}</tomee.tomcatVersion>
                     <tomee.artifactId>tomee-plume-webapp</tomee.artifactId>
                     <arquillian.launch>tomee-webapp</arquillian.launch>
@@ -526,11 +490,7 @@
                   <skip>${maven.test.skip}</skip>
                   <argLine>-XX:MaxPermSize=768M</argLine>
                   <systemPropertyVariables>
-<<<<<<< HEAD
-                    <tomee.version>7.1.1-TT.4</tomee.version>
-=======
-                    <tomee.version>7.1.2-SNAPSHOT</tomee.version>
->>>>>>> 2a783f2a
+                    <tomee.version>7.1.2-SNAPSHOT</tomee.version>
                     <arquillian.launch>tomee-embedded</arquillian.launch>
                     <openejb.arquillian.adapter>tomee-embedded</openejb.arquillian.adapter>
                   </systemPropertyVariables>
@@ -549,11 +509,7 @@
                   <skip>${maven.test.skip}</skip>
                   <systemPropertyVariables>
                     <openejb.arquillian.debug>true</openejb.arquillian.debug>
-<<<<<<< HEAD
-                    <tomee.version>7.1.1-TT.4</tomee.version>
-=======
-                    <tomee.version>7.1.2-SNAPSHOT</tomee.version>
->>>>>>> 2a783f2a
+                    <tomee.version>7.1.2-SNAPSHOT</tomee.version>
                     <tomee.classifier>webprofile</tomee.classifier>
                     <arquillian.launch>tomee-remote</arquillian.launch>
                     <openejb.arquillian.adapter>tomee-remote</openejb.arquillian.adapter>
@@ -570,11 +526,7 @@
                   <skip>${maven.test.skip}</skip>
                   <systemPropertyVariables>
                     <openejb.arquillian.debug>true</openejb.arquillian.debug>
-<<<<<<< HEAD
-                    <tomee.version>7.1.1-TT.4</tomee.version>
-=======
-                    <tomee.version>7.1.2-SNAPSHOT</tomee.version>
->>>>>>> 2a783f2a
+                    <tomee.version>7.1.2-SNAPSHOT</tomee.version>
                     <tomee.classifier>plus</tomee.classifier>
                     <arquillian.launch>tomee-remote</arquillian.launch>
                     <openejb.arquillian.adapter>tomee-remote</openejb.arquillian.adapter>
@@ -591,11 +543,7 @@
                   <skip>${maven.test.skip}</skip>
                   <systemPropertyVariables>
                     <openejb.arquillian.debug>true</openejb.arquillian.debug>
-<<<<<<< HEAD
-                    <tomee.version>7.1.1-TT.4</tomee.version>
-=======
-                    <tomee.version>7.1.2-SNAPSHOT</tomee.version>
->>>>>>> 2a783f2a
+                    <tomee.version>7.1.2-SNAPSHOT</tomee.version>
                     <tomee.classifier>plume</tomee.classifier>
                     <arquillian.launch>tomee-remote</arquillian.launch>
                     <openejb.arquillian.adapter>tomee-remote</openejb.arquillian.adapter>
@@ -617,11 +565,7 @@
                 <configuration>
                   <skip>${maven.test.skip}</skip>
                   <systemPropertyVariables>
-<<<<<<< HEAD
-                    <tomee.version>7.1.1-TT.4</tomee.version>
-=======
-                    <tomee.version>7.1.2-SNAPSHOT</tomee.version>
->>>>>>> 2a783f2a
+                    <tomee.version>7.1.2-SNAPSHOT</tomee.version>
                     <tomee.tomcatVersion>${tomcat.version}</tomee.tomcatVersion>
                     <tomee.artifactId>tomee-webapp</tomee.artifactId>
                     <arquillian.launch>tomee-webapp</arquillian.launch>
@@ -638,11 +582,7 @@
                 <configuration>
                   <skip>${maven.test.skip}</skip>
                   <systemPropertyVariables>
-<<<<<<< HEAD
-                    <tomee.version>7.1.1-TT.4</tomee.version>
-=======
-                    <tomee.version>7.1.2-SNAPSHOT</tomee.version>
->>>>>>> 2a783f2a
+                    <tomee.version>7.1.2-SNAPSHOT</tomee.version>
                     <tomee.tomcatVersion>${tomcat.version}</tomee.tomcatVersion>
                     <tomee.artifactId>tomee-plus-webapp</tomee.artifactId>
                     <arquillian.launch>tomee-webapp</arquillian.launch>
@@ -659,11 +599,7 @@
                 <configuration>
                   <skip>${maven.test.skip}</skip>
                   <systemPropertyVariables>
-<<<<<<< HEAD
-                    <tomee.version>7.1.1-TT.4</tomee.version>
-=======
-                    <tomee.version>7.1.2-SNAPSHOT</tomee.version>
->>>>>>> 2a783f2a
+                    <tomee.version>7.1.2-SNAPSHOT</tomee.version>
                     <tomee.tomcatVersion>${tomcat.version}</tomee.tomcatVersion>
                     <tomee.artifactId>tomee-plume-webapp</tomee.artifactId>
                     <arquillian.launch>tomee-webapp</arquillian.launch>
