--- conflicted
+++ resolved
@@ -9,18 +9,15 @@
   License is distributed on an "AS IS" BASIS, WITHOUT WARRANTIES OR CONDITIONS 
   OF ANY KIND, either express or implied. See the License for the specific 
   language governing permissions and limitations under the License. -->
-<project xmlns="http://maven.apache.org/POM/4.0.0" xmlns:xsi="http://www.w3.org/2001/XMLSchema-instance" xsi:schemaLocation="http://maven.apache.org/POM/4.0.0 http://maven.apache.org/xsd/maven-4.0.0.xsd">
+<project xmlns="http://maven.apache.org/POM/4.0.0" xmlns:xsi="http://www.w3.org/2001/XMLSchema-instance"
+         xsi:schemaLocation="http://maven.apache.org/POM/4.0.0 http://maven.apache.org/xsd/maven-4.0.0.xsd">
          
   <modelVersion>4.0.0</modelVersion>
   
   <parent>
     <artifactId>arquillian</artifactId>
     <groupId>org.apache.tomee</groupId>
-<<<<<<< HEAD
-    <version>7.0.6-SNAPSHOT</version>
-=======
     <version>8.0.0-SNAPSHOT</version>
->>>>>>> 4b760d3b
   </parent>
   
   <artifactId>arquillian-tomee-tests</artifactId>
@@ -165,7 +162,7 @@
                   <skip>${maven.test.skip}</skip>
                   <argLine>-javaagent:${settings.localRepository}/org/apache/tomee/openejb-javaagent/${project.version}/openejb-javaagent-${project.version}.jar</argLine>
                   <systemPropertyVariables>
-                    <tomee.version>7.0.6-SNAPSHOT</tomee.version>
+                    <tomee.version>${project.version}</tomee.version>
                     <arquillian.launch>tomee-embedded</arquillian.launch>
                     <openejb.arquillian.adapter>tomee-embedded</openejb.arquillian.adapter>
                   </systemPropertyVariables>
@@ -200,9 +197,9 @@
                 <configuration>
                   <source>
                     // goal: manage the profile-under-test property
-                    // -&gt; set to webprofile use all distributions
-                    // -&gt; set to plus use only plus
-                    // -&gt; set to plume use only plume
+                    // -> set to webprofile use all distributions
+                    // -> set to plus use only plus
+                    // -> set to plume use only plume
                     def props = project.properties
 
                     def skip = props['maven.test.skip']
@@ -264,7 +261,7 @@
                   <skip>${skip.remote.webprofile}</skip>
                   <systemPropertyVariables>
                     <openejb.arquillian.debug>true</openejb.arquillian.debug>
-                    <tomee.version>7.0.6-SNAPSHOT</tomee.version>
+                    <tomee.version>${project.version}</tomee.version>
                     <tomee.classifier>webprofile</tomee.classifier>
                     <arquillian.launch>tomee-remote</arquillian.launch>
                     <openejb.arquillian.adapter>tomee-remote</openejb.arquillian.adapter>
@@ -281,7 +278,7 @@
                   <skip>${skip.embedded}</skip>
                   <argLine>-javaagent:${settings.localRepository}/org/apache/tomee/openejb-javaagent/${project.version}/openejb-javaagent-${project.version}.jar -XX:+CMSClassUnloadingEnabled -XX:MaxPermSize=768M</argLine>
                   <systemPropertyVariables>
-                    <tomee.version>7.0.6-SNAPSHOT</tomee.version>
+                    <tomee.version>${project.version}</tomee.version>
                     <arquillian.launch>tomee-embedded</arquillian.launch>
                     <openejb.arquillian.adapter>tomee-embedded</openejb.arquillian.adapter>
                   </systemPropertyVariables>
@@ -297,7 +294,7 @@
                   <skip>${skip.remote.plume}</skip>
                   <systemPropertyVariables>
                     <openejb.arquillian.debug>true</openejb.arquillian.debug>
-                    <tomee.version>7.0.6-SNAPSHOT</tomee.version>
+                    <tomee.version>${project.version}</tomee.version>
                     <tomee.classifier>plume</tomee.classifier>
                     <arquillian.launch>tomee-remote</arquillian.launch>
                     <openejb.arquillian.adapter>tomee-remote</openejb.arquillian.adapter>
@@ -317,7 +314,7 @@
                   <skip>${skip.remote.plus}</skip>
                   <systemPropertyVariables>
                     <openejb.arquillian.debug>true</openejb.arquillian.debug>
-                    <tomee.version>7.0.6-SNAPSHOT</tomee.version>
+                    <tomee.version>${project.version}</tomee.version>
                     <tomee.classifier>plus</tomee.classifier>
                     <arquillian.launch>tomee-remote</arquillian.launch>
                     <openejb.arquillian.adapter>tomee-remote</openejb.arquillian.adapter>
@@ -333,7 +330,7 @@
                 <configuration>
                   <skip>${skip.webapp.webprofile}</skip>
                   <systemPropertyVariables>
-                    <tomee.version>7.0.6-SNAPSHOT</tomee.version>
+                    <tomee.version>${project.version}</tomee.version>
                     <tomee.tomcatVersion>${tomcat.version}</tomee.tomcatVersion>
                     <tomee.artifactId>tomee-webapp</tomee.artifactId>
                     <arquillian.launch>tomee-webapp</arquillian.launch>
@@ -350,7 +347,7 @@
                 <configuration>
                   <skip>${skip.webapp.plus}</skip>
                   <systemPropertyVariables>
-                    <tomee.version>7.0.6-SNAPSHOT</tomee.version>
+                    <tomee.version>${project.version}</tomee.version>
                     <tomee.tomcatVersion>${tomcat.version}</tomee.tomcatVersion>
                     <tomee.artifactId>tomee-plus-webapp</tomee.artifactId>
                     <arquillian.launch>tomee-webapp</arquillian.launch>
@@ -367,7 +364,7 @@
                 <configuration>
                   <skip>${skip.webapp.plume}</skip>
                   <systemPropertyVariables>
-                    <tomee.version>7.0.6-SNAPSHOT</tomee.version>
+                    <tomee.version>${project.version}</tomee.version>
                     <tomee.tomcatVersion>${tomcat.version}</tomee.tomcatVersion>
                     <tomee.artifactId>tomee-plume-webapp</tomee.artifactId>
                     <arquillian.launch>tomee-webapp</arquillian.launch>
@@ -477,7 +474,7 @@
                   <skip>${maven.test.skip}</skip>
                   <argLine>-XX:MaxPermSize=768M</argLine>
                   <systemPropertyVariables>
-                    <tomee.version>7.0.6-SNAPSHOT</tomee.version>
+                    <tomee.version>${project.version}</tomee.version>
                     <arquillian.launch>tomee-embedded</arquillian.launch>
                     <openejb.arquillian.adapter>tomee-embedded</openejb.arquillian.adapter>
                   </systemPropertyVariables>
@@ -496,7 +493,7 @@
                   <skip>${maven.test.skip}</skip>
                   <systemPropertyVariables>
                     <openejb.arquillian.debug>true</openejb.arquillian.debug>
-                    <tomee.version>7.0.6-SNAPSHOT</tomee.version>
+                    <tomee.version>${project.version}</tomee.version>
                     <tomee.classifier>webprofile</tomee.classifier>
                     <arquillian.launch>tomee-remote</arquillian.launch>
                     <openejb.arquillian.adapter>tomee-remote</openejb.arquillian.adapter>
@@ -513,7 +510,7 @@
                   <skip>${maven.test.skip}</skip>
                   <systemPropertyVariables>
                     <openejb.arquillian.debug>true</openejb.arquillian.debug>
-                    <tomee.version>7.0.6-SNAPSHOT</tomee.version>
+                    <tomee.version>${project.version}</tomee.version>
                     <tomee.classifier>plus</tomee.classifier>
                     <arquillian.launch>tomee-remote</arquillian.launch>
                     <openejb.arquillian.adapter>tomee-remote</openejb.arquillian.adapter>
@@ -530,7 +527,7 @@
                   <skip>${maven.test.skip}</skip>
                   <systemPropertyVariables>
                     <openejb.arquillian.debug>true</openejb.arquillian.debug>
-                    <tomee.version>7.0.6-SNAPSHOT</tomee.version>
+                    <tomee.version>${project.version}</tomee.version>
                     <tomee.classifier>plume</tomee.classifier>
                     <arquillian.launch>tomee-remote</arquillian.launch>
                     <openejb.arquillian.adapter>tomee-remote</openejb.arquillian.adapter>
@@ -552,7 +549,7 @@
                 <configuration>
                   <skip>${maven.test.skip}</skip>
                   <systemPropertyVariables>
-                    <tomee.version>7.0.6-SNAPSHOT</tomee.version>
+                    <tomee.version>${project.version}</tomee.version>
                     <tomee.tomcatVersion>${tomcat.version}</tomee.tomcatVersion>
                     <tomee.artifactId>tomee-webapp</tomee.artifactId>
                     <arquillian.launch>tomee-webapp</arquillian.launch>
@@ -569,7 +566,7 @@
                 <configuration>
                   <skip>${maven.test.skip}</skip>
                   <systemPropertyVariables>
-                    <tomee.version>7.0.6-SNAPSHOT</tomee.version>
+                    <tomee.version>${project.version}</tomee.version>
                     <tomee.tomcatVersion>${tomcat.version}</tomee.tomcatVersion>
                     <tomee.artifactId>tomee-plus-webapp</tomee.artifactId>
                     <arquillian.launch>tomee-webapp</arquillian.launch>
@@ -586,7 +583,7 @@
                 <configuration>
                   <skip>${maven.test.skip}</skip>
                   <systemPropertyVariables>
-                    <tomee.version>7.0.6-SNAPSHOT</tomee.version>
+                    <tomee.version>${project.version}</tomee.version>
                     <tomee.tomcatVersion>${tomcat.version}</tomee.tomcatVersion>
                     <tomee.artifactId>tomee-plume-webapp</tomee.artifactId>
                     <arquillian.launch>tomee-webapp</arquillian.launch>
