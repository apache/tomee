<?xml version="1.0"?>
<!-- Licensed to the Apache Software Foundation (ASF) under one or more contributor
  license agreements. See the NOTICE file distributed with this work for additional
  information regarding copyright ownership. The ASF licenses this file to
  You under the Apache License, Version 2.0 (the "License"); you may not use
  this file except in compliance with the License. You may obtain a copy of
  the License at http://www.apache.org/licenses/LICENSE-2.0 Unless required
  by applicable law or agreed to in writing, software distributed under the
  License is distributed on an "AS IS" BASIS, WITHOUT WARRANTIES OR CONDITIONS
  OF ANY KIND, either express or implied. See the License for the specific
  language governing permissions and limitations under the License. -->
<project xmlns="http://maven.apache.org/POM/4.0.0" xmlns:xsi="http://www.w3.org/2001/XMLSchema-instance" xsi:schemaLocation="http://maven.apache.org/POM/4.0.0 http://maven.apache.org/xsd/maven-4.0.0.xsd">
  <modelVersion>4.0.0</modelVersion>
  <parent>
    <artifactId>arquillian</artifactId>
    <groupId>org.apache.openejb</groupId>
<<<<<<< HEAD
    <version>1.7.5-TT.15</version>
=======
    <version>1.7.6-SNAPSHOT</version>
>>>>>>> bfdd20c7
  </parent>
  <artifactId>arquillian-tomee-tests</artifactId>
  <packaging>pom</packaging>

  <name>OpenEJB :: Arquillian Adaptors Parent :: Tests</name>

  <modules>
    <module>arquillian-tomee-webprofile-tests</module>
    <module>arquillian-tomee-jaxrs-tests</module>
    <module>arquillian-tomee-jaxws-tests</module>
    <module>arquillian-tomee-jms-tests</module>
    <module>arquillian-tomee-codi-tests</module>
    <module>arquillian-tomee-config-tests</module>
  </modules>

  <dependencies>
    <dependency>
      <groupId>org.apache.openejb</groupId>
      <artifactId>javaee-api</artifactId>
    </dependency>

    <dependency>
      <groupId>org.jboss.shrinkwrap.resolver</groupId>
      <artifactId>shrinkwrap-resolver-impl-maven</artifactId>
      <version>2.0.0</version>
      <scope>test</scope>
      <exclusions>
        <exclusion>
          <groupId>org.apache.httpcomponents</groupId>
          <artifactId>httpcore</artifactId>
        </exclusion>
      </exclusions>
    </dependency>

    <dependency>
      <groupId>org.apache.httpcomponents</groupId>
      <artifactId>httpcore</artifactId>
      <version>4.2.4</version>
      <scope>test</scope>
    </dependency>

    <dependency>
      <groupId>org.apache.openejb</groupId>
      <artifactId>ziplock</artifactId>
      <version>${project.version}</version>
    </dependency>

    <dependency>
      <groupId>junit</groupId>
      <artifactId>junit</artifactId>
      <scope>test</scope>
    </dependency>

    <dependency>
      <groupId>org.jboss.arquillian.junit</groupId>
      <artifactId>arquillian-junit-container</artifactId>
      <version>${version.arquillian}</version>
      <scope>test</scope>
    </dependency>

    <dependency>
      <groupId>org.slf4j</groupId>
      <artifactId>slf4j-jdk14</artifactId>
    </dependency>

    <dependency>
      <groupId>org.apache.httpcomponents</groupId>
      <artifactId>httpclient</artifactId>
      <version>4.2.2</version>
    </dependency>

    <dependency>
      <groupId>org.jboss.shrinkwrap.descriptors</groupId>
      <artifactId>shrinkwrap-descriptors-impl-javaee</artifactId>
      <version>${version.shrinkwrap.descriptor}</version>
    </dependency>
    <dependency>
      <groupId>org.jboss.shrinkwrap.descriptors</groupId>
      <artifactId>shrinkwrap-descriptors-api-javaee</artifactId>
      <version>${version.shrinkwrap.descriptor}</version>
    </dependency>

    <dependency>
      <groupId>${project.groupId}</groupId>
      <artifactId>arquillian-tomee-embedded</artifactId>
      <version>${project.version}</version>
    </dependency>
    <dependency>
      <groupId>${project.groupId}</groupId>
      <artifactId>arquillian-tomee-remote</artifactId>
      <version>${project.version}</version>
    </dependency>
    <dependency>
      <groupId>${project.groupId}</groupId>
      <artifactId>arquillian-tomee-webapp-remote</artifactId>
      <version>${project.version}</version>
    </dependency>
    <dependency> <!-- tomee-embedded needs it + dependencies but tomee-*-remote doesn't need dependencies so to avoid conflicts bringing it back here -->
      <groupId>org.apache.openejb</groupId>
      <artifactId>openejb-core</artifactId>
<<<<<<< HEAD
      <version>4.7.5-TT.15</version>
=======
      <version>4.7.6-SNAPSHOT</version>
>>>>>>> bfdd20c7
    </dependency>

    <!-- just to get it in the correct order -->
    <dependency>
      <groupId>org.apache.openejb</groupId>
      <artifactId>apache-tomee</artifactId>
      <version>${tomee.version}</version>
      <classifier>webprofile</classifier>
      <type>zip</type>
    </dependency>
    <dependency>
      <groupId>org.apache.tomcat</groupId>
      <artifactId>tomcat</artifactId>
      <version>${tomcat.version}</version>
      <type>zip</type>
    </dependency>
  </dependencies>

  <profiles>

    <profile>
      <id>default</id>
      <activation>
        <activeByDefault>true</activeByDefault>
      </activation>

      <build>
        <plugins>
          <plugin>
            <groupId>org.apache.maven.plugins</groupId>
            <artifactId>maven-surefire-plugin</artifactId>
            <executions>
              <execution>
                <id>test-tomee-embedded</id>
                <phase>test</phase>
                <goals>
                  <goal>test</goal>
                </goals>
                <configuration>
                  <skip>${maven.test.skip}</skip>
                  <systemPropertyVariables>
                    <tomee.version>${tomee.version}</tomee.version>
                    <arquillian.launch>tomee-embedded</arquillian.launch>
                    <openejb.arquillian.adapter>tomee-embedded</openejb.arquillian.adapter>
                  </systemPropertyVariables>
                </configuration>
              </execution>
            </executions>
            <configuration>
              <skip>true</skip>
              <parallel>none</parallel>
              <threadCount>1</threadCount>
            </configuration>
          </plugin>
        </plugins>
      </build>
    </profile>

    <profile>
      <id>all-adapters</id>
      <build>
        <plugins>
          <plugin>
            <groupId>org.codehaus.gmaven</groupId>
            <artifactId>groovy-maven-plugin</artifactId>
            <executions>
              <execution>
                <id>configure-adapters</id>
                <phase>test</phase>
                <goals>
                  <goal>execute</goal>
                </goals>
                <configuration>
                  <source>
                    // goal: manage the profile-under-test property
                    // -&gt; set to webprofile use all distributions
                    // -&gt; set to jaxrs just jaxrs, plus and plume should be used
                    // -&gt; set to plus use only plus
                    // -&gt; set to plume use only plume
                    def props = project.properties

                    def skip = props['maven.test.skip']

                    props['skip.embedded'] = 'true'
                    props['skip.remote.webprofile'] = 'true'
                    props['skip.remote.jaxrs'] = 'true'
                    props['skip.remote.plus'] = 'true'
                    props['skip.remote.plume'] = 'true'
                    props['skip.webapp.webprofile'] = 'true'
                    props['skip.webapp.jaxrs'] = 'true'
                    props['skip.webapp.plus'] = 'true'
                    props['skip.webapp.plume'] = 'true'

                    if ("true" != skip) {
                      def minProfile = props['profile-under-test']

                      if ("webprofile" == minProfile) {
                        props['skip.embedded'] = 'false'
                        props['skip.remote.webprofile'] = 'false'
                        props['skip.webapp.webprofile'] = 'false'
                        props['skip.remote.jaxrs'] = 'false'
                        props['skip.webapp.jaxrs'] = 'false'
                        props['skip.remote.plus'] = 'false'
                        props['skip.webapp.plus'] = 'false'
                        props['skip.remote.plume'] = 'false'
                        props['skip.webapp.plume'] = 'false'
                      } else if ("jaxrs" == minProfile) {
                        props['skip.embedded'] = 'false'
                        props['skip.remote.jaxrs'] = 'false'
                        props['skip.webapp.jaxrs'] = 'false'
                        props['skip.remote.plus'] = 'false'
                        props['skip.webapp.plus'] = 'false'
                        props['skip.remote.plume'] = 'false'
                        props['skip.webapp.plume'] = 'false'
                      } else if ("plus" == minProfile) {
                        props['skip.embedded'] = 'false'
                        props['skip.remote.plus'] = 'false'
                        props['skip.webapp.plus'] = 'false'
                        props['skip.remote.plume'] = 'false'
                        props['skip.webapp.plume'] = 'false'
                      }
                    }

                    println("Embedded adapter activated ? " + !Boolean.parseBoolean(props['skip.embedded']))
                    println("Remote webprofile adapter activated ? " +
                        !Boolean.parseBoolean(props['skip.remote.webprofile']))
                    println("Remote jaxrs adapter activated ? " + !Boolean.parseBoolean(props['skip.remote.jaxrs']))
                    println("Remote plus adapter activated ? " + !Boolean.parseBoolean(props['skip.remote.plus']))
                    println("Remote plume adapter activated ? " + !Boolean.parseBoolean(props['skip.remote.plume']))
                    println("Webapp weprofile adapter activated ? " +
                        !Boolean.parseBoolean(props['skip.webapp.webprofile']))
                    println("Webapp jaxrs adapter activated ? " + !Boolean.parseBoolean(props['skip.webapp.jaxrs']))
                    println("Webapp plus adapter activated ? " + !Boolean.parseBoolean(props['skip.webapp.plus']))
                    println("Webapp plume adapter activated ? " + !Boolean.parseBoolean(props['skip.webapp.plume']))
                  </source>
                </configuration>
              </execution>
            </executions>
          </plugin>
          <plugin>
            <groupId>org.apache.maven.plugins</groupId>
            <artifactId>maven-surefire-plugin</artifactId>
            <executions>
              <execution>
                <id>test-tomee-embedded</id>
                <phase>test</phase>
                <goals>
                  <goal>test</goal>
                </goals>
                <configuration>
                  <skip>${skip.embedded}</skip>
                  <systemPropertyVariables>
                    <tomee.version>${tomee.version}</tomee.version>
                    <arquillian.launch>tomee-embedded</arquillian.launch>
                    <openejb.arquillian.adapter>tomee-embedded</openejb.arquillian.adapter>
                  </systemPropertyVariables>
                </configuration>
              </execution>
              <execution>
                <id>test-tomee-remote</id>
                <phase>test</phase>
                <goals>
                  <goal>test</goal>
                </goals>
                <configuration>
                  <skip>${skip.remote.webprofile}</skip>
                  <systemPropertyVariables>
                    <openejb.arquillian.debug>true</openejb.arquillian.debug>
                    <tomee.version>${tomee.version}</tomee.version>
                    <tomee.classifier>webprofile</tomee.classifier>
                    <arquillian.launch>tomee-remote</arquillian.launch>
                    <openejb.arquillian.adapter>tomee-remote</openejb.arquillian.adapter>
                  </systemPropertyVariables>
                </configuration>
              </execution>
              <execution>
                <id>test-tomee-remote-jaxrs</id>
                <phase>test</phase>
                <goals>
                  <goal>test</goal>
                </goals>
                <configuration>
                  <skip>${skip.remote.jaxrs}</skip>
                  <systemPropertyVariables>
                    <openejb.arquillian.debug>true</openejb.arquillian.debug>
                    <tomee.version>${tomee.version}</tomee.version>
                    <tomee.classifier>jaxrs</tomee.classifier>
                    <arquillian.launch>tomee-remote</arquillian.launch>
                    <openejb.arquillian.adapter>tomee-remote</openejb.arquillian.adapter>
                  </systemPropertyVariables>
                </configuration>
              </execution>
              <execution>
                <id>test-tomee-remote-plus</id>
                <phase>test</phase>
                <goals>
                  <goal>test</goal>
                </goals>
                <configuration>
                  <skip>${skip.remote.plus}</skip>
                  <systemPropertyVariables>
                    <openejb.arquillian.debug>true</openejb.arquillian.debug>
                    <tomee.version>${tomee.version}</tomee.version>
                    <tomee.classifier>plus</tomee.classifier>
                    <arquillian.launch>tomee-remote</arquillian.launch>
                    <openejb.arquillian.adapter>tomee-remote</openejb.arquillian.adapter>
                  </systemPropertyVariables>
                </configuration>
              </execution>
              <execution>
                <id>test-tomee-remote-plume</id>
                <phase>test</phase>
                <goals>
                  <goal>test</goal>
                </goals>
                <configuration>
                  <skip>${skip.remote.plume}</skip>
                  <systemPropertyVariables>
                    <openejb.arquillian.debug>true</openejb.arquillian.debug>
                    <tomee.version>${tomee.version}</tomee.version>
                    <tomee.classifier>plume</tomee.classifier>
                    <arquillian.launch>tomee-remote</arquillian.launch>
                    <openejb.arquillian.adapter>tomee-remote</openejb.arquillian.adapter>
                  </systemPropertyVariables>
                </configuration>
              </execution>
              <execution>
                <id>test-tomee-webapp-remote</id>
                <phase>test</phase>
                <goals>
                  <goal>test</goal>
                </goals>
                <configuration>
                  <skip>${skip.webapp.webprofile}</skip>
                  <systemPropertyVariables>
                    <tomee.version>${tomee.version}</tomee.version>
                    <tomee.tomcatVersion>${tomcat.version}</tomee.tomcatVersion>
                    <tomee.artifactId>tomee-webapp</tomee.artifactId>
                    <arquillian.launch>tomee-webapp</arquillian.launch>
                    <openejb.arquillian.adapter>tomee-webapp</openejb.arquillian.adapter>
                  </systemPropertyVariables>
                  <excludes>
                    <exclude>**/TomEEEjbServletAuthorizationHeaderTest.java</exclude>
                  </excludes>
                </configuration>
              </execution>
              <execution>
                <id>test-tomee-webapp-remote-jaxrs</id>
                <phase>test</phase>
                <goals>
                  <goal>test</goal>
                </goals>
                <configuration>
                  <skip>${skip.webapp.jaxrs}</skip>
                  <systemPropertyVariables>
                    <tomee.version>${tomee.version}</tomee.version>
                    <tomee.tomcatVersion>${tomcat.version}</tomee.tomcatVersion>
                    <tomee.artifactId>tomee-jaxrs-webapp</tomee.artifactId>
                    <arquillian.launch>tomee-webapp</arquillian.launch>
                    <openejb.arquillian.adapter>tomee-webapp</openejb.arquillian.adapter>
                  </systemPropertyVariables>
                  <excludes>
                    <exclude>**/TomEEEjbServletAuthorizationHeaderTest.java</exclude>
                  </excludes>
                </configuration>
              </execution>
              <execution>
                <id>test-tomee-webapp-remote-plus</id>
                <phase>test</phase>
                <goals>
                  <goal>test</goal>
                </goals>
                <configuration>
                  <skip>${skip.webapp.plus}</skip>
                  <systemPropertyVariables>
                    <tomee.version>${tomee.version}</tomee.version>
                    <tomee.tomcatVersion>${tomcat.version}</tomee.tomcatVersion>
                    <tomee.artifactId>tomee-plus-webapp</tomee.artifactId>
                    <arquillian.launch>tomee-webapp</arquillian.launch>
                    <openejb.arquillian.adapter>tomee-webapp</openejb.arquillian.adapter>
                  </systemPropertyVariables>
                  <excludes>
                    <exclude>**/TomEEEjbServletAuthorizationHeaderTest.java</exclude>
                  </excludes>
                </configuration>
              </execution>
              <execution>
                <id>test-tomee-webapp-remote-plume</id>
                <phase>test</phase>
                <goals>
                  <goal>test</goal>
                </goals>
                <configuration>
                  <skip>${skip.webapp.plume}</skip>
                  <systemPropertyVariables>
                    <tomee.version>${tomee.version}</tomee.version>
                    <tomee.tomcatVersion>${tomcat.version}</tomee.tomcatVersion>
                    <tomee.artifactId>tomee-plume-webapp</tomee.artifactId>
                    <arquillian.launch>tomee-webapp</arquillian.launch>
                    <openejb.arquillian.adapter>tomee-webapp</openejb.arquillian.adapter>
                  </systemPropertyVariables>
                  <excludes>
                    <exclude>**/TomEEEjbServletAuthorizationHeaderTest.java</exclude>
                  </excludes>
                </configuration>
              </execution>
            </executions>
            <configuration>
              <skip>true</skip>
              <parallel>none</parallel>
              <threadCount>1</threadCount>
            </configuration>
          </plugin>
        </plugins>
      </build>
    </profile>


    <profile>
      <id>buildbot</id>

      <dependencies>
        <dependency>
          <groupId>${project.groupId}</groupId>
          <artifactId>arquillian-tomee-embedded</artifactId>
          <version>${project.version}</version>
        </dependency>
        <dependency>
          <groupId>${project.groupId}</groupId>
          <artifactId>arquillian-tomee-remote</artifactId>
          <version>${project.version}</version>
        </dependency>
        <dependency>
          <groupId>${project.groupId}</groupId>
          <artifactId>arquillian-tomee-webapp-remote</artifactId>
          <version>${project.version}</version>
        </dependency>

        <!-- just to get it in the correct order -->
        <dependency>
          <groupId>org.apache.openejb</groupId>
          <artifactId>apache-tomee</artifactId>
          <version>${tomee.version}</version>
          <classifier>webprofile</classifier>
          <type>zip</type>
        </dependency>
        <dependency>
          <groupId>org.apache.openejb</groupId>
          <artifactId>apache-tomee</artifactId>
          <version>${tomee.version}</version>
          <classifier>jaxrs</classifier>
          <type>zip</type>
        </dependency>
        <dependency>
          <groupId>org.apache.openejb</groupId>
          <artifactId>apache-tomee</artifactId>
          <version>${tomee.version}</version>
          <classifier>plus</classifier>
          <type>zip</type>
        </dependency>
        <dependency>
          <groupId>org.apache.openejb</groupId>
          <artifactId>apache-tomee</artifactId>
          <version>${tomee.version}</version>
          <classifier>plume</classifier>
          <type>zip</type>
        </dependency>

        <dependency>
          <groupId>org.apache.openejb</groupId>
          <artifactId>tomee-webapp</artifactId>
          <version>${tomee.version}</version>
          <type>war</type>
        </dependency>
        <dependency>
          <groupId>org.apache.openejb</groupId>
          <artifactId>tomee-jaxrs-webapp</artifactId>
          <version>${tomee.version}</version>
          <type>war</type>
        </dependency>
        <dependency>
          <groupId>org.apache.openejb</groupId>
          <artifactId>tomee-plus-webapp</artifactId>
          <version>${tomee.version}</version>
          <type>war</type>
        </dependency>
        <dependency>
          <groupId>org.apache.openejb</groupId>
          <artifactId>tomee-plume-webapp</artifactId>
          <version>${tomee.version}</version>
          <type>war</type>
        </dependency>
        <dependency>
          <groupId>org.apache.tomcat</groupId>
          <artifactId>tomcat</artifactId>
          <version>${tomcat.version}</version>
          <type>zip</type>
        </dependency>

      </dependencies>
      <build>
        <plugins>
          <plugin>
            <groupId>org.apache.maven.plugins</groupId>
            <artifactId>maven-surefire-plugin</artifactId>
            <executions>
              <execution>
                <id>test-tomee-embedded</id>
                <phase>test</phase>
                <goals>
                  <goal>test</goal>
                </goals>
                <configuration>
                  <skip>${maven.test.skip}</skip>
                  <systemPropertyVariables>
                    <tomee.version>${tomee.version}</tomee.version>
                    <arquillian.launch>tomee-embedded</arquillian.launch>
                    <openejb.arquillian.adapter>tomee-embedded</openejb.arquillian.adapter>
                  </systemPropertyVariables>
                </configuration>
              </execution>

              <!-- Remote against Web Profile, JAX-RS and Plus -->

              <execution>
                <id>test-tomee-remote-webprofile</id>
                <phase>test</phase>
                <goals>
                  <goal>test</goal>
                </goals>
                <configuration>
                  <skip>${maven.test.skip}</skip>
                  <systemPropertyVariables>
                    <openejb.arquillian.debug>true</openejb.arquillian.debug>
                    <tomee.version>${tomee.version}</tomee.version>
                    <tomee.classifier>webprofile</tomee.classifier>
                    <arquillian.launch>tomee-remote</arquillian.launch>
                    <openejb.arquillian.adapter>tomee-remote</openejb.arquillian.adapter>
                  </systemPropertyVariables>
                </configuration>
              </execution>
              <execution>
                <id>test-tomee-remote-jaxrs</id>
                <phase>test</phase>
                <goals>
                  <goal>test</goal>
                </goals>
                <configuration>
                  <skip>${maven.test.skip}</skip>
                  <systemPropertyVariables>
                    <openejb.arquillian.debug>true</openejb.arquillian.debug>
                    <tomee.version>${tomee.version}</tomee.version>
                    <tomee.classifier>jaxrs</tomee.classifier>
                    <arquillian.launch>tomee-remote</arquillian.launch>
                    <openejb.arquillian.adapter>tomee-remote</openejb.arquillian.adapter>
                  </systemPropertyVariables>
                </configuration>
              </execution>
              <execution>
                <id>test-tomee-remote-plus</id>
                <phase>test</phase>
                <goals>
                  <goal>test</goal>
                </goals>
                <configuration>
                  <skip>${maven.test.skip}</skip>
                  <systemPropertyVariables>
                    <openejb.arquillian.debug>true</openejb.arquillian.debug>
                    <tomee.version>${tomee.version}</tomee.version>
                    <tomee.classifier>plus</tomee.classifier>
                    <arquillian.launch>tomee-remote</arquillian.launch>
                    <openejb.arquillian.adapter>tomee-remote</openejb.arquillian.adapter>
                  </systemPropertyVariables>
                </configuration>
              </execution>
              <execution>
                <id>test-tomee-remote-plume</id>
                <phase>test</phase>
                <goals>
                  <goal>test</goal>
                </goals>
                <configuration>
                  <skip>${maven.test.skip}</skip>
                  <systemPropertyVariables>
                    <openejb.arquillian.debug>true</openejb.arquillian.debug>
                    <tomee.version>${tomee.version}</tomee.version>
                    <tomee.classifier>plume</tomee.classifier>
                    <arquillian.launch>tomee-remote</arquillian.launch>
                    <openejb.arquillian.adapter>tomee-remote</openejb.arquillian.adapter>
                  </systemPropertyVariables>
                </configuration>
              </execution>

              <!-- Tomcat + war against Web Profile, JAX-RS and Plus -->

              <execution>
                <id>test-tomee-webapp-remote-webprofile</id>
                <phase>test</phase>
                <goals>
                  <goal>test</goal>
                </goals>
                <configuration>
                  <skip>${maven.test.skip}</skip>
                  <systemPropertyVariables>
                    <tomee.version>${tomee.version}</tomee.version>
                    <tomee.tomcatVersion>${tomcat.version}</tomee.tomcatVersion>
                    <tomee.artifactId>tomee-webapp</tomee.artifactId>
                    <arquillian.launch>tomee-webapp</arquillian.launch>
                    <openejb.arquillian.adapter>tomee-webapp</openejb.arquillian.adapter>
                  </systemPropertyVariables>
                  <excludes>
                    <exclude>**/TomEEEjbServletAuthorizationHeaderTest.java</exclude>
                  </excludes>
                </configuration>
              </execution>
              <execution>
                <id>test-tomee-webapp-remote-jaxrs</id>
                <phase>test</phase>
                <goals>
                  <goal>test</goal>
                </goals>
                <configuration>
                  <skip>${maven.test.skip}</skip>
                  <systemPropertyVariables>
                    <tomee.version>${tomee.version}</tomee.version>
                    <tomee.tomcatVersion>${tomcat.version}</tomee.tomcatVersion>
                    <tomee.artifactId>tomee-jaxrs-webapp</tomee.artifactId>
                    <arquillian.launch>tomee-webapp</arquillian.launch>
                    <openejb.arquillian.adapter>tomee-webapp</openejb.arquillian.adapter>
                  </systemPropertyVariables>
                  <excludes>
                    <exclude>**/TomEEEjbServletAuthorizationHeaderTest.java</exclude>
                  </excludes>
                </configuration>
              </execution>
              <execution>
                <id>test-tomee-webapp-remote-plus</id>
                <phase>test</phase>
                <goals>
                  <goal>test</goal>
                </goals>
                <configuration>
                  <skip>${maven.test.skip}</skip>
                  <systemPropertyVariables>
                    <tomee.version>${tomee.version}</tomee.version>
                    <tomee.tomcatVersion>${tomcat.version}</tomee.tomcatVersion>
                    <tomee.artifactId>tomee-plus-webapp</tomee.artifactId>
                    <arquillian.launch>tomee-webapp</arquillian.launch>
                    <openejb.arquillian.adapter>tomee-webapp</openejb.arquillian.adapter>
                  </systemPropertyVariables>
                  <excludes>
                    <exclude>**/TomEEEjbServletAuthorizationHeaderTest.java</exclude>
                  </excludes>
                </configuration>
              </execution>
              <execution>
                <id>test-tomee-webapp-remote-plume</id>
                <phase>test</phase>
                <goals>
                  <goal>test</goal>
                </goals>
                <configuration>
                  <skip>${maven.test.skip}</skip>
                  <systemPropertyVariables>
                    <tomee.version>${tomee.version}</tomee.version>
                    <tomee.tomcatVersion>${tomcat.version}</tomee.tomcatVersion>
                    <tomee.artifactId>tomee-plume-webapp</tomee.artifactId>
                    <arquillian.launch>tomee-webapp</arquillian.launch>
                    <openejb.arquillian.adapter>tomee-webapp</openejb.arquillian.adapter>
                  </systemPropertyVariables>
                  <excludes>
                    <exclude>**/TomEEEjbServletAuthorizationHeaderTest.java</exclude>
                  </excludes>
                </configuration>
              </execution>
            </executions>
            <configuration>
              <skip>true</skip>
              <parallel>none</parallel>
              <threadCount>1</threadCount>
            </configuration>
          </plugin>
        </plugins>
      </build>
    </profile>


    <profile>
      <!--
      Added to make it easy to quickly verify if something "should" work
      -->
      <id>glassfish-embedded</id>
      <properties>
        <version.glassfish>3.1.2.2</version.glassfish>
        <version.arquillian.glassfish.embedded>1.0.0.CR4</version.arquillian.glassfish.embedded>
        <version.mockito>1.9.0</version.mockito>
        <version.maven.embedded.glassfish.plugin>3.1.1</version.maven.embedded.glassfish.plugin>
        <version.maven.war.plugin>2.1.1</version.maven.war.plugin>
        <version.maven.compiler.plugin>2.3.2</version.maven.compiler.plugin>
        <version.maven.failsafe.plugin>2.11</version.maven.failsafe.plugin>
        <project.build.sourceEncoding>UTF-8</project.build.sourceEncoding>
        <project.reporting.outputEncoding>UTF-8</project.reporting.outputEncoding>
      </properties>
      <dependencies>
        <dependency>
          <groupId>org.jboss.arquillian.junit</groupId>
          <artifactId>arquillian-junit-container</artifactId>
          <version>${version.arquillian}</version>
          <scope>test</scope>
        </dependency>
        <dependency>
          <groupId>org.glassfish.main.extras</groupId>
          <artifactId>glassfish-embedded-all</artifactId>
          <version>${version.glassfish}</version>
          <scope>provided</scope>
        </dependency>
        <dependency>
          <groupId>org.jboss.arquillian.container</groupId>
          <artifactId>arquillian-glassfish-embedded-3.1</artifactId>
          <version>${version.arquillian.glassfish.embedded}</version>
          <scope>test</scope>
        </dependency>
      </dependencies>
    </profile>
  </profiles>

  <properties>
    <profile-under-test>webprofile</profile-under-test>
  </properties>
</project><|MERGE_RESOLUTION|>--- conflicted
+++ resolved
@@ -1,24 +1,20 @@
 <?xml version="1.0"?>
-<!-- Licensed to the Apache Software Foundation (ASF) under one or more contributor
-  license agreements. See the NOTICE file distributed with this work for additional
-  information regarding copyright ownership. The ASF licenses this file to
-  You under the Apache License, Version 2.0 (the "License"); you may not use
-  this file except in compliance with the License. You may obtain a copy of
-  the License at http://www.apache.org/licenses/LICENSE-2.0 Unless required
-  by applicable law or agreed to in writing, software distributed under the
-  License is distributed on an "AS IS" BASIS, WITHOUT WARRANTIES OR CONDITIONS
-  OF ANY KIND, either express or implied. See the License for the specific
+<!-- Licensed to the Apache Software Foundation (ASF) under one or more contributor 
+  license agreements. See the NOTICE file distributed with this work for additional 
+  information regarding copyright ownership. The ASF licenses this file to 
+  You under the Apache License, Version 2.0 (the "License"); you may not use 
+  this file except in compliance with the License. You may obtain a copy of 
+  the License at http://www.apache.org/licenses/LICENSE-2.0 Unless required 
+  by applicable law or agreed to in writing, software distributed under the 
+  License is distributed on an "AS IS" BASIS, WITHOUT WARRANTIES OR CONDITIONS 
+  OF ANY KIND, either express or implied. See the License for the specific 
   language governing permissions and limitations under the License. -->
 <project xmlns="http://maven.apache.org/POM/4.0.0" xmlns:xsi="http://www.w3.org/2001/XMLSchema-instance" xsi:schemaLocation="http://maven.apache.org/POM/4.0.0 http://maven.apache.org/xsd/maven-4.0.0.xsd">
   <modelVersion>4.0.0</modelVersion>
   <parent>
     <artifactId>arquillian</artifactId>
     <groupId>org.apache.openejb</groupId>
-<<<<<<< HEAD
-    <version>1.7.5-TT.15</version>
-=======
-    <version>1.7.6-SNAPSHOT</version>
->>>>>>> bfdd20c7
+    <version>1.7.5-TT.16</version>
   </parent>
   <artifactId>arquillian-tomee-tests</artifactId>
   <packaging>pom</packaging>
@@ -119,11 +115,7 @@
     <dependency> <!-- tomee-embedded needs it + dependencies but tomee-*-remote doesn't need dependencies so to avoid conflicts bringing it back here -->
       <groupId>org.apache.openejb</groupId>
       <artifactId>openejb-core</artifactId>
-<<<<<<< HEAD
-      <version>4.7.5-TT.15</version>
-=======
-      <version>4.7.6-SNAPSHOT</version>
->>>>>>> bfdd20c7
+      <version>4.7.5-TT.16</version>
     </dependency>
 
     <!-- just to get it in the correct order -->
@@ -365,9 +357,6 @@
                     <arquillian.launch>tomee-webapp</arquillian.launch>
                     <openejb.arquillian.adapter>tomee-webapp</openejb.arquillian.adapter>
                   </systemPropertyVariables>
-                  <excludes>
-                    <exclude>**/TomEEEjbServletAuthorizationHeaderTest.java</exclude>
-                  </excludes>
                 </configuration>
               </execution>
               <execution>
@@ -385,9 +374,6 @@
                     <arquillian.launch>tomee-webapp</arquillian.launch>
                     <openejb.arquillian.adapter>tomee-webapp</openejb.arquillian.adapter>
                   </systemPropertyVariables>
-                  <excludes>
-                    <exclude>**/TomEEEjbServletAuthorizationHeaderTest.java</exclude>
-                  </excludes>
                 </configuration>
               </execution>
               <execution>
@@ -405,9 +391,6 @@
                     <arquillian.launch>tomee-webapp</arquillian.launch>
                     <openejb.arquillian.adapter>tomee-webapp</openejb.arquillian.adapter>
                   </systemPropertyVariables>
-                  <excludes>
-                    <exclude>**/TomEEEjbServletAuthorizationHeaderTest.java</exclude>
-                  </excludes>
                 </configuration>
               </execution>
               <execution>
@@ -425,9 +408,6 @@
                     <arquillian.launch>tomee-webapp</arquillian.launch>
                     <openejb.arquillian.adapter>tomee-webapp</openejb.arquillian.adapter>
                   </systemPropertyVariables>
-                  <excludes>
-                    <exclude>**/TomEEEjbServletAuthorizationHeaderTest.java</exclude>
-                  </excludes>
                 </configuration>
               </execution>
             </executions>
@@ -634,9 +614,6 @@
                     <arquillian.launch>tomee-webapp</arquillian.launch>
                     <openejb.arquillian.adapter>tomee-webapp</openejb.arquillian.adapter>
                   </systemPropertyVariables>
-                  <excludes>
-                    <exclude>**/TomEEEjbServletAuthorizationHeaderTest.java</exclude>
-                  </excludes>
                 </configuration>
               </execution>
               <execution>
@@ -654,9 +631,6 @@
                     <arquillian.launch>tomee-webapp</arquillian.launch>
                     <openejb.arquillian.adapter>tomee-webapp</openejb.arquillian.adapter>
                   </systemPropertyVariables>
-                  <excludes>
-                    <exclude>**/TomEEEjbServletAuthorizationHeaderTest.java</exclude>
-                  </excludes>
                 </configuration>
               </execution>
               <execution>
@@ -674,9 +648,6 @@
                     <arquillian.launch>tomee-webapp</arquillian.launch>
                     <openejb.arquillian.adapter>tomee-webapp</openejb.arquillian.adapter>
                   </systemPropertyVariables>
-                  <excludes>
-                    <exclude>**/TomEEEjbServletAuthorizationHeaderTest.java</exclude>
-                  </excludes>
                 </configuration>
               </execution>
               <execution>
@@ -694,9 +665,6 @@
                     <arquillian.launch>tomee-webapp</arquillian.launch>
                     <openejb.arquillian.adapter>tomee-webapp</openejb.arquillian.adapter>
                   </systemPropertyVariables>
-                  <excludes>
-                    <exclude>**/TomEEEjbServletAuthorizationHeaderTest.java</exclude>
-                  </excludes>
                 </configuration>
               </execution>
             </executions>
