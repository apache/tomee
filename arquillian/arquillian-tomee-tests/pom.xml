--- conflicted
+++ resolved
@@ -14,11 +14,7 @@
   <parent>
     <artifactId>arquillian</artifactId>
     <groupId>org.apache.openejb</groupId>
-<<<<<<< HEAD
-    <version>1.7.5-TT.18</version>
-=======
     <version>1.7.6-TT.1</version>
->>>>>>> d3c25c26
   </parent>
   <artifactId>arquillian-tomee-tests</artifactId>
   <packaging>pom</packaging>
@@ -119,11 +115,7 @@
     <dependency> <!-- tomee-embedded needs it + dependencies but tomee-*-remote doesn't need dependencies so to avoid conflicts bringing it back here -->
       <groupId>org.apache.openejb</groupId>
       <artifactId>openejb-core</artifactId>
-<<<<<<< HEAD
-      <version>4.7.5-TT.18</version>
-=======
       <version>4.7.6-TT.1</version>
->>>>>>> d3c25c26
     </dependency>
 
     <!-- just to get it in the correct order -->
