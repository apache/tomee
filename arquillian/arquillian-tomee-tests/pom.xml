<?xml version="1.0"?>
<!-- Licensed to the Apache Software Foundation (ASF) under one or more contributor 
  license agreements. See the NOTICE file distributed with this work for additional 
  information regarding copyright ownership. The ASF licenses this file to 
  You under the Apache License, Version 2.0 (the "License"); you may not use 
  this file except in compliance with the License. You may obtain a copy of 
  the License at http://www.apache.org/licenses/LICENSE-2.0 Unless required 
  by applicable law or agreed to in writing, software distributed under the 
  License is distributed on an "AS IS" BASIS, WITHOUT WARRANTIES OR CONDITIONS 
  OF ANY KIND, either express or implied. See the License for the specific 
  language governing permissions and limitations under the License. -->
<project xmlns="http://maven.apache.org/POM/4.0.0" xmlns:xsi="http://www.w3.org/2001/XMLSchema-instance" xsi:schemaLocation="http://maven.apache.org/POM/4.0.0 http://maven.apache.org/xsd/maven-4.0.0.xsd">
         
  <modelVersion>4.0.0</modelVersion>
  
  <parent>
    <artifactId>arquillian</artifactId>
    <groupId>org.apache.tomee</groupId>
<<<<<<< HEAD
    <version>7.1.0-TT.2</version>
=======
    <version>7.1.1-SNAPSHOT</version>
>>>>>>> 50c6e3d0
  </parent>
  
  <artifactId>arquillian-tomee-tests</artifactId>
  <packaging>pom</packaging>

  <name>OpenEJB :: Arquillian Adaptors Parent :: Tests</name>

  <modules>
    <module>arquillian-tomee-webprofile-tests</module>
    <module>arquillian-tomee-jaxrs-tests</module>
    <module>arquillian-tomee-jaxws-tests</module>
    <module>arquillian-tomee-jms-tests</module>
    <module>arquillian-tomee-codi-tests</module>
    <module>arquillian-tomee-config-tests</module>
  </modules>

  <dependencies>
    <dependency>
      <groupId>${project.groupId}</groupId>
      <artifactId>javaee-api</artifactId>
    </dependency>

    <dependency>
      <groupId>org.jboss.shrinkwrap.resolver</groupId>
      <artifactId>shrinkwrap-resolver-impl-maven</artifactId>
      <version>2.0.0</version>
      <scope>test</scope>
      <exclusions>
        <exclusion>
          <groupId>org.apache.httpcomponents</groupId>
          <artifactId>httpcore</artifactId>
        </exclusion>
      </exclusions>
    </dependency>

    <dependency>
      <groupId>org.apache.httpcomponents</groupId>
      <artifactId>httpcore</artifactId>
      <version>4.2.4</version>
      <scope>test</scope>
    </dependency>

    <dependency>
      <groupId>${project.groupId}</groupId>
      <artifactId>ziplock</artifactId>
      <version>${project.version}</version>
    </dependency>

    <dependency>
      <groupId>junit</groupId>
      <artifactId>junit</artifactId>
      <scope>test</scope>
    </dependency>

    <dependency>
      <groupId>org.jboss.arquillian.junit</groupId>
      <artifactId>arquillian-junit-container</artifactId>
      <version>${version.arquillian}</version>
      <scope>test</scope>
    </dependency>

    <dependency>
      <groupId>org.slf4j</groupId>
      <artifactId>slf4j-jdk14</artifactId>
    </dependency>

    <dependency>
      <groupId>org.apache.httpcomponents</groupId>
      <artifactId>httpclient</artifactId>
      <version>4.2.2</version>
    </dependency>

    <dependency>
      <groupId>org.jboss.shrinkwrap.descriptors</groupId>
      <artifactId>shrinkwrap-descriptors-impl-javaee</artifactId>
      <version>${version.shrinkwrap.descriptor}</version>
    </dependency>
    <dependency>
      <groupId>org.jboss.shrinkwrap.descriptors</groupId>
      <artifactId>shrinkwrap-descriptors-api-javaee</artifactId>
      <version>${version.shrinkwrap.descriptor}</version>
    </dependency>

    <dependency>
      <groupId>${project.groupId}</groupId>
      <artifactId>arquillian-tomee-embedded</artifactId>
      <version>${project.version}</version>
    </dependency>
    <dependency>
      <groupId>${project.groupId}</groupId>
      <artifactId>arquillian-tomee-remote</artifactId>
      <version>${project.version}</version>
    </dependency>
    <dependency>
      <groupId>${project.groupId}</groupId>
      <artifactId>arquillian-tomee-webapp-remote</artifactId>
      <version>${project.version}</version>
    </dependency>
    <dependency> <!-- tomee-embedded needs it + dependencies but tomee-*-remote doesn't need dependencies so to avoid conflicts bringing it back here -->
      <groupId>${project.groupId}</groupId>
      <artifactId>openejb-core</artifactId>
      <version>${project.version}</version>
    </dependency>

    <!-- just to get it in the correct order -->
    <dependency>
      <groupId>${project.groupId}</groupId>
      <artifactId>apache-tomee</artifactId>
      <version>${project.version}</version>
      <classifier>webprofile</classifier>
      <type>zip</type>
    </dependency>
    <dependency>
      <groupId>org.apache.tomcat</groupId>
      <artifactId>tomcat</artifactId>
      <version>${tomcat.version}</version>
      <type>zip</type>
    </dependency>
  </dependencies>

  <profiles>

    <profile>
      <id>default</id>
      <activation>
        <activeByDefault>true</activeByDefault>
      </activation>

      <build>
        <plugins>
          <plugin>
            <groupId>org.apache.maven.plugins</groupId>
            <artifactId>maven-surefire-plugin</artifactId>
            <executions>
              <execution>
                <id>test-tomee-embedded</id>
                <phase>test</phase>
                <goals>
                  <goal>test</goal>
                </goals>
                <configuration>
                  <skip>${maven.test.skip}</skip>
                  <argLine>-javaagent:${settings.localRepository}/org/apache/tomee/openejb-javaagent/${project.version}/openejb-javaagent-${project.version}.jar</argLine>
                  <systemPropertyVariables>
<<<<<<< HEAD
                    <tomee.version>7.1.0-TT.2</tomee.version>
=======
                    <tomee.version>7.1.1-SNAPSHOT</tomee.version>
>>>>>>> 50c6e3d0
                    <arquillian.launch>tomee-embedded</arquillian.launch>
                    <openejb.arquillian.adapter>tomee-embedded</openejb.arquillian.adapter>
                  </systemPropertyVariables>
                </configuration>
              </execution>
            </executions>
            <configuration>
              <skip>true</skip>
              <parallel>none</parallel>
              <threadCount>1</threadCount>
              <reuseForks>true</reuseForks>
            </configuration>
          </plugin>
        </plugins>
      </build>
    </profile>

    <profile>
      <id>all-adapters</id>
      <build>
        <plugins>
          <plugin>
            <groupId>org.codehaus.gmaven</groupId>
            <artifactId>groovy-maven-plugin</artifactId>
            <executions>
              <execution>
                <id>configure-adapters</id>
                <phase>test</phase>
                <goals>
                  <goal>execute</goal>
                </goals>
                <configuration>
                  <source>
                    // goal: manage the profile-under-test property
                    // -&gt; set to webprofile use all distributions
                    // -&gt; set to plus use only plus
                    // -&gt; set to plume use only plume
                    def props = project.properties

                    def skip = props['maven.test.skip']

                    props['skip.embedded'] = 'true'
                    props['skip.remote.webprofile'] = 'true'
                    props['skip.remote.plus'] = 'true'
                    props['skip.remote.plume'] = 'true'
                    props['skip.webapp.webprofile'] = 'true'
                    props['skip.webapp.plus'] = 'true'
                    props['skip.webapp.plume'] = 'true'

                    if ("true" != skip) {
                      def minProfile = props['profile-under-test']

                      if ("webprofile" == minProfile) {
                        props['skip.embedded'] = 'false'
                        props['skip.remote.webprofile'] = 'false'
                        props['skip.webapp.webprofile'] = 'false'
                        props['skip.remote.plus'] = 'false'
                        props['skip.webapp.plus'] = 'false'
                        props['skip.remote.plume'] = 'false'
                        props['skip.webapp.plume'] = 'false'
                      } else if ("plus" == minProfile) {
                        props['skip.embedded'] = 'false'
                        props['skip.remote.plus'] = 'false'
                        props['skip.webapp.plus'] = 'false'
                        props['skip.remote.plume'] = props['skip.remote.plume'] ? props['skip.remote.plume'] : 'false'
                        props['skip.webapp.plume'] = props['skip.webapp.plume'] ? props['skip.webapp.plume'] : 'false'
                      }
                    }

                    println("Embedded adapter activated ? " + !Boolean.parseBoolean(props['skip.embedded']))
                    println("Remote webprofile adapter activated ? " +
                        !Boolean.parseBoolean(props['skip.remote.webprofile']))
                    println("Remote plus adapter activated ? " + !Boolean.parseBoolean(props['skip.remote.plus']))
                    println("Remote plume adapter activated ? " + !Boolean.parseBoolean(props['skip.remote.plume']))
                    println("Webapp weprofile adapter activated ? " +
                        !Boolean.parseBoolean(props['skip.webapp.webprofile']))
                    println("Webapp plus adapter activated ? " + !Boolean.parseBoolean(props['skip.webapp.plus']))
                    println("Webapp plume adapter activated ? " + !Boolean.parseBoolean(props['skip.webapp.plume']))
                  </source>
                </configuration>
              </execution>
            </executions>
          </plugin>
          <plugin>
            <groupId>org.apache.maven.plugins</groupId>
            <artifactId>maven-surefire-plugin</artifactId>
            <executions>

              <execution>
                <id>test-tomee-remote</id>
                <phase>test</phase>
                <goals>
                  <goal>test</goal>
                </goals>
                <configuration>
                  <skip>${skip.remote.webprofile}</skip>
                  <systemPropertyVariables>
                    <openejb.arquillian.debug>true</openejb.arquillian.debug>
<<<<<<< HEAD
                    <tomee.version>7.1.0-TT.2</tomee.version>
=======
                    <tomee.version>7.1.1-SNAPSHOT</tomee.version>
>>>>>>> 50c6e3d0
                    <tomee.classifier>webprofile</tomee.classifier>
                    <arquillian.launch>tomee-remote</arquillian.launch>
                    <openejb.arquillian.adapter>tomee-remote</openejb.arquillian.adapter>
                  </systemPropertyVariables>
                </configuration>
              </execution>
              <execution>
                <id>test-tomee-embedded</id>
                <phase>test</phase>
                <goals>
                  <goal>test</goal>
                </goals>
                <configuration>
                  <skip>${skip.embedded}</skip>
                  <argLine>-javaagent:${settings.localRepository}/org/apache/tomee/openejb-javaagent/${project.version}/openejb-javaagent-${project.version}.jar -XX:+CMSClassUnloadingEnabled -XX:MaxPermSize=768M</argLine>
                  <systemPropertyVariables>
<<<<<<< HEAD
                    <tomee.version>7.1.0-TT.2</tomee.version>
=======
                    <tomee.version>7.1.1-SNAPSHOT</tomee.version>
>>>>>>> 50c6e3d0
                    <arquillian.launch>tomee-embedded</arquillian.launch>
                    <openejb.arquillian.adapter>tomee-embedded</openejb.arquillian.adapter>
                  </systemPropertyVariables>
                </configuration>
              </execution>
              <execution>
                <id>test-tomee-remote-plume</id>
                <phase>test</phase>
                <goals>
                  <goal>test</goal>
                </goals>
                <configuration>
                  <skip>${skip.remote.plume}</skip>
                  <systemPropertyVariables>
                    <openejb.arquillian.debug>true</openejb.arquillian.debug>
<<<<<<< HEAD
                    <tomee.version>7.1.0-TT.2</tomee.version>
=======
                    <tomee.version>7.1.1-SNAPSHOT</tomee.version>
>>>>>>> 50c6e3d0
                    <tomee.classifier>plume</tomee.classifier>
                    <arquillian.launch>tomee-remote</arquillian.launch>
                    <openejb.arquillian.adapter>tomee-remote</openejb.arquillian.adapter>
                  </systemPropertyVariables>
                  <excludes>
                    <exclude>**/AppComposerTest.java</exclude>
                  </excludes>
                </configuration>
              </execution>
              <execution>
                <id>test-tomee-remote-plus</id>
                <phase>test</phase>
                <goals>
                  <goal>test</goal>
                </goals>
                <configuration>
                  <skip>${skip.remote.plus}</skip>
                  <systemPropertyVariables>
                    <openejb.arquillian.debug>true</openejb.arquillian.debug>
<<<<<<< HEAD
                    <tomee.version>7.1.0-TT.2</tomee.version>
=======
                    <tomee.version>7.1.1-SNAPSHOT</tomee.version>
>>>>>>> 50c6e3d0
                    <tomee.classifier>plus</tomee.classifier>
                    <arquillian.launch>tomee-remote</arquillian.launch>
                    <openejb.arquillian.adapter>tomee-remote</openejb.arquillian.adapter>
                  </systemPropertyVariables>
                </configuration>
              </execution>
              <execution>
                <id>test-tomee-webapp-remote</id>
                <phase>test</phase>
                <goals>
                  <goal>test</goal>
                </goals>
                <configuration>
                  <skip>${skip.webapp.webprofile}</skip>
                  <systemPropertyVariables>
<<<<<<< HEAD
                    <tomee.version>7.1.0-TT.2</tomee.version>
=======
                    <tomee.version>7.1.1-SNAPSHOT</tomee.version>
>>>>>>> 50c6e3d0
                    <tomee.tomcatVersion>${tomcat.version}</tomee.tomcatVersion>
                    <tomee.artifactId>tomee-webapp</tomee.artifactId>
                    <arquillian.launch>tomee-webapp</arquillian.launch>
                    <openejb.arquillian.adapter>tomee-webapp</openejb.arquillian.adapter>
                  </systemPropertyVariables>
                </configuration>
              </execution>
              <execution>
                <id>test-tomee-webapp-remote-plus</id>
                <phase>test</phase>
                <goals>
                  <goal>test</goal>
                </goals>
                <configuration>
                  <skip>${skip.webapp.plus}</skip>
                  <systemPropertyVariables>
<<<<<<< HEAD
                    <tomee.version>7.1.0-TT.2</tomee.version>
=======
                    <tomee.version>7.1.1-SNAPSHOT</tomee.version>
>>>>>>> 50c6e3d0
                    <tomee.tomcatVersion>${tomcat.version}</tomee.tomcatVersion>
                    <tomee.artifactId>tomee-plus-webapp</tomee.artifactId>
                    <arquillian.launch>tomee-webapp</arquillian.launch>
                    <openejb.arquillian.adapter>tomee-webapp</openejb.arquillian.adapter>
                  </systemPropertyVariables>
                </configuration>
              </execution>
              <execution>
                <id>test-tomee-webapp-remote-plume</id>
                <phase>test</phase>
                <goals>
                  <goal>test</goal>
                </goals>
                <configuration>
                  <skip>${skip.webapp.plume}</skip>
                  <systemPropertyVariables>
<<<<<<< HEAD
                    <tomee.version>7.1.0-TT.2</tomee.version>
=======
                    <tomee.version>7.1.1-SNAPSHOT</tomee.version>
>>>>>>> 50c6e3d0
                    <tomee.tomcatVersion>${tomcat.version}</tomee.tomcatVersion>
                    <tomee.artifactId>tomee-plume-webapp</tomee.artifactId>
                    <arquillian.launch>tomee-webapp</arquillian.launch>
                    <openejb.arquillian.adapter>tomee-webapp</openejb.arquillian.adapter>
                  </systemPropertyVariables>
                  <excludes>
                    <exclude>**/AppComposerTest.java</exclude>
                  </excludes>
                </configuration>
              </execution>
            </executions>
            <configuration>
              <skip>true</skip>
              <parallel>none</parallel>
              <threadCount>1</threadCount>
              <reuseForks>true</reuseForks>
            </configuration>
          </plugin>
        </plugins>
      </build>
    </profile>


    <profile>
      <id>buildbot</id>

      <dependencies>
        <dependency>
          <groupId>${project.groupId}</groupId>
          <artifactId>arquillian-tomee-embedded</artifactId>
          <version>${project.version}</version>
        </dependency>
        <dependency>
          <groupId>${project.groupId}</groupId>
          <artifactId>arquillian-tomee-remote</artifactId>
          <version>${project.version}</version>
        </dependency>
        <dependency>
          <groupId>${project.groupId}</groupId>
          <artifactId>arquillian-tomee-webapp-remote</artifactId>
          <version>${project.version}</version>
        </dependency>

        <!-- just to get it in the correct order -->
        <dependency>
          <groupId>${project.groupId}</groupId>
          <artifactId>apache-tomee</artifactId>
          <version>${project.version}</version>
          <classifier>webprofile</classifier>
          <type>zip</type>
        </dependency>
        <dependency>
          <groupId>${project.groupId}</groupId>
          <artifactId>apache-tomee</artifactId>
          <version>${project.version}</version>
          <classifier>plus</classifier>
          <type>zip</type>
        </dependency>
        <dependency>
          <groupId>${project.groupId}</groupId>
          <artifactId>apache-tomee</artifactId>
          <version>${project.version}</version>
          <classifier>plume</classifier>
          <type>zip</type>
        </dependency>

        <dependency>
          <groupId>${project.groupId}</groupId>
          <artifactId>tomee-webapp</artifactId>
          <version>${project.version}</version>
          <type>war</type>
        </dependency>
        <dependency>
          <groupId>${project.groupId}</groupId>
          <artifactId>tomee-plus-webapp</artifactId>
          <version>${project.version}</version>
          <type>war</type>
        </dependency>
        <dependency>
          <groupId>${project.groupId}</groupId>
          <artifactId>tomee-plume-webapp</artifactId>
          <version>${project.version}</version>
          <type>war</type>
        </dependency>
        <dependency>
          <groupId>org.apache.tomcat</groupId>
          <artifactId>tomcat</artifactId>
          <version>${tomcat.version}</version>
          <type>zip</type>
        </dependency>

      </dependencies>
      <build>
        <plugins>
          <plugin>
            <groupId>org.apache.maven.plugins</groupId>
            <artifactId>maven-surefire-plugin</artifactId>
            <version>2.20</version>
            <executions>
              <execution>
                <id>test-tomee-embedded</id>
                <phase>test</phase>
                <goals>
                  <goal>test</goal>
                </goals>
                <configuration>
                  <skip>${maven.test.skip}</skip>
                  <argLine>-XX:MaxPermSize=768M</argLine>
                  <systemPropertyVariables>
<<<<<<< HEAD
                    <tomee.version>7.1.0-TT.2</tomee.version>
=======
                    <tomee.version>7.1.1-SNAPSHOT</tomee.version>
>>>>>>> 50c6e3d0
                    <arquillian.launch>tomee-embedded</arquillian.launch>
                    <openejb.arquillian.adapter>tomee-embedded</openejb.arquillian.adapter>
                  </systemPropertyVariables>
                </configuration>
              </execution>

              <!-- Remote against Web Profile, JAX-RS and Plus -->

              <execution>
                <id>test-tomee-remote-webprofile</id>
                <phase>test</phase>
                <goals>
                  <goal>test</goal>
                </goals>
                <configuration>
                  <skip>${maven.test.skip}</skip>
                  <systemPropertyVariables>
                    <openejb.arquillian.debug>true</openejb.arquillian.debug>
<<<<<<< HEAD
                    <tomee.version>7.1.0-TT.2</tomee.version>
=======
                    <tomee.version>7.1.1-SNAPSHOT</tomee.version>
>>>>>>> 50c6e3d0
                    <tomee.classifier>webprofile</tomee.classifier>
                    <arquillian.launch>tomee-remote</arquillian.launch>
                    <openejb.arquillian.adapter>tomee-remote</openejb.arquillian.adapter>
                  </systemPropertyVariables>
                </configuration>
              </execution>
              <execution>
                <id>test-tomee-remote-plus</id>
                <phase>test</phase>
                <goals>
                  <goal>test</goal>
                </goals>
                <configuration>
                  <skip>${maven.test.skip}</skip>
                  <systemPropertyVariables>
                    <openejb.arquillian.debug>true</openejb.arquillian.debug>
<<<<<<< HEAD
                    <tomee.version>7.1.0-TT.2</tomee.version>
=======
                    <tomee.version>7.1.1-SNAPSHOT</tomee.version>
>>>>>>> 50c6e3d0
                    <tomee.classifier>plus</tomee.classifier>
                    <arquillian.launch>tomee-remote</arquillian.launch>
                    <openejb.arquillian.adapter>tomee-remote</openejb.arquillian.adapter>
                  </systemPropertyVariables>
                </configuration>
              </execution>
              <execution>
                <id>test-tomee-remote-plume</id>
                <phase>test</phase>
                <goals>
                  <goal>test</goal>
                </goals>
                <configuration>
                  <skip>${maven.test.skip}</skip>
                  <systemPropertyVariables>
                    <openejb.arquillian.debug>true</openejb.arquillian.debug>
<<<<<<< HEAD
                    <tomee.version>7.1.0-TT.2</tomee.version>
=======
                    <tomee.version>7.1.1-SNAPSHOT</tomee.version>
>>>>>>> 50c6e3d0
                    <tomee.classifier>plume</tomee.classifier>
                    <arquillian.launch>tomee-remote</arquillian.launch>
                    <openejb.arquillian.adapter>tomee-remote</openejb.arquillian.adapter>
                  </systemPropertyVariables>
                  <excludes>
                    <exclude>**/AppComposerTest.java</exclude>
                  </excludes>
                </configuration>
              </execution>

              <!-- Tomcat + war against Web Profile, JAX-RS and Plus -->

              <execution>
                <id>test-tomee-webapp-remote-webprofile</id>
                <phase>test</phase>
                <goals>
                  <goal>test</goal>
                </goals>
                <configuration>
                  <skip>${maven.test.skip}</skip>
                  <systemPropertyVariables>
<<<<<<< HEAD
                    <tomee.version>7.1.0-TT.2</tomee.version>
=======
                    <tomee.version>7.1.1-SNAPSHOT</tomee.version>
>>>>>>> 50c6e3d0
                    <tomee.tomcatVersion>${tomcat.version}</tomee.tomcatVersion>
                    <tomee.artifactId>tomee-webapp</tomee.artifactId>
                    <arquillian.launch>tomee-webapp</arquillian.launch>
                    <openejb.arquillian.adapter>tomee-webapp</openejb.arquillian.adapter>
                  </systemPropertyVariables>
                </configuration>
              </execution>
              <execution>
                <id>test-tomee-webapp-remote-plus</id>
                <phase>test</phase>
                <goals>
                  <goal>test</goal>
                </goals>
                <configuration>
                  <skip>${maven.test.skip}</skip>
                  <systemPropertyVariables>
<<<<<<< HEAD
                    <tomee.version>7.1.0-TT.2</tomee.version>
=======
                    <tomee.version>7.1.1-SNAPSHOT</tomee.version>
>>>>>>> 50c6e3d0
                    <tomee.tomcatVersion>${tomcat.version}</tomee.tomcatVersion>
                    <tomee.artifactId>tomee-plus-webapp</tomee.artifactId>
                    <arquillian.launch>tomee-webapp</arquillian.launch>
                    <openejb.arquillian.adapter>tomee-webapp</openejb.arquillian.adapter>
                  </systemPropertyVariables>
                </configuration>
              </execution>
              <execution>
                <id>test-tomee-webapp-remote-plume</id>
                <phase>test</phase>
                <goals>
                  <goal>test</goal>
                </goals>
                <configuration>
                  <skip>${maven.test.skip}</skip>
                  <systemPropertyVariables>
<<<<<<< HEAD
                    <tomee.version>7.1.0-TT.2</tomee.version>
=======
                    <tomee.version>7.1.1-SNAPSHOT</tomee.version>
>>>>>>> 50c6e3d0
                    <tomee.tomcatVersion>${tomcat.version}</tomee.tomcatVersion>
                    <tomee.artifactId>tomee-plume-webapp</tomee.artifactId>
                    <arquillian.launch>tomee-webapp</arquillian.launch>
                    <openejb.arquillian.adapter>tomee-webapp</openejb.arquillian.adapter>
                  </systemPropertyVariables>
                  <excludes>
                    <exclude>**/AppComposerTest.java</exclude>
                  </excludes>
                </configuration>
              </execution>
            </executions>
            <configuration>
              <skip>true</skip>
              <parallel>none</parallel>
              <threadCount>1</threadCount>
            </configuration>
          </plugin>
        </plugins>
      </build>
    </profile>


    <profile>
      <!--
      Added to make it easy to quickly verify if something "should" work
      -->
      <id>glassfish-embedded</id>
      <properties>
        <version.glassfish>3.1.2.2</version.glassfish>
        <version.arquillian.glassfish.embedded>1.0.0.CR4</version.arquillian.glassfish.embedded>
        <version.mockito>1.9.0</version.mockito>
        <version.maven.embedded.glassfish.plugin>3.1.1</version.maven.embedded.glassfish.plugin>
        <version.maven.war.plugin>2.1.1</version.maven.war.plugin>
        <version.maven.compiler.plugin>2.3.2</version.maven.compiler.plugin>
        <version.maven.failsafe.plugin>2.11</version.maven.failsafe.plugin>
        <project.build.sourceEncoding>UTF-8</project.build.sourceEncoding>
        <project.reporting.outputEncoding>UTF-8</project.reporting.outputEncoding>
      </properties>
      <dependencies>
        <dependency>
          <groupId>org.jboss.arquillian.junit</groupId>
          <artifactId>arquillian-junit-container</artifactId>
          <version>${version.arquillian}</version>
          <scope>test</scope>
        </dependency>
        <dependency>
          <groupId>org.glassfish.main.extras</groupId>
          <artifactId>glassfish-embedded-all</artifactId>
          <version>${version.glassfish}</version>
          <scope>provided</scope>
        </dependency>
        <dependency>
          <groupId>org.jboss.arquillian.container</groupId>
          <artifactId>arquillian-glassfish-embedded-3.1</artifactId>
          <version>${version.arquillian.glassfish.embedded}</version>
          <scope>test</scope>
        </dependency>
      </dependencies>
    </profile>
  </profiles>

  <properties>
    <profile-under-test>webprofile</profile-under-test>
  </properties>
</project><|MERGE_RESOLUTION|>--- conflicted
+++ resolved
@@ -16,11 +16,7 @@
   <parent>
     <artifactId>arquillian</artifactId>
     <groupId>org.apache.tomee</groupId>
-<<<<<<< HEAD
-    <version>7.1.0-TT.2</version>
-=======
     <version>7.1.1-SNAPSHOT</version>
->>>>>>> 50c6e3d0
   </parent>
   
   <artifactId>arquillian-tomee-tests</artifactId>
@@ -165,11 +161,7 @@
                   <skip>${maven.test.skip}</skip>
                   <argLine>-javaagent:${settings.localRepository}/org/apache/tomee/openejb-javaagent/${project.version}/openejb-javaagent-${project.version}.jar</argLine>
                   <systemPropertyVariables>
-<<<<<<< HEAD
-                    <tomee.version>7.1.0-TT.2</tomee.version>
-=======
-                    <tomee.version>7.1.1-SNAPSHOT</tomee.version>
->>>>>>> 50c6e3d0
+                    <tomee.version>7.1.1-SNAPSHOT</tomee.version>
                     <arquillian.launch>tomee-embedded</arquillian.launch>
                     <openejb.arquillian.adapter>tomee-embedded</openejb.arquillian.adapter>
                   </systemPropertyVariables>
@@ -268,11 +260,7 @@
                   <skip>${skip.remote.webprofile}</skip>
                   <systemPropertyVariables>
                     <openejb.arquillian.debug>true</openejb.arquillian.debug>
-<<<<<<< HEAD
-                    <tomee.version>7.1.0-TT.2</tomee.version>
-=======
-                    <tomee.version>7.1.1-SNAPSHOT</tomee.version>
->>>>>>> 50c6e3d0
+                    <tomee.version>7.1.1-SNAPSHOT</tomee.version>
                     <tomee.classifier>webprofile</tomee.classifier>
                     <arquillian.launch>tomee-remote</arquillian.launch>
                     <openejb.arquillian.adapter>tomee-remote</openejb.arquillian.adapter>
@@ -289,11 +277,7 @@
                   <skip>${skip.embedded}</skip>
                   <argLine>-javaagent:${settings.localRepository}/org/apache/tomee/openejb-javaagent/${project.version}/openejb-javaagent-${project.version}.jar -XX:+CMSClassUnloadingEnabled -XX:MaxPermSize=768M</argLine>
                   <systemPropertyVariables>
-<<<<<<< HEAD
-                    <tomee.version>7.1.0-TT.2</tomee.version>
-=======
-                    <tomee.version>7.1.1-SNAPSHOT</tomee.version>
->>>>>>> 50c6e3d0
+                    <tomee.version>7.1.1-SNAPSHOT</tomee.version>
                     <arquillian.launch>tomee-embedded</arquillian.launch>
                     <openejb.arquillian.adapter>tomee-embedded</openejb.arquillian.adapter>
                   </systemPropertyVariables>
@@ -309,11 +293,7 @@
                   <skip>${skip.remote.plume}</skip>
                   <systemPropertyVariables>
                     <openejb.arquillian.debug>true</openejb.arquillian.debug>
-<<<<<<< HEAD
-                    <tomee.version>7.1.0-TT.2</tomee.version>
-=======
-                    <tomee.version>7.1.1-SNAPSHOT</tomee.version>
->>>>>>> 50c6e3d0
+                    <tomee.version>7.1.1-SNAPSHOT</tomee.version>
                     <tomee.classifier>plume</tomee.classifier>
                     <arquillian.launch>tomee-remote</arquillian.launch>
                     <openejb.arquillian.adapter>tomee-remote</openejb.arquillian.adapter>
@@ -333,11 +313,7 @@
                   <skip>${skip.remote.plus}</skip>
                   <systemPropertyVariables>
                     <openejb.arquillian.debug>true</openejb.arquillian.debug>
-<<<<<<< HEAD
-                    <tomee.version>7.1.0-TT.2</tomee.version>
-=======
-                    <tomee.version>7.1.1-SNAPSHOT</tomee.version>
->>>>>>> 50c6e3d0
+                    <tomee.version>7.1.1-SNAPSHOT</tomee.version>
                     <tomee.classifier>plus</tomee.classifier>
                     <arquillian.launch>tomee-remote</arquillian.launch>
                     <openejb.arquillian.adapter>tomee-remote</openejb.arquillian.adapter>
@@ -353,11 +329,7 @@
                 <configuration>
                   <skip>${skip.webapp.webprofile}</skip>
                   <systemPropertyVariables>
-<<<<<<< HEAD
-                    <tomee.version>7.1.0-TT.2</tomee.version>
-=======
-                    <tomee.version>7.1.1-SNAPSHOT</tomee.version>
->>>>>>> 50c6e3d0
+                    <tomee.version>7.1.1-SNAPSHOT</tomee.version>
                     <tomee.tomcatVersion>${tomcat.version}</tomee.tomcatVersion>
                     <tomee.artifactId>tomee-webapp</tomee.artifactId>
                     <arquillian.launch>tomee-webapp</arquillian.launch>
@@ -374,11 +346,7 @@
                 <configuration>
                   <skip>${skip.webapp.plus}</skip>
                   <systemPropertyVariables>
-<<<<<<< HEAD
-                    <tomee.version>7.1.0-TT.2</tomee.version>
-=======
-                    <tomee.version>7.1.1-SNAPSHOT</tomee.version>
->>>>>>> 50c6e3d0
+                    <tomee.version>7.1.1-SNAPSHOT</tomee.version>
                     <tomee.tomcatVersion>${tomcat.version}</tomee.tomcatVersion>
                     <tomee.artifactId>tomee-plus-webapp</tomee.artifactId>
                     <arquillian.launch>tomee-webapp</arquillian.launch>
@@ -395,11 +363,7 @@
                 <configuration>
                   <skip>${skip.webapp.plume}</skip>
                   <systemPropertyVariables>
-<<<<<<< HEAD
-                    <tomee.version>7.1.0-TT.2</tomee.version>
-=======
-                    <tomee.version>7.1.1-SNAPSHOT</tomee.version>
->>>>>>> 50c6e3d0
+                    <tomee.version>7.1.1-SNAPSHOT</tomee.version>
                     <tomee.tomcatVersion>${tomcat.version}</tomee.tomcatVersion>
                     <tomee.artifactId>tomee-plume-webapp</tomee.artifactId>
                     <arquillian.launch>tomee-webapp</arquillian.launch>
@@ -509,11 +473,7 @@
                   <skip>${maven.test.skip}</skip>
                   <argLine>-XX:MaxPermSize=768M</argLine>
                   <systemPropertyVariables>
-<<<<<<< HEAD
-                    <tomee.version>7.1.0-TT.2</tomee.version>
-=======
-                    <tomee.version>7.1.1-SNAPSHOT</tomee.version>
->>>>>>> 50c6e3d0
+                    <tomee.version>7.1.1-SNAPSHOT</tomee.version>
                     <arquillian.launch>tomee-embedded</arquillian.launch>
                     <openejb.arquillian.adapter>tomee-embedded</openejb.arquillian.adapter>
                   </systemPropertyVariables>
@@ -532,11 +492,7 @@
                   <skip>${maven.test.skip}</skip>
                   <systemPropertyVariables>
                     <openejb.arquillian.debug>true</openejb.arquillian.debug>
-<<<<<<< HEAD
-                    <tomee.version>7.1.0-TT.2</tomee.version>
-=======
-                    <tomee.version>7.1.1-SNAPSHOT</tomee.version>
->>>>>>> 50c6e3d0
+                    <tomee.version>7.1.1-SNAPSHOT</tomee.version>
                     <tomee.classifier>webprofile</tomee.classifier>
                     <arquillian.launch>tomee-remote</arquillian.launch>
                     <openejb.arquillian.adapter>tomee-remote</openejb.arquillian.adapter>
@@ -553,11 +509,7 @@
                   <skip>${maven.test.skip}</skip>
                   <systemPropertyVariables>
                     <openejb.arquillian.debug>true</openejb.arquillian.debug>
-<<<<<<< HEAD
-                    <tomee.version>7.1.0-TT.2</tomee.version>
-=======
-                    <tomee.version>7.1.1-SNAPSHOT</tomee.version>
->>>>>>> 50c6e3d0
+                    <tomee.version>7.1.1-SNAPSHOT</tomee.version>
                     <tomee.classifier>plus</tomee.classifier>
                     <arquillian.launch>tomee-remote</arquillian.launch>
                     <openejb.arquillian.adapter>tomee-remote</openejb.arquillian.adapter>
@@ -574,11 +526,7 @@
                   <skip>${maven.test.skip}</skip>
                   <systemPropertyVariables>
                     <openejb.arquillian.debug>true</openejb.arquillian.debug>
-<<<<<<< HEAD
-                    <tomee.version>7.1.0-TT.2</tomee.version>
-=======
-                    <tomee.version>7.1.1-SNAPSHOT</tomee.version>
->>>>>>> 50c6e3d0
+                    <tomee.version>7.1.1-SNAPSHOT</tomee.version>
                     <tomee.classifier>plume</tomee.classifier>
                     <arquillian.launch>tomee-remote</arquillian.launch>
                     <openejb.arquillian.adapter>tomee-remote</openejb.arquillian.adapter>
@@ -600,11 +548,7 @@
                 <configuration>
                   <skip>${maven.test.skip}</skip>
                   <systemPropertyVariables>
-<<<<<<< HEAD
-                    <tomee.version>7.1.0-TT.2</tomee.version>
-=======
-                    <tomee.version>7.1.1-SNAPSHOT</tomee.version>
->>>>>>> 50c6e3d0
+                    <tomee.version>7.1.1-SNAPSHOT</tomee.version>
                     <tomee.tomcatVersion>${tomcat.version}</tomee.tomcatVersion>
                     <tomee.artifactId>tomee-webapp</tomee.artifactId>
                     <arquillian.launch>tomee-webapp</arquillian.launch>
@@ -621,11 +565,7 @@
                 <configuration>
                   <skip>${maven.test.skip}</skip>
                   <systemPropertyVariables>
-<<<<<<< HEAD
-                    <tomee.version>7.1.0-TT.2</tomee.version>
-=======
-                    <tomee.version>7.1.1-SNAPSHOT</tomee.version>
->>>>>>> 50c6e3d0
+                    <tomee.version>7.1.1-SNAPSHOT</tomee.version>
                     <tomee.tomcatVersion>${tomcat.version}</tomee.tomcatVersion>
                     <tomee.artifactId>tomee-plus-webapp</tomee.artifactId>
                     <arquillian.launch>tomee-webapp</arquillian.launch>
@@ -642,11 +582,7 @@
                 <configuration>
                   <skip>${maven.test.skip}</skip>
                   <systemPropertyVariables>
-<<<<<<< HEAD
-                    <tomee.version>7.1.0-TT.2</tomee.version>
-=======
-                    <tomee.version>7.1.1-SNAPSHOT</tomee.version>
->>>>>>> 50c6e3d0
+                    <tomee.version>7.1.1-SNAPSHOT</tomee.version>
                     <tomee.tomcatVersion>${tomcat.version}</tomee.tomcatVersion>
                     <tomee.artifactId>tomee-plume-webapp</tomee.artifactId>
                     <arquillian.launch>tomee-webapp</arquillian.launch>
