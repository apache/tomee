--- conflicted
+++ resolved
@@ -31,16 +31,9 @@
 
         openejb.classloader.forced-load=org.apache.openejb.arquillian.tests.jms
         openejb.descriptors.output=true
-<<<<<<< HEAD
-
-        AMQResourceAdapter = new://Resource?type=ActiveMQResourceAdapter
-        AMQResourceAdapter.BrokerXmlConfig = broker:(tcp://localhost:61616)?useJmx=false&amp;persistent=false
-        AMQResourceAdapter.ServerUrl = vm://jvm_broker
-=======
         
         AMQResourceAdapter = new://Resource?type=ActiveMQResourceAdapter
         AMQResourceAdapter.BrokerXmlConfig = broker:(vm://localhost)?useJmx=false&amp;persistent=false&amp;deleteAllMessagesOnStartup=true
->>>>>>> 58b8ed8a
         AMQMessageContainer = new://Container?type=MESSAGE
         AMQMessageContainer.ResourceAdapter = AMQResourceAdapter
         AMQConnectionFactory = new://Resource?type=javax.jms.ConnectionFactory
@@ -60,16 +53,9 @@
         My\ Unmanaged\ DataSource.JdbcUrl = jdbc:hsqldb:mem:hsqldb
 
         openejb.classloader.forced-load=org.apache.openejb.arquillian.tests.jms
-<<<<<<< HEAD
-
-        AMQResourceAdapter = new://Resource?type=ActiveMQResourceAdapter
-        AMQResourceAdapter.BrokerXmlConfig = broker:(tcp://localhost:61616)?useJmx=false&amp;persistent=false
-        AMQResourceAdapter.ServerUrl = vm://jvm_broker
-=======
         
         AMQResourceAdapter = new://Resource?type=ActiveMQResourceAdapter
         AMQResourceAdapter.BrokerXmlConfig = broker:(vm://localhost)?useJmx=false&amp;persistent=false&amp;deleteAllMessagesOnStartup=true
->>>>>>> 58b8ed8a
         AMQMessageContainer = new://Container?type=MESSAGE
         AMQMessageContainer.ResourceAdapter = AMQResourceAdapter
         AMQConnectionFactory = new://Resource?type=javax.jms.ConnectionFactory
@@ -113,16 +99,9 @@
         My\ Unmanaged\ DataSource.JdbcUrl = jdbc:hsqldb:mem:hsqldb
 
         openejb.classloader.forced-load=org.apache.openejb.arquillian.tests.jms
-<<<<<<< HEAD
-
-        AMQResourceAdapter = new://Resource?type=ActiveMQResourceAdapter
-        AMQResourceAdapter.BrokerXmlConfig = broker:(tcp://localhost:61616)?useJmx=false&amp;persistent=false
-        AMQResourceAdapter.ServerUrl = vm://jvm_broker
-=======
         
         AMQResourceAdapter = new://Resource?type=ActiveMQResourceAdapter
         AMQResourceAdapter.BrokerXmlConfig = broker:(vm://localhost)?useJmx=false&amp;persistent=false&amp;deleteAllMessagesOnStartup=true
->>>>>>> 58b8ed8a
         AMQMessageContainer = new://Container?type=MESSAGE
         AMQMessageContainer.ResourceAdapter = AMQResourceAdapter
         AMQConnectionFactory = new://Resource?type=javax.jms.ConnectionFactory
