--- conflicted
+++ resolved
@@ -16,16 +16,13 @@
     See the License for the specific language governing permissions and
     limitations under the License.
 -->
-<project xmlns="http://maven.apache.org/POM/4.0.0" xmlns:xsi="http://www.w3.org/2001/XMLSchema-instance" xsi:schemaLocation="http://maven.apache.org/POM/4.0.0 http://maven.apache.org/xsd/maven-4.0.0.xsd">
+<project xmlns="http://maven.apache.org/POM/4.0.0" xmlns:xsi="http://www.w3.org/2001/XMLSchema-instance"
+         xsi:schemaLocation="http://maven.apache.org/POM/4.0.0 http://maven.apache.org/xsd/maven-4.0.0.xsd">
   <modelVersion>4.0.0</modelVersion>
   <parent>
     <artifactId>arquillian</artifactId>
     <groupId>org.apache.tomee</groupId>
-<<<<<<< HEAD
-    <version>7.0.6-SNAPSHOT</version>
-=======
     <version>8.0.0-SNAPSHOT</version>
->>>>>>> 4b760d3b
   </parent>
   <artifactId>arquillian-tomee-remote</artifactId>
   <packaging>jar</packaging>
@@ -99,11 +96,7 @@
       <groupId>${project.groupId}</groupId>
       <artifactId>apache-tomee</artifactId>
       <type>zip</type>
-<<<<<<< HEAD
-      <version>7.0.6-SNAPSHOT</version>
-=======
       <version>8.0.0-SNAPSHOT</version>
->>>>>>> 4b760d3b
       <classifier>webprofile</classifier>
       <scope>provided</scope>
     </dependency>
@@ -132,11 +125,7 @@
     <dependency>
       <groupId>${project.groupId}</groupId>
       <artifactId>arquillian-tomee-common</artifactId>
-<<<<<<< HEAD
-      <version>7.0.6-SNAPSHOT</version>
-=======
       <version>8.0.0-SNAPSHOT</version>
->>>>>>> 4b760d3b
       <type>jar</type>
       <scope>compile</scope>
     </dependency>
@@ -163,11 +152,7 @@
     <dependency>
       <groupId>${project.groupId}</groupId>
       <artifactId>arquillian-common</artifactId>
-<<<<<<< HEAD
-      <version>7.0.6-SNAPSHOT</version>
-=======
       <version>8.0.0-SNAPSHOT</version>
->>>>>>> 4b760d3b
     </dependency>
 
     <dependency>
