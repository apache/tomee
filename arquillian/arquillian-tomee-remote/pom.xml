--- conflicted
+++ resolved
@@ -157,11 +157,7 @@
     <dependency>
       <groupId>org.apache.openwebbeans</groupId>
       <artifactId>openwebbeans-impl</artifactId>
-<<<<<<< HEAD
-      <version>${openwebbeans.version}</version>
-=======
       <version>${version.openwebbeans}</version>
->>>>>>> aa185a5d
       <scope>provided</scope>
     </dependency>
     <dependency>
