--- conflicted
+++ resolved
@@ -21,11 +21,7 @@
   <parent>
     <artifactId>arquillian</artifactId>
     <groupId>org.apache.openejb</groupId>
-<<<<<<< HEAD
-    <version>1.7.5-TT.18</version>
-=======
     <version>1.7.6-TT.1</version>
->>>>>>> d3c25c26
   </parent>
   <artifactId>arquillian-tomee-remote</artifactId>
   <packaging>jar</packaging>
@@ -95,11 +91,7 @@
       <groupId>org.apache.openejb</groupId>
       <artifactId>apache-tomee</artifactId>
       <type>zip</type>
-<<<<<<< HEAD
-      <version>1.7.5-TT.18</version>
-=======
       <version>1.7.6-TT.1</version>
->>>>>>> d3c25c26
       <classifier>webprofile</classifier>
       <scope>provided</scope>
     </dependency>
@@ -128,11 +120,7 @@
     <dependency>
       <groupId>org.apache.openejb</groupId>
       <artifactId>arquillian-tomee-common</artifactId>
-<<<<<<< HEAD
-      <version>1.7.5-TT.18</version>
-=======
       <version>1.7.6-TT.1</version>
->>>>>>> d3c25c26
       <type>jar</type>
       <scope>compile</scope>
     </dependency>
@@ -159,11 +147,7 @@
     <dependency>
       <groupId>org.apache.openejb</groupId>
       <artifactId>arquillian-common</artifactId>
-<<<<<<< HEAD
-      <version>1.7.5-TT.18</version>
-=======
       <version>1.7.6-TT.1</version>
->>>>>>> d3c25c26
     </dependency>
 
     <dependency>
