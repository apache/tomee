--- conflicted
+++ resolved
@@ -22,19 +22,11 @@
   <parent>
     <artifactId>tomee-project</artifactId>
     <groupId>org.apache.tomee</groupId>
-<<<<<<< HEAD
-    <version>8.0.6-TT.6-SNAPSHOT</version>
-  </parent>
-
-  <artifactId>arquillian</artifactId>
-  <version>8.0.6-TT.6-SNAPSHOT</version>
-=======
     <version>8.0.9-SNAPSHOT</version>
   </parent>
 
   <artifactId>arquillian</artifactId>
   <version>8.0.9-SNAPSHOT</version>
->>>>>>> 17f2a998
   <packaging>pom</packaging>
   <name>TomEE :: Arquillian Adaptors Parent</name>
 
