<?xml version="1.0" encoding="UTF-8"?>
<!--

    Licensed to the Apache Software Foundation (ASF) under one or more
    contributor license agreements.  See the NOTICE file distributed with
    this work for additional information regarding copyright ownership.
    The ASF licenses this file to You under the Apache License, Version 2.0
    (the "License"); you may not use this file except in compliance with
    the License.  You may obtain a copy of the License at

       http://www.apache.org/licenses/LICENSE-2.0

    Unless required by applicable law or agreed to in writing, software
    distributed under the License is distributed on an "AS IS" BASIS,
    WITHOUT WARRANTIES OR CONDITIONS OF ANY KIND, either express or implied.
    See the License for the specific language governing permissions and
    limitations under the License.
-->
<project xmlns="http://maven.apache.org/POM/4.0.0" xmlns:xsi="http://www.w3.org/2001/XMLSchema-instance"
         xsi:schemaLocation="http://maven.apache.org/POM/4.0.0 http://maven.apache.org/xsd/maven-4.0.0.xsd">
  <modelVersion>4.0.0</modelVersion>

  <parent>
    <artifactId>tomee-project</artifactId>
    <groupId>org.apache.tomee</groupId>
<<<<<<< HEAD
    <version>7.0.4-TT.2</version>
  </parent>

  <artifactId>arquillian</artifactId>
  <version>7.0.4-TT.2</version>
=======
    <version>7.0.5-TT.1</version>
  </parent>

  <artifactId>arquillian</artifactId>
  <version>7.0.5-TT.1</version>
>>>>>>> 0408de92
  <packaging>pom</packaging>
  <name>OpenEJB :: Arquillian Adaptors Parent</name>

  <modules>
    <module>arquillian-common</module>
    <module>arquillian-tomee-common</module>
    <module>arquillian-openejb-transaction-provider</module>
    <module>arquillian-tomee-embedded</module>
    <module>arquillian-tomee-remote</module>
    <module>arquillian-tomee-webapp-remote</module>
    <module>arquillian-tomee-tests</module>
    <module>arquillian-tomee-moviefun-example</module>
    <module>arquillian-openejb-embedded</module>
    <module>ziplock</module>
    <module>arquillian-tck</module>
  </modules>
</project><|MERGE_RESOLUTION|>--- conflicted
+++ resolved
@@ -23,19 +23,11 @@
   <parent>
     <artifactId>tomee-project</artifactId>
     <groupId>org.apache.tomee</groupId>
-<<<<<<< HEAD
-    <version>7.0.4-TT.2</version>
-  </parent>
-
-  <artifactId>arquillian</artifactId>
-  <version>7.0.4-TT.2</version>
-=======
     <version>7.0.5-TT.1</version>
   </parent>
 
   <artifactId>arquillian</artifactId>
   <version>7.0.5-TT.1</version>
->>>>>>> 0408de92
   <packaging>pom</packaging>
   <name>OpenEJB :: Arquillian Adaptors Parent</name>
 
