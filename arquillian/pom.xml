--- conflicted
+++ resolved
@@ -22,19 +22,11 @@
   <parent>
     <artifactId>tomee-project</artifactId>
     <groupId>org.apache.tomee</groupId>
-<<<<<<< HEAD
-    <version>7.1.0-TT.2</version>
-  </parent>
-
-  <artifactId>arquillian</artifactId>
-  <version>7.1.0-TT.2</version>
-=======
     <version>7.1.1-SNAPSHOT</version>
   </parent>
 
   <artifactId>arquillian</artifactId>
   <version>7.1.1-SNAPSHOT</version>
->>>>>>> 50c6e3d0
   <packaging>pom</packaging>
   <name>OpenEJB :: Arquillian Adaptors Parent</name>
 
