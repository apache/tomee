<?xml version="1.0" encoding="UTF-8"?>
<!--

    Licensed to the Apache Software Foundation (ASF) under one or more
    contributor license agreements.  See the NOTICE file distributed with
    this work for additional information regarding copyright ownership.
    The ASF licenses this file to You under the Apache License, Version 2.0
    (the "License"); you may not use this file except in compliance with
    the License.  You may obtain a copy of the License at

       http://www.apache.org/licenses/LICENSE-2.0

    Unless required by applicable law or agreed to in writing, software
    distributed under the License is distributed on an "AS IS" BASIS,
    WITHOUT WARRANTIES OR CONDITIONS OF ANY KIND, either express or implied.
    See the License for the specific language governing permissions and
    limitations under the License.
-->
<project xmlns="http://maven.apache.org/POM/4.0.0" xmlns:xsi="http://www.w3.org/2001/XMLSchema-instance" xsi:schemaLocation="http://maven.apache.org/POM/4.0.0 http://maven.apache.org/xsd/maven-4.0.0.xsd">
  <modelVersion>4.0.0</modelVersion>

  <parent>
    <artifactId>tomee-project</artifactId>
    <groupId>org.apache.tomee</groupId>
<<<<<<< HEAD
    <version>8.0.2-TT.2-SNAPSHOT</version>
  </parent>

  <artifactId>arquillian</artifactId>
  <version>8.0.2-TT.2-SNAPSHOT</version>
=======
    <version>8.0.2-TT.4-SNAPSHOT</version>
  </parent>

  <artifactId>arquillian</artifactId>
  <version>8.0.2-TT.4-SNAPSHOT</version>
>>>>>>> a9910db3
  <packaging>pom</packaging>
  <name>TomEE :: Arquillian Adaptors Parent</name>

  <modules>
    <module>arquillian-common</module>
    <module>arquillian-tomee-common</module>
    <module>arquillian-openejb-transaction-provider</module>
    <module>arquillian-tomee-embedded</module>
    <module>arquillian-tomee-remote</module>
    <module>arquillian-tomee-webapp-remote</module>
    <module>arquillian-tomee-tests</module>
    <module>arquillian-tomee-moviefun-example</module>
    <module>arquillian-openejb-embedded</module>
    <module>ziplock</module>
    <module>arquillian-tck</module>
  </modules>
</project><|MERGE_RESOLUTION|>--- conflicted
+++ resolved
@@ -22,19 +22,11 @@
   <parent>
     <artifactId>tomee-project</artifactId>
     <groupId>org.apache.tomee</groupId>
-<<<<<<< HEAD
-    <version>8.0.2-TT.2-SNAPSHOT</version>
-  </parent>
-
-  <artifactId>arquillian</artifactId>
-  <version>8.0.2-TT.2-SNAPSHOT</version>
-=======
     <version>8.0.2-TT.4-SNAPSHOT</version>
   </parent>
 
   <artifactId>arquillian</artifactId>
   <version>8.0.2-TT.4-SNAPSHOT</version>
->>>>>>> a9910db3
   <packaging>pom</packaging>
   <name>TomEE :: Arquillian Adaptors Parent</name>
 
