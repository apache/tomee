--- conflicted
+++ resolved
@@ -22,19 +22,11 @@
   <parent>
     <artifactId>openejb</artifactId>
     <groupId>org.apache.openejb</groupId>
-<<<<<<< HEAD
-    <version>4.7.5-TT.15</version>
+    <version>4.7.5-TT.16</version>
   </parent>
 
   <artifactId>arquillian</artifactId>
-  <version>1.7.5-TT.15</version>
-=======
-    <version>4.7.6-SNAPSHOT</version>
-  </parent>
-
-  <artifactId>arquillian</artifactId>
-  <version>1.7.6-SNAPSHOT</version>
->>>>>>> bfdd20c7
+  <version>1.7.5-TT.16</version>
   <packaging>pom</packaging>
   <name>OpenEJB :: Arquillian Adaptors Parent</name>
 
