<?xml version="1.0" encoding="UTF-8"?>
<!--

    Licensed to the Apache Software Foundation (ASF) under one or more
    contributor license agreements.  See the NOTICE file distributed with
    this work for additional information regarding copyright ownership.
    The ASF licenses this file to You under the Apache License, Version 2.0
    (the "License"); you may not use this file except in compliance with
    the License.  You may obtain a copy of the License at

       http://www.apache.org/licenses/LICENSE-2.0

    Unless required by applicable law or agreed to in writing, software
    distributed under the License is distributed on an "AS IS" BASIS,
    WITHOUT WARRANTIES OR CONDITIONS OF ANY KIND, either express or implied.
    See the License for the specific language governing permissions and
    limitations under the License.
-->
<project xmlns="http://maven.apache.org/POM/4.0.0" xmlns:xsi="http://www.w3.org/2001/XMLSchema-instance" xsi:schemaLocation="http://maven.apache.org/POM/4.0.0 http://maven.apache.org/xsd/maven-4.0.0.xsd">
  <parent>
    <artifactId>maven</artifactId>
    <groupId>org.apache.tomee.maven</groupId>
<<<<<<< HEAD
    <version>7.1.0-TT.2</version>
=======
    <version>7.1.1-SNAPSHOT</version>
>>>>>>> 50c6e3d0
  </parent>
  <modelVersion>4.0.0</modelVersion>

  <artifactId>applicationcomposer-maven-plugin</artifactId>
  <packaging>maven-plugin</packaging>
<<<<<<< HEAD
  <version>7.1.0-TT.2</version>
=======
  <version>7.1.1-SNAPSHOT</version>
>>>>>>> 50c6e3d0
  <name>OpenEJB :: Maven Plugins :: ApplicationComposer Maven Plugin</name>

  <dependencies>
    <dependency>
      <groupId>org.apache.maven</groupId>
      <artifactId>maven-plugin-api</artifactId>
    </dependency>
    <dependency>
      <groupId>org.apache.maven</groupId>
      <artifactId>maven-project</artifactId>
    </dependency>
    <dependency>
      <groupId>org.apache.tomee</groupId>
      <artifactId>openejb-cxf-rs</artifactId>
      <version>${project.version}</version>
    </dependency>
    <dependency>
      <groupId>${project.groupId}</groupId>
      <artifactId>maven-util</artifactId>
      <version>${project.parent.version}</version>
    </dependency>
    <dependency>
      <groupId>org.apache.maven.plugin-tools</groupId>
      <artifactId>maven-plugin-annotations</artifactId>
    </dependency>
    <dependency>
      <groupId>org.apache.maven</groupId>
      <artifactId>maven-archiver</artifactId>
      <version>2.5</version>
    </dependency>
  </dependencies>

  <properties>
    <maven-plugin.prefix>applicationcomposer</maven-plugin.prefix>
  </properties>
</project><|MERGE_RESOLUTION|>--- conflicted
+++ resolved
@@ -20,21 +20,13 @@
   <parent>
     <artifactId>maven</artifactId>
     <groupId>org.apache.tomee.maven</groupId>
-<<<<<<< HEAD
-    <version>7.1.0-TT.2</version>
-=======
     <version>7.1.1-SNAPSHOT</version>
->>>>>>> 50c6e3d0
   </parent>
   <modelVersion>4.0.0</modelVersion>
 
   <artifactId>applicationcomposer-maven-plugin</artifactId>
   <packaging>maven-plugin</packaging>
-<<<<<<< HEAD
-  <version>7.1.0-TT.2</version>
-=======
   <version>7.1.1-SNAPSHOT</version>
->>>>>>> 50c6e3d0
   <name>OpenEJB :: Maven Plugins :: ApplicationComposer Maven Plugin</name>
 
   <dependencies>
