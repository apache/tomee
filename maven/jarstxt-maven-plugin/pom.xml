--- conflicted
+++ resolved
@@ -19,20 +19,12 @@
   <parent>
     <artifactId>maven</artifactId>
     <groupId>org.apache.tomee.maven</groupId>
-<<<<<<< HEAD
-    <version>8.0.6-TT.6-SNAPSHOT</version>
-=======
     <version>8.0.9-SNAPSHOT</version>
->>>>>>> 17f2a998
   </parent>
   <modelVersion>4.0.0</modelVersion>
 
   <artifactId>jarstxt-maven-plugin</artifactId>
-<<<<<<< HEAD
-  <version>8.0.6-TT.6-SNAPSHOT</version>
-=======
   <version>8.0.9-SNAPSHOT</version>
->>>>>>> 17f2a998
   <packaging>maven-plugin</packaging>
   <name>TomEE :: Maven Plugins :: jars.txt Maven Plugin</name>
 
