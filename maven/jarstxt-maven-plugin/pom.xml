--- conflicted
+++ resolved
@@ -21,20 +21,12 @@
   <parent>
     <artifactId>maven</artifactId>
     <groupId>org.apache.tomee.maven</groupId>
-<<<<<<< HEAD
-    <version>7.0.4-TT.2</version>
-=======
     <version>7.0.5-TT.1</version>
->>>>>>> 0408de92
   </parent>
   <modelVersion>4.0.0</modelVersion>
 
   <artifactId>jarstxt-maven-plugin</artifactId>
-<<<<<<< HEAD
-  <version>7.0.4-TT.2</version>
-=======
   <version>7.0.5-TT.1</version>
->>>>>>> 0408de92
   <packaging>maven-plugin</packaging>
   <name>OpenEJB :: Maven Plugins :: jars.txt Maven Plugin</name>
 
