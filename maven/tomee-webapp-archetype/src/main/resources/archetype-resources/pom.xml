<?xml version="1.0" encoding="UTF-8"?>
<!--
  Licensed to the Apache Software Foundation (ASF) under one or more
   contributor license agreements.  See the NOTICE file distributed with
   this work for additional information regarding copyright ownership.
   The ASF licenses this file to You under the Apache License, Version 2.0
   (the "License"); you may not use this file except in compliance with
   the License.  You may obtain a copy of the License at

       http://www.apache.org/licenses/LICENSE-2.0

    Unless required by applicable law or agreed to in writing, software
    distributed under the License is distributed on an "AS IS" BASIS,
    WITHOUT WARRANTIES OR CONDITIONS OF ANY KIND, either express or implied.
    See the License for the specific language governing permissions and
    limitations under the License.
-->
<project xmlns="http://maven.apache.org/POM/4.0.0" xmlns:xsi="http://www.w3.org/2001/XMLSchema-instance"
         xsi:schemaLocation="http://maven.apache.org/POM/4.0.0 http://maven.apache.org/maven-v4_0_0.xsd">
  <modelVersion>4.0.0</modelVersion>

  <groupId>${groupId}</groupId>
  <artifactId>${artifactId}</artifactId>
  <version>${version}</version>
  <packaging>war</packaging>
  <name>${artifactId} TomEE Webapp</name>
  <url>http://tomee.apache.org</url>

  <dependencies>
    <dependency>
      <groupId>org.apache.openejb</groupId>
      <artifactId>javaee-api</artifactId>
      <version>6.0-4</version>
      <scope>provided</scope>
    </dependency>

    <!-- to test with TomEE and Arquillian
    <dependency>
      <groupId>org.apache.openejb</groupId>
      <artifactId>arquillian-tomee-remote</artifactId>
<<<<<<< HEAD
      <version>1.5.2</version>
=======
      <version>1.5.3-SNAPSHOT</version>
>>>>>>> df65dc9d
      <scope>test</scope>
    </dependency>
    <dependency>
      <groupId>org.jboss.arquillian.junit</groupId>
      <artifactId>arquillian-junit-container</artifactId>
      <version>1.0.3.Final</version>
      <scope>test</scope>
    </dependency>
    <dependency>
      <groupId>junit</groupId>
      <artifactId>junit</artifactId>
      <version>4.11</version>
      <scope>test</scope>
    </dependency>
    -->

    <!-- to test with OpenEJB embedded and Arquillian
    <dependency>
      <groupId>org.apache.openejb</groupId>
      <artifactId>arquillian-openejb-embedded-4</artifactId>
<<<<<<< HEAD
      <version>4.5.2</version>
=======
      <version>4.5.3-SNAPSHOT</version>
>>>>>>> df65dc9d
      <scope>test</scope>
    </dependency>
    <dependency>
      <groupId>org.jboss.arquillian.junit</groupId>
      <artifactId>arquillian-junit-container</artifactId>
      <version>1.0.3.Final</version>
      <scope>test</scope>
    </dependency>
    <dependency>
      <groupId>junit</groupId>
      <artifactId>junit</artifactId>
      <version>4.11</version>
      <scope>test</scope>
    </dependency>
    -->
  </dependencies>

  <build>
    <finalName>ROOT</finalName>
    <plugins>
      <plugin>
        <groupId>org.apache.maven.plugins</groupId>
        <artifactId>maven-compiler-plugin</artifactId>
        <version>3.0</version>
      </plugin>
      <plugin>
        <groupId>org.apache.maven.plugins</groupId>
        <artifactId>maven-surefire-plugin</artifactId>
        <version>2.13</version>
      </plugin>
      <plugin>
        <groupId>org.apache.maven.plugins</groupId>
        <artifactId>maven-war-plugin</artifactId>
        <version>2.3</version>
        <configuration>
          <failOnMissingWebXml>false</failOnMissingWebXml>
        </configuration>
      </plugin>
      <plugin>
        <groupId>org.apache.openejb.maven</groupId>
        <artifactId>tomee-maven-plugin</artifactId>
<<<<<<< HEAD
        <version>1.5.2</version>
=======
        <version>1.5.3-SNAPSHOT</version>
>>>>>>> df65dc9d
      </plugin>
      <plugin>
            <groupId>org.apache.openjpa</groupId>
            <artifactId>openjpa-maven-plugin</artifactId>
            <version>2.2.0</version>
            <configuration>
                <includes>**/entities/*.class</includes>
                <excludes>**/entities/XML*.class</excludes>
                <addDefaultConstructor>true</addDefaultConstructor>
                <enforcePropertyRestrictions>true</enforcePropertyRestrictions>
            </configuration>
            <executions>
                <execution>
                    <id>enhancer</id>
                    <phase>process-classes</phase>
                    <goals>
                        <goal>enhance</goal>
                    </goals>
                </execution>
            </executions>
            <dependencies>
                <dependency>
                    <groupId>org.apache.openjpa</groupId>
                    <artifactId>openjpa</artifactId>
                    <!-- set the version to be the same as the level in your runtime -->
                    <version>2.2.0</version>
                </dependency>
            </dependencies>
        </plugin>
    </plugins>
  </build>

  <repositories>
    <repository>
      <id>apache-snapshot</id>
      <name>Apache Snapshot Repository</name>
      <url>https://repository.apache.org/content/groups/snapshots/</url>
    </repository>
  </repositories>

  <properties>
    <project.build.sourceEncoding>UTF-8</project.build.sourceEncoding>
  </properties>
</project><|MERGE_RESOLUTION|>--- conflicted
+++ resolved
@@ -38,11 +38,7 @@
     <dependency>
       <groupId>org.apache.openejb</groupId>
       <artifactId>arquillian-tomee-remote</artifactId>
-<<<<<<< HEAD
-      <version>1.5.2</version>
-=======
       <version>1.5.3-SNAPSHOT</version>
->>>>>>> df65dc9d
       <scope>test</scope>
     </dependency>
     <dependency>
@@ -63,11 +59,7 @@
     <dependency>
       <groupId>org.apache.openejb</groupId>
       <artifactId>arquillian-openejb-embedded-4</artifactId>
-<<<<<<< HEAD
-      <version>4.5.2</version>
-=======
       <version>4.5.3-SNAPSHOT</version>
->>>>>>> df65dc9d
       <scope>test</scope>
     </dependency>
     <dependency>
@@ -109,11 +101,7 @@
       <plugin>
         <groupId>org.apache.openejb.maven</groupId>
         <artifactId>tomee-maven-plugin</artifactId>
-<<<<<<< HEAD
-        <version>1.5.2</version>
-=======
         <version>1.5.3-SNAPSHOT</version>
->>>>>>> df65dc9d
       </plugin>
       <plugin>
             <groupId>org.apache.openjpa</groupId>
