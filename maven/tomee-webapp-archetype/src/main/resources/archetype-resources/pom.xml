<<<<<<< HEAD
<?xml version="1.0" encoding="UTF-8"?>
<!--
  Licensed to the Apache Software Foundation (ASF) under one or more
   contributor license agreements.  See the NOTICE file distributed with
   this work for additional information regarding copyright ownership.
   The ASF licenses this file to You under the Apache License, Version 2.0
   (the "License"); you may not use this file except in compliance with
   the License.  You may obtain a copy of the License at

       http://www.apache.org/licenses/LICENSE-2.0

    Unless required by applicable law or agreed to in writing, software
    distributed under the License is distributed on an "AS IS" BASIS,
    WITHOUT WARRANTIES OR CONDITIONS OF ANY KIND, either express or implied.
    See the License for the specific language governing permissions and
    limitations under the License.
-->
<project xmlns="http://maven.apache.org/POM/4.0.0" xmlns:xsi="http://www.w3.org/2001/XMLSchema-instance"
         xsi:schemaLocation="http://maven.apache.org/POM/4.0.0 http://maven.apache.org/maven-v4_0_0.xsd">
  <modelVersion>4.0.0</modelVersion>

  <groupId>${groupId}</groupId>
  <artifactId>${artifactId}</artifactId>
  <version>${version}</version>
  <packaging>war</packaging>
  <name>${artifactId} TomEE Webapp</name>
  <url>http://tomee.apache.org</url>

  <properties>
    <project.build.sourceEncoding>UTF-8</project.build.sourceEncoding>
  </properties>

  <dependencies>
    <dependency>
      <groupId>org.apache.tomee</groupId>
      <artifactId>javaee-api</artifactId>
      <version>7.0</version>
      <scope>provided</scope>
    </dependency>

    <!-- to test with TomEE and Arquillian
    <dependency>
      <groupId>org.apache.tomee</groupId>
      <artifactId>arquillian-tomee-remote</artifactId>
      <version>[TOMEE]</version>
      <scope>test</scope>
    </dependency>
    <dependency>
      <groupId>org.jboss.arquillian.junit</groupId>
      <artifactId>arquillian-junit-container</artifactId>
      <version>1.1.5.Final</version>
      <scope>test</scope>
    </dependency>
    <dependency>
      <groupId>junit</groupId>
      <artifactId>junit</artifactId>
      <version>4.12</version>
      <scope>test</scope>
    </dependency>
    -->

    <!-- to test with OpenEJB embedded and Arquillian
    <dependency>
      <groupId>org.apache.tomee</groupId>
      <artifactId>arquillian-openejb-embedded</artifactId>
      <version>[OPENEJB]</version>
      <scope>test</scope>
    </dependency>
    <dependency>
      <groupId>org.jboss.arquillian.junit</groupId>
      <artifactId>arquillian-junit-container</artifactId>
      <version>1.1.5.Final</version>
      <scope>test</scope>
    </dependency>
    <dependency>
      <groupId>junit</groupId>
      <artifactId>junit</artifactId>
      <version>4.12</version>
      <scope>test</scope>
    </dependency>
    -->
  </dependencies>

  <build>
    <plugins>
      <plugin>
        <groupId>org.apache.maven.plugins</groupId>
        <artifactId>maven-compiler-plugin</artifactId>
        <version>3.2</version>
      </plugin>
      <plugin>
        <groupId>org.apache.maven.plugins</groupId>
        <artifactId>maven-surefire-plugin</artifactId>
        <version>2.18.1</version>
      </plugin>
      <plugin>
        <groupId>org.apache.maven.plugins</groupId>
        <artifactId>maven-war-plugin</artifactId>
        <version>2.4</version>
        <configuration>
          <failOnMissingWebXml>false</failOnMissingWebXml>
        </configuration>
      </plugin>
      <plugin>
        <groupId>org.apache.tomee.maven</groupId>
        <artifactId>tomee-maven-plugin</artifactId>
        <version>[TOMEE]</version>
        <configuration>
          <context>ROOT</context>
        </configuration>
      </plugin>
      <plugin>
        <groupId>org.apache.openjpa</groupId>
        <artifactId>openjpa-maven-plugin</artifactId>
        <version>2.4.0</version>
        <configuration>
          <includes>**/entities/*.class</includes>
          <excludes>**/entities/XML*.class</excludes>
          <addDefaultConstructor>true</addDefaultConstructor>
          <enforcePropertyRestrictions>true</enforcePropertyRestrictions>
        </configuration>
        <executions>
          <execution>
            <id>enhancer</id>
            <phase>process-classes</phase>
            <goals>
              <goal>enhance</goal>
            </goals>
          </execution>
        </executions>
        <dependencies>
          <dependency>
            <groupId>org.apache.openjpa</groupId>
            <artifactId>openjpa</artifactId>
            <!-- set the version to be the same as the level in your runtime -->
            <version>2.4.0</version>
          </dependency>
        </dependencies>
      </plugin>
    </plugins>
  </build>

  <repositories>
    <repository>
      <id>apache-snapshot</id>
      <name>Apache Snapshot Repository</name>
      <url>https://repository.apache.org/content/groups/snapshots/</url>
    </repository>
  </repositories>

</project>
=======
<?xml version="1.0" encoding="UTF-8"?>
<!--
  Licensed to the Apache Software Foundation (ASF) under one or more
   contributor license agreements.  See the NOTICE file distributed with
   this work for additional information regarding copyright ownership.
   The ASF licenses this file to You under the Apache License, Version 2.0
   (the "License"); you may not use this file except in compliance with
   the License.  You may obtain a copy of the License at

       http://www.apache.org/licenses/LICENSE-2.0

    Unless required by applicable law or agreed to in writing, software
    distributed under the License is distributed on an "AS IS" BASIS,
    WITHOUT WARRANTIES OR CONDITIONS OF ANY KIND, either express or implied.
    See the License for the specific language governing permissions and
    limitations under the License.
-->
<project xmlns="http://maven.apache.org/POM/4.0.0" xmlns:xsi="http://www.w3.org/2001/XMLSchema-instance"
         xsi:schemaLocation="http://maven.apache.org/POM/4.0.0 http://maven.apache.org/maven-v4_0_0.xsd">
  <modelVersion>4.0.0</modelVersion>

  <groupId>${groupId}</groupId>
  <artifactId>${artifactId}</artifactId>
  <version>${version}</version>
  <packaging>war</packaging>
  <name>${artifactId} TomEE Webapp</name>
  <url>http://tomee.apache.org</url>

  <properties>
    <project.build.sourceEncoding>UTF-8</project.build.sourceEncoding>
  </properties>

  <dependencies>
    <dependency>
      <groupId>org.apache.tomee</groupId>
      <artifactId>javaee-api</artifactId>
      <version>7.0-SNAPSHOT</version>
      <scope>provided</scope>
    </dependency>

    <!-- to test with TomEE and Arquillian
    <dependency>
      <groupId>org.apache.tomee</groupId>
      <artifactId>arquillian-tomee-remote</artifactId>
      <version>[TOMEE]</version>
      <scope>test</scope>
    </dependency>
    <dependency>
      <groupId>org.jboss.arquillian.junit</groupId>
      <artifactId>arquillian-junit-container</artifactId>
      <version>1.1.5.Final</version>
      <scope>test</scope>
    </dependency>
    <dependency>
      <groupId>junit</groupId>
      <artifactId>junit</artifactId>
      <version>4.12</version>
      <scope>test</scope>
    </dependency>
    -->

    <!-- to test with OpenEJB embedded and Arquillian
    <dependency>
      <groupId>org.apache.tomee</groupId>
      <artifactId>arquillian-openejb-embedded</artifactId>
      <version>[OPENEJB]</version>
      <scope>test</scope>
    </dependency>
    <dependency>
      <groupId>org.jboss.arquillian.junit</groupId>
      <artifactId>arquillian-junit-container</artifactId>
      <version>1.1.5.Final</version>
      <scope>test</scope>
    </dependency>
    <dependency>
      <groupId>junit</groupId>
      <artifactId>junit</artifactId>
      <version>4.12</version>
      <scope>test</scope>
    </dependency>
    -->
  </dependencies>

  <build>
    <plugins>
      <plugin>
        <groupId>org.apache.maven.plugins</groupId>
        <artifactId>maven-compiler-plugin</artifactId>
        <version>3.2</version>
      </plugin>
      <plugin>
        <groupId>org.apache.maven.plugins</groupId>
        <artifactId>maven-surefire-plugin</artifactId>
        <version>2.18.1</version>
      </plugin>
      <plugin>
        <groupId>org.apache.maven.plugins</groupId>
        <artifactId>maven-war-plugin</artifactId>
        <version>2.4</version>
        <configuration>
          <failOnMissingWebXml>false</failOnMissingWebXml>
        </configuration>
      </plugin>
      <plugin>
        <groupId>org.apache.tomee.maven</groupId>
        <artifactId>tomee-maven-plugin</artifactId>
        <version>[TOMEE]</version>
        <configuration>
          <context>ROOT</context>
        </configuration>
      </plugin>
      <plugin>
        <groupId>org.apache.openjpa</groupId>
        <artifactId>openjpa-maven-plugin</artifactId>
        <version>2.4.0</version>
        <configuration>
          <includes>**/entities/*.class</includes>
          <excludes>**/entities/XML*.class</excludes>
          <addDefaultConstructor>true</addDefaultConstructor>
          <enforcePropertyRestrictions>true</enforcePropertyRestrictions>
        </configuration>
        <executions>
          <execution>
            <id>enhancer</id>
            <phase>process-classes</phase>
            <goals>
              <goal>enhance</goal>
            </goals>
          </execution>
        </executions>
        <dependencies>
          <dependency>
            <groupId>org.apache.openjpa</groupId>
            <artifactId>openjpa</artifactId>
            <!-- set the version to be the same as the level in your runtime -->
            <version>2.4.0</version>
          </dependency>
        </dependencies>
      </plugin>
    </plugins>
  </build>

  <repositories>
    <repository>
      <id>apache-snapshot</id>
      <name>Apache Snapshot Repository</name>
      <url>https://repository.apache.org/content/groups/snapshots/</url>
    </repository>
  </repositories>

</project>
>>>>>>> 9a32cafc
<|MERGE_RESOLUTION|>--- conflicted
+++ resolved
@@ -1,4 +1,3 @@
-<<<<<<< HEAD
 <?xml version="1.0" encoding="UTF-8"?>
 <!--
   Licensed to the Apache Software Foundation (ASF) under one or more
@@ -149,157 +148,4 @@
     </repository>
   </repositories>
 
-</project>
-=======
-<?xml version="1.0" encoding="UTF-8"?>
-<!--
-  Licensed to the Apache Software Foundation (ASF) under one or more
-   contributor license agreements.  See the NOTICE file distributed with
-   this work for additional information regarding copyright ownership.
-   The ASF licenses this file to You under the Apache License, Version 2.0
-   (the "License"); you may not use this file except in compliance with
-   the License.  You may obtain a copy of the License at
-
-       http://www.apache.org/licenses/LICENSE-2.0
-
-    Unless required by applicable law or agreed to in writing, software
-    distributed under the License is distributed on an "AS IS" BASIS,
-    WITHOUT WARRANTIES OR CONDITIONS OF ANY KIND, either express or implied.
-    See the License for the specific language governing permissions and
-    limitations under the License.
--->
-<project xmlns="http://maven.apache.org/POM/4.0.0" xmlns:xsi="http://www.w3.org/2001/XMLSchema-instance"
-         xsi:schemaLocation="http://maven.apache.org/POM/4.0.0 http://maven.apache.org/maven-v4_0_0.xsd">
-  <modelVersion>4.0.0</modelVersion>
-
-  <groupId>${groupId}</groupId>
-  <artifactId>${artifactId}</artifactId>
-  <version>${version}</version>
-  <packaging>war</packaging>
-  <name>${artifactId} TomEE Webapp</name>
-  <url>http://tomee.apache.org</url>
-
-  <properties>
-    <project.build.sourceEncoding>UTF-8</project.build.sourceEncoding>
-  </properties>
-
-  <dependencies>
-    <dependency>
-      <groupId>org.apache.tomee</groupId>
-      <artifactId>javaee-api</artifactId>
-      <version>7.0-SNAPSHOT</version>
-      <scope>provided</scope>
-    </dependency>
-
-    <!-- to test with TomEE and Arquillian
-    <dependency>
-      <groupId>org.apache.tomee</groupId>
-      <artifactId>arquillian-tomee-remote</artifactId>
-      <version>[TOMEE]</version>
-      <scope>test</scope>
-    </dependency>
-    <dependency>
-      <groupId>org.jboss.arquillian.junit</groupId>
-      <artifactId>arquillian-junit-container</artifactId>
-      <version>1.1.5.Final</version>
-      <scope>test</scope>
-    </dependency>
-    <dependency>
-      <groupId>junit</groupId>
-      <artifactId>junit</artifactId>
-      <version>4.12</version>
-      <scope>test</scope>
-    </dependency>
-    -->
-
-    <!-- to test with OpenEJB embedded and Arquillian
-    <dependency>
-      <groupId>org.apache.tomee</groupId>
-      <artifactId>arquillian-openejb-embedded</artifactId>
-      <version>[OPENEJB]</version>
-      <scope>test</scope>
-    </dependency>
-    <dependency>
-      <groupId>org.jboss.arquillian.junit</groupId>
-      <artifactId>arquillian-junit-container</artifactId>
-      <version>1.1.5.Final</version>
-      <scope>test</scope>
-    </dependency>
-    <dependency>
-      <groupId>junit</groupId>
-      <artifactId>junit</artifactId>
-      <version>4.12</version>
-      <scope>test</scope>
-    </dependency>
-    -->
-  </dependencies>
-
-  <build>
-    <plugins>
-      <plugin>
-        <groupId>org.apache.maven.plugins</groupId>
-        <artifactId>maven-compiler-plugin</artifactId>
-        <version>3.2</version>
-      </plugin>
-      <plugin>
-        <groupId>org.apache.maven.plugins</groupId>
-        <artifactId>maven-surefire-plugin</artifactId>
-        <version>2.18.1</version>
-      </plugin>
-      <plugin>
-        <groupId>org.apache.maven.plugins</groupId>
-        <artifactId>maven-war-plugin</artifactId>
-        <version>2.4</version>
-        <configuration>
-          <failOnMissingWebXml>false</failOnMissingWebXml>
-        </configuration>
-      </plugin>
-      <plugin>
-        <groupId>org.apache.tomee.maven</groupId>
-        <artifactId>tomee-maven-plugin</artifactId>
-        <version>[TOMEE]</version>
-        <configuration>
-          <context>ROOT</context>
-        </configuration>
-      </plugin>
-      <plugin>
-        <groupId>org.apache.openjpa</groupId>
-        <artifactId>openjpa-maven-plugin</artifactId>
-        <version>2.4.0</version>
-        <configuration>
-          <includes>**/entities/*.class</includes>
-          <excludes>**/entities/XML*.class</excludes>
-          <addDefaultConstructor>true</addDefaultConstructor>
-          <enforcePropertyRestrictions>true</enforcePropertyRestrictions>
-        </configuration>
-        <executions>
-          <execution>
-            <id>enhancer</id>
-            <phase>process-classes</phase>
-            <goals>
-              <goal>enhance</goal>
-            </goals>
-          </execution>
-        </executions>
-        <dependencies>
-          <dependency>
-            <groupId>org.apache.openjpa</groupId>
-            <artifactId>openjpa</artifactId>
-            <!-- set the version to be the same as the level in your runtime -->
-            <version>2.4.0</version>
-          </dependency>
-        </dependencies>
-      </plugin>
-    </plugins>
-  </build>
-
-  <repositories>
-    <repository>
-      <id>apache-snapshot</id>
-      <name>Apache Snapshot Repository</name>
-      <url>https://repository.apache.org/content/groups/snapshots/</url>
-    </repository>
-  </repositories>
-
-</project>
->>>>>>> 9a32cafc
+</project>