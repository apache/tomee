<?xml version="1.0" encoding="UTF-8"?>
<!--
  Licensed to the Apache Software Foundation (ASF) under one or more
   contributor license agreements.  See the NOTICE file distributed with
   this work for additional information regarding copyright ownership.
   The ASF licenses this file to You under the Apache License, Version 2.0
   (the "License"); you may not use this file except in compliance with
   the License.  You may obtain a copy of the License at

       http://www.apache.org/licenses/LICENSE-2.0

    Unless required by applicable law or agreed to in writing, software
    distributed under the License is distributed on an "AS IS" BASIS,
    WITHOUT WARRANTIES OR CONDITIONS OF ANY KIND, either express or implied.
    See the License for the specific language governing permissions and
    limitations under the License.
-->
<project xmlns="http://maven.apache.org/POM/4.0.0" xmlns:xsi="http://www.w3.org/2001/XMLSchema-instance"
         xsi:schemaLocation="http://maven.apache.org/POM/4.0.0 http://maven.apache.org/maven-v4_0_0.xsd">
  <modelVersion>4.0.0</modelVersion>

  <groupId>${groupId}</groupId>
  <artifactId>${artifactId}</artifactId>
  <version>${version}</version>
  <packaging>war</packaging>
  <name>${artifactId} TomEE Webapp</name>
  <url>http://tomee.apache.org</url>

  <properties>
    <project.build.sourceEncoding>UTF-8</project.build.sourceEncoding>
  </properties>

  <dependencies>
    <dependency>
      <groupId>org.apache.openejb</groupId>
      <artifactId>javaee-api</artifactId>
      <version>6.0-6</version>
      <scope>provided</scope>
    </dependency>

    <!-- to test with TomEE and Arquillian
    <dependency>
      <groupId>org.apache.openejb</groupId>
      <artifactId>arquillian-tomee-remote</artifactId>
      <version>[TOMEE]</version>
      <scope>test</scope>
    </dependency>
    <dependency>
      <groupId>org.jboss.arquillian.junit</groupId>
      <artifactId>arquillian-junit-container</artifactId>
      <version>1.1.5.Final</version>
      <scope>test</scope>
    </dependency>
    <dependency>
      <groupId>junit</groupId>
      <artifactId>junit</artifactId>
      <version>4.11</version>
      <scope>test</scope>
    </dependency>
    -->

    <!-- to test with OpenEJB embedded and Arquillian
    <dependency>
      <groupId>org.apache.openejb</groupId>
      <artifactId>arquillian-openejb-embedded-4</artifactId>
<<<<<<< HEAD
      <version>4.7.0</version>
=======
      <version>[OPENEJB]</version>
>>>>>>> cfdab1c9
      <scope>test</scope>
    </dependency>
    <dependency>
      <groupId>org.jboss.arquillian.junit</groupId>
      <artifactId>arquillian-junit-container</artifactId>
      <version>1.1.5.Final</version>
      <scope>test</scope>
    </dependency>
    <dependency>
      <groupId>junit</groupId>
      <artifactId>junit</artifactId>
      <version>4.11</version>
      <scope>test</scope>
    </dependency>
    -->
  </dependencies>

  <build>
    <plugins>
      <plugin>
        <groupId>org.apache.maven.plugins</groupId>
        <artifactId>maven-compiler-plugin</artifactId>
        <version>3.1</version>
      </plugin>
      <plugin>
        <groupId>org.apache.maven.plugins</groupId>
        <artifactId>maven-surefire-plugin</artifactId>
        <version>2.17</version>
      </plugin>
      <plugin>
        <groupId>org.apache.maven.plugins</groupId>
        <artifactId>maven-war-plugin</artifactId>
        <version>2.4</version>
        <configuration>
          <failOnMissingWebXml>false</failOnMissingWebXml>
        </configuration>
      </plugin>
      <plugin>
        <groupId>org.apache.openejb.maven</groupId>
        <artifactId>tomee-maven-plugin</artifactId>
        <version>[TOMEE]</version>
        <configuration>
          <context>ROOT</context>
        </configuration>
      </plugin>
      <plugin>
        <groupId>org.apache.openjpa</groupId>
        <artifactId>openjpa-maven-plugin</artifactId>
        <version>2.3.0</version>
        <configuration>
          <includes>**/entities/*.class</includes>
          <excludes>**/entities/XML*.class</excludes>
          <addDefaultConstructor>true</addDefaultConstructor>
          <enforcePropertyRestrictions>true</enforcePropertyRestrictions>
        </configuration>
        <executions>
          <execution>
            <id>enhancer</id>
            <phase>process-classes</phase>
            <goals>
              <goal>enhance</goal>
            </goals>
          </execution>
        </executions>
        <dependencies>
          <dependency>
            <groupId>org.apache.openjpa</groupId>
            <artifactId>openjpa</artifactId>
            <!-- set the version to be the same as the level in your runtime -->
            <version>2.3.0</version>
          </dependency>
        </dependencies>
      </plugin>
    </plugins>
  </build>

  <repositories>
    <repository>
      <id>apache-snapshot</id>
      <name>Apache Snapshot Repository</name>
      <url>https://repository.apache.org/content/groups/snapshots/</url>
    </repository>
  </repositories>

</project><|MERGE_RESOLUTION|>--- conflicted
+++ resolved
@@ -63,11 +63,7 @@
     <dependency>
       <groupId>org.apache.openejb</groupId>
       <artifactId>arquillian-openejb-embedded-4</artifactId>
-<<<<<<< HEAD
-      <version>4.7.0</version>
-=======
       <version>[OPENEJB]</version>
->>>>>>> cfdab1c9
       <scope>test</scope>
     </dependency>
     <dependency>
