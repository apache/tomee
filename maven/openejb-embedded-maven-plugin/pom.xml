--- conflicted
+++ resolved
@@ -22,21 +22,13 @@
   <parent>
     <artifactId>maven</artifactId>
     <groupId>org.apache.tomee.maven</groupId>
-<<<<<<< HEAD
-    <version>7.0.4-TT.2</version>
-=======
     <version>7.0.5-TT.1</version>
->>>>>>> 0408de92
   </parent>
   <modelVersion>4.0.0</modelVersion>
 
   <artifactId>openejb-embedded-maven-plugin</artifactId>
   <packaging>maven-plugin</packaging>
-<<<<<<< HEAD
-  <version>7.0.4-TT.2</version>
-=======
   <version>7.0.5-TT.1</version>
->>>>>>> 0408de92
   <name>OpenEJB :: Maven Plugins :: OpenEJB Embedded Maven Plugin</name>
 
   <dependencies>
