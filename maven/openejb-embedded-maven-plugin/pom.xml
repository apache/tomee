--- conflicted
+++ resolved
@@ -22,21 +22,13 @@
   <parent>
     <artifactId>maven</artifactId>
     <groupId>org.apache.openejb.maven</groupId>
-<<<<<<< HEAD
-    <version>1.5.2</version>
-=======
     <version>1.5.3-SNAPSHOT</version>
->>>>>>> df65dc9d
   </parent>
   <modelVersion>4.0.0</modelVersion>
 
   <artifactId>openejb-embedded-maven-plugin</artifactId>
   <packaging>maven-plugin</packaging>
-<<<<<<< HEAD
-  <version>4.5.2</version>
-=======
   <version>4.5.3-SNAPSHOT</version>
->>>>>>> df65dc9d
   <name>OpenEJB :: Maven Plugins :: OpenEJB Embedded Maven Plugin</name>
 
   <dependencies>
