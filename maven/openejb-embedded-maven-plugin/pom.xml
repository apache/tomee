<?xml version="1.0" encoding="UTF-8"?>
<!--

    Licensed to the Apache Software Foundation (ASF) under one or more
    contributor license agreements.  See the NOTICE file distributed with
    this work for additional information regarding copyright ownership.
    The ASF licenses this file to You under the Apache License, Version 2.0
    (the "License"); you may not use this file except in compliance with
    the License.  You may obtain a copy of the License at

       http://www.apache.org/licenses/LICENSE-2.0

    Unless required by applicable law or agreed to in writing, software
    distributed under the License is distributed on an "AS IS" BASIS,
    WITHOUT WARRANTIES OR CONDITIONS OF ANY KIND, either express or implied.
    See the License for the specific language governing permissions and
    limitations under the License.
-->
<project xmlns="http://maven.apache.org/POM/4.0.0" xmlns:xsi="http://www.w3.org/2001/XMLSchema-instance" xsi:schemaLocation="http://maven.apache.org/POM/4.0.0 http://maven.apache.org/xsd/maven-4.0.0.xsd">
  <parent>
    <artifactId>maven</artifactId>
    <groupId>org.apache.openejb.maven</groupId>
<<<<<<< HEAD
    <version>1.7.5-TT.18</version>
=======
    <version>1.7.6-TT.1</version>
>>>>>>> d3c25c26
  </parent>
  <modelVersion>4.0.0</modelVersion>

  <artifactId>openejb-embedded-maven-plugin</artifactId>
  <packaging>maven-plugin</packaging>
<<<<<<< HEAD
  <version>4.7.5-TT.18</version>
=======
  <version>4.7.6-TT.1</version>
>>>>>>> d3c25c26
  <name>OpenEJB :: Maven Plugins :: OpenEJB Embedded Maven Plugin</name>

  <dependencies>
    <dependency>
      <groupId>org.apache.maven</groupId>
      <artifactId>maven-plugin-api</artifactId>
    </dependency>
    <dependency>
      <groupId>org.apache.maven</groupId>
      <artifactId>maven-project</artifactId>
    </dependency>
    <dependency>
      <groupId>org.apache.openejb</groupId>
      <artifactId>openejb-core</artifactId>
    </dependency>
    <dependency>
      <groupId>${project.groupId}</groupId>
      <artifactId>maven-util</artifactId>
<<<<<<< HEAD
      <version>1.7.5-TT.18</version>
=======
      <version>1.7.6-TT.1</version>
>>>>>>> d3c25c26
    </dependency>
    <dependency>
      <groupId>org.apache.maven.plugin-tools</groupId>
      <artifactId>maven-plugin-annotations</artifactId>
    </dependency>
    <dependency>
      <groupId>org.codehaus.plexus</groupId>
      <artifactId>plexus-utils</artifactId>
    </dependency>
  </dependencies>

  <properties>
    <maven-plugin.prefix>openejb-embedded</maven-plugin.prefix>
  </properties>
</project><|MERGE_RESOLUTION|>--- conflicted
+++ resolved
@@ -20,21 +20,13 @@
   <parent>
     <artifactId>maven</artifactId>
     <groupId>org.apache.openejb.maven</groupId>
-<<<<<<< HEAD
-    <version>1.7.5-TT.18</version>
-=======
     <version>1.7.6-TT.1</version>
->>>>>>> d3c25c26
   </parent>
   <modelVersion>4.0.0</modelVersion>
 
   <artifactId>openejb-embedded-maven-plugin</artifactId>
   <packaging>maven-plugin</packaging>
-<<<<<<< HEAD
-  <version>4.7.5-TT.18</version>
-=======
   <version>4.7.6-TT.1</version>
->>>>>>> d3c25c26
   <name>OpenEJB :: Maven Plugins :: OpenEJB Embedded Maven Plugin</name>
 
   <dependencies>
@@ -53,11 +45,7 @@
     <dependency>
       <groupId>${project.groupId}</groupId>
       <artifactId>maven-util</artifactId>
-<<<<<<< HEAD
-      <version>1.7.5-TT.18</version>
-=======
       <version>1.7.6-TT.1</version>
->>>>>>> d3c25c26
     </dependency>
     <dependency>
       <groupId>org.apache.maven.plugin-tools</groupId>
