--- conflicted
+++ resolved
@@ -20,21 +20,13 @@
   <parent>
     <artifactId>maven</artifactId>
     <groupId>org.apache.tomee.maven</groupId>
-<<<<<<< HEAD
-    <version>7.1.1-TT.4</version>
-=======
     <version>7.1.2-SNAPSHOT</version>
->>>>>>> 2a783f2a
   </parent>
   <modelVersion>4.0.0</modelVersion>
 
   <artifactId>openejb-embedded-maven-plugin</artifactId>
   <packaging>maven-plugin</packaging>
-<<<<<<< HEAD
-  <version>7.1.1-TT.4</version>
-=======
   <version>7.1.2-SNAPSHOT</version>
->>>>>>> 2a783f2a
   <name>OpenEJB :: Maven Plugins :: OpenEJB Embedded Maven Plugin</name>
 
   <dependencies>
