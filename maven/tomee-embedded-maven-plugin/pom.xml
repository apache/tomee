--- conflicted
+++ resolved
@@ -22,19 +22,11 @@
   <parent>
     <artifactId>maven</artifactId>
     <groupId>org.apache.tomee.maven</groupId>
-<<<<<<< HEAD
-    <version>8.0.6-TT.6-SNAPSHOT</version>
-  </parent>
-
-  <artifactId>tomee-embedded-maven-plugin</artifactId>
-  <version>8.0.6-TT.6-SNAPSHOT</version>
-=======
     <version>8.0.9-SNAPSHOT</version>
   </parent>
 
   <artifactId>tomee-embedded-maven-plugin</artifactId>
   <version>8.0.9-SNAPSHOT</version>
->>>>>>> 17f2a998
   <packaging>maven-plugin</packaging>
   <name>TomEE :: Maven Plugins :: TomEE Embedded Maven Plugin</name>
 
