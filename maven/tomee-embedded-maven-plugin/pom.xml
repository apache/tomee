--- conflicted
+++ resolved
@@ -22,19 +22,11 @@
   <parent>
     <artifactId>maven</artifactId>
     <groupId>org.apache.openejb.maven</groupId>
-<<<<<<< HEAD
-    <version>1.7.5-TT.15</version>
+    <version>1.7.5-TT.16</version>
   </parent>
 
   <artifactId>tomee-embedded-maven-plugin</artifactId>
-  <version>1.7.5-TT.15</version>
-=======
-    <version>1.7.6-SNAPSHOT</version>
-  </parent>
-
-  <artifactId>tomee-embedded-maven-plugin</artifactId>
-  <version>1.7.6-SNAPSHOT</version>
->>>>>>> bfdd20c7
+  <version>1.7.5-TT.16</version>
   <packaging>maven-plugin</packaging>
   <name>OpenEJB :: Maven Plugins :: TomEE Embedded Maven Plugin</name>
 
