<?xml version="1.0" encoding="UTF-8"?>
<!--

    Licensed to the Apache Software Foundation (ASF) under one or more
    contributor license agreements.  See the NOTICE file distributed with
    this work for additional information regarding copyright ownership.
    The ASF licenses this file to You under the Apache License, Version 2.0
    (the "License"); you may not use this file except in compliance with
    the License.  You may obtain a copy of the License at

       http://www.apache.org/licenses/LICENSE-2.0

    Unless required by applicable law or agreed to in writing, software
    distributed under the License is distributed on an "AS IS" BASIS,
    WITHOUT WARRANTIES OR CONDITIONS OF ANY KIND, either express or implied.
    See the License for the specific language governing permissions and
    limitations under the License.
-->
<project xmlns="http://maven.apache.org/POM/4.0.0"
         xmlns:xsi="http://www.w3.org/2001/XMLSchema-instance"
         xsi:schemaLocation="http://maven.apache.org/POM/4.0.0 http://maven.apache.org/xsd/maven-4.0.0.xsd">
  <modelVersion>4.0.0</modelVersion>

  <parent>
    <artifactId>maven</artifactId>
    <groupId>org.apache.tomee.maven</groupId>
<<<<<<< HEAD
    <version>7.0.4-TT.2</version>
  </parent>

  <artifactId>tomee-embedded-maven-plugin</artifactId>
  <version>7.0.4-TT.2</version>
=======
    <version>7.0.5-TT.1</version>
  </parent>

  <artifactId>tomee-embedded-maven-plugin</artifactId>
  <version>7.0.5-TT.1</version>
>>>>>>> 0408de92
  <packaging>maven-plugin</packaging>
  <name>OpenEJB :: Maven Plugins :: TomEE Embedded Maven Plugin</name>

  <dependencies>
    <dependency>
      <groupId>org.apache.maven</groupId>
      <artifactId>maven-plugin-api</artifactId>
    </dependency>
    <dependency>
      <groupId>org.apache.maven</groupId>
      <artifactId>maven-project</artifactId>
    </dependency>
    <dependency>
      <groupId>org.apache.tomee</groupId>
      <artifactId>tomee-embedded</artifactId>
      <version>${project.version}</version>
    </dependency>
    <dependency>
      <groupId>org.apache.tomee.maven</groupId>
      <artifactId>maven-util</artifactId>
      <version>${project.parent.version}</version>
    </dependency>
    <dependency>
      <groupId>org.apache.maven.plugin-tools</groupId>
      <artifactId>maven-plugin-annotations</artifactId>
    </dependency>
    <dependency>
      <groupId>org.codehaus.plexus</groupId>
      <artifactId>plexus-utils</artifactId>
    </dependency>
    <dependency>
      <groupId>org.apache.tomee</groupId>
      <artifactId>livereload-tomee</artifactId>
      <version>${project.version}</version>
    </dependency>
  </dependencies>

  <properties>
    <maven-plugin.prefix>tomee-embedded</maven-plugin.prefix>
  </properties>

</project><|MERGE_RESOLUTION|>--- conflicted
+++ resolved
@@ -24,19 +24,11 @@
   <parent>
     <artifactId>maven</artifactId>
     <groupId>org.apache.tomee.maven</groupId>
-<<<<<<< HEAD
-    <version>7.0.4-TT.2</version>
-  </parent>
-
-  <artifactId>tomee-embedded-maven-plugin</artifactId>
-  <version>7.0.4-TT.2</version>
-=======
     <version>7.0.5-TT.1</version>
   </parent>
 
   <artifactId>tomee-embedded-maven-plugin</artifactId>
   <version>7.0.5-TT.1</version>
->>>>>>> 0408de92
   <packaging>maven-plugin</packaging>
   <name>OpenEJB :: Maven Plugins :: TomEE Embedded Maven Plugin</name>
 
