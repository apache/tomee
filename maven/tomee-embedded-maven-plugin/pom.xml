<?xml version="1.0" encoding="UTF-8"?>
<!--

    Licensed to the Apache Software Foundation (ASF) under one or more
    contributor license agreements.  See the NOTICE file distributed with
    this work for additional information regarding copyright ownership.
    The ASF licenses this file to You under the Apache License, Version 2.0
    (the "License"); you may not use this file except in compliance with
    the License.  You may obtain a copy of the License at

       http://www.apache.org/licenses/LICENSE-2.0

    Unless required by applicable law or agreed to in writing, software
    distributed under the License is distributed on an "AS IS" BASIS,
    WITHOUT WARRANTIES OR CONDITIONS OF ANY KIND, either express or implied.
    See the License for the specific language governing permissions and
    limitations under the License.
-->
<project xmlns="http://maven.apache.org/POM/4.0.0"
         xmlns:xsi="http://www.w3.org/2001/XMLSchema-instance"
         xsi:schemaLocation="http://maven.apache.org/POM/4.0.0 http://maven.apache.org/xsd/maven-4.0.0.xsd">
  <modelVersion>4.0.0</modelVersion>

  <parent>
    <artifactId>maven</artifactId>
    <groupId>org.apache.openejb.maven</groupId>
<<<<<<< HEAD
    <version>1.5.2</version>
  </parent>

  <artifactId>tomee-embedded-maven-plugin</artifactId>
  <version>1.5.2</version>
=======
    <version>1.5.3-SNAPSHOT</version>
  </parent>

  <artifactId>tomee-embedded-maven-plugin</artifactId>
  <version>1.5.3-SNAPSHOT</version>
>>>>>>> df65dc9d
  <packaging>maven-plugin</packaging>
  <name>OpenEJB :: Maven Plugins :: TomEE Embedded Maven Plugin</name>

  <dependencies>
    <dependency>
      <groupId>org.apache.maven</groupId>
      <artifactId>maven-plugin-api</artifactId>
    </dependency>
    <dependency>
      <groupId>org.apache.maven</groupId>
      <artifactId>maven-project</artifactId>
    </dependency>
    <dependency>
      <groupId>org.apache.openejb</groupId>
      <artifactId>tomee-embedded</artifactId>
      <version>${tomee.version}</version>
    </dependency>
    <dependency>
      <groupId>org.apache.openejb.maven</groupId>
      <artifactId>maven-util</artifactId>
      <version>${project.parent.version}</version>
    </dependency>
    <dependency>
      <groupId>org.apache.maven.plugin-tools</groupId>
      <artifactId>maven-plugin-annotations</artifactId>
    </dependency>
    <dependency>
      <groupId>org.codehaus.plexus</groupId>
      <artifactId>plexus-utils</artifactId>
    </dependency>
  </dependencies>

  <properties>
    <maven-plugin.prefix>tomee-embedded</maven-plugin.prefix>
  </properties>

</project><|MERGE_RESOLUTION|>--- conflicted
+++ resolved
@@ -24,19 +24,11 @@
   <parent>
     <artifactId>maven</artifactId>
     <groupId>org.apache.openejb.maven</groupId>
-<<<<<<< HEAD
-    <version>1.5.2</version>
-  </parent>
-
-  <artifactId>tomee-embedded-maven-plugin</artifactId>
-  <version>1.5.2</version>
-=======
     <version>1.5.3-SNAPSHOT</version>
   </parent>
 
   <artifactId>tomee-embedded-maven-plugin</artifactId>
   <version>1.5.3-SNAPSHOT</version>
->>>>>>> df65dc9d
   <packaging>maven-plugin</packaging>
   <name>OpenEJB :: Maven Plugins :: TomEE Embedded Maven Plugin</name>
 
