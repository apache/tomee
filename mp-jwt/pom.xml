<?xml version="1.0" encoding="UTF-8"?>
<!--
  Licensed to the Apache Software Foundation (ASF) under one or more
  contributor license agreements.  See the NOTICE file distributed with
  this work for additional information regarding copyright ownership.
  The ASF licenses this file to You under the Apache License, Version 2.0
  (the "License"); you may not use this file except in compliance with
  the License.  You may obtain a copy of the License at

      http://www.apache.org/licenses/LICENSE-2.0

  Unless required by applicable law or agreed to in writing, software
  distributed under the License is distributed on an "AS IS" BASIS,
  WITHOUT WARRANTIES OR CONDITIONS OF ANY KIND, either express or implied.
  See the License for the specific language governing permissions and
  limitations under the License.
  -->
<project xmlns="http://maven.apache.org/POM/4.0.0" xmlns:xsi="http://www.w3.org/2001/XMLSchema-instance" xsi:schemaLocation="http://maven.apache.org/POM/4.0.0 http://maven.apache.org/maven-v4_0_0.xsd">
  <parent>
    <artifactId>tomee-project</artifactId>
    <groupId>org.apache.tomee</groupId>
    <version>10.0.0-M1-SNAPSHOT</version>
  </parent>
  <modelVersion>4.0.0</modelVersion>
  <artifactId>mp-jwt</artifactId>
  <packaging>jar</packaging>
  <name>TomEE :: Microprofile JWT</name>

  <properties>
    <tomee.build.name>${project.groupId}.microprofile.jwt</tomee.build.name>
  </properties>

  <dependencies>
    <dependency>
      <groupId>org.eclipse.microprofile.jwt</groupId>
      <artifactId>microprofile-jwt-auth-api</artifactId>
      <scope>provided</scope>
    </dependency>
    <dependency>
      <groupId>org.eclipse.microprofile.config</groupId>
      <artifactId>microprofile-config-api</artifactId>
      <scope>provided</scope>
    </dependency>
    <dependency>
      <groupId>org.apache.tomee</groupId>
      <artifactId>jakartaee-api</artifactId>
      <version>${version.jakartaee-api}</version>
      <scope>provided</scope>
    </dependency>
    <dependency>
      <groupId>${project.groupId}</groupId>
      <artifactId>openejb-core</artifactId>
      <version>${project.version}</version>
      <scope>provided</scope>
    </dependency>
    <dependency>
      <groupId>${project.groupId}</groupId>
      <artifactId>openejb-cxf-rs</artifactId>
      <version>${project.version}</version>
      <scope>provided</scope>
    </dependency>
    <dependency>
      <groupId>org.apache.johnzon</groupId>
      <artifactId>johnzon-jsonb</artifactId>
      <scope>provided</scope>
    </dependency>
    <dependency>
      <groupId>org.apache.tomcat</groupId>
      <artifactId>tomcat-catalina</artifactId>
      <version>${tomcat.version}</version>
      <scope>provided</scope>
    </dependency>
    <dependency>
      <groupId>org.apache.tomee</groupId>
      <artifactId>tomee-catalina</artifactId>
      <version>${project.version}</version>
      <scope>provided</scope>
    </dependency>
    <dependency>
      <groupId>org.bitbucket.b_c</groupId>
      <artifactId>jose4j</artifactId>
<<<<<<< HEAD
      <version>0.9.2</version>
=======
      <version>0.9.3</version>
>>>>>>> 3bfb14b8
    </dependency>
    <dependency>
      <groupId>io.churchkey</groupId>
      <artifactId>churchkey</artifactId>
      <version>1.22</version>
    </dependency>
    <dependency>
      <groupId>junit</groupId>
      <artifactId>junit</artifactId>
      <scope>test</scope>
    </dependency>
    <dependency>
      <groupId>com.nimbusds</groupId>
      <artifactId>nimbus-jose-jwt</artifactId>
      <version>7.9</version>
      <scope>test</scope>
    </dependency>
    <dependency>
      <groupId>org.ow2.asm</groupId>
      <artifactId>asm</artifactId>
      <version>9.2</version>
      <scope>test</scope>
    </dependency>
    <dependency>
      <groupId>org.ow2.asm</groupId>
      <artifactId>asm-util</artifactId>
      <version>9.2</version>
      <scope>test</scope>
    </dependency>

  </dependencies>
</project><|MERGE_RESOLUTION|>--- conflicted
+++ resolved
@@ -79,11 +79,7 @@
     <dependency>
       <groupId>org.bitbucket.b_c</groupId>
       <artifactId>jose4j</artifactId>
-<<<<<<< HEAD
-      <version>0.9.2</version>
-=======
       <version>0.9.3</version>
->>>>>>> 3bfb14b8
     </dependency>
     <dependency>
       <groupId>io.churchkey</groupId>
